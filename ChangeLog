<<<<<<< HEAD
=======
Version 2014.06.21:
	* Also export the HTTPS proxy environment variable. Thanks Giuseppe Iannello(gianello).
	* Distro Support Fixed:
		* Improve Oracle Linux Server detection
		* Overcome the Oracle Linux awkwardness. `--enablerepo=XYX` disables ALL OTHER REPOS!!!!

>>>>>>> 41a2fe3c
Version 2014.06.19:
	* Allow passing the master address as an environment variable, `BS_SALT_MASTER_ADDRESS`
	* Fixed an issue with the keys pre-seed. We were passing absolute paths where we only needed 
	basenames.
<<<<<<< HEAD
	* Added HTTP proxy configuration support. Thanks @gianello
=======
	* Added HTTP proxy configuration support. Thanks Giuseppe Iannello(gianello),
>>>>>>> 41a2fe3c
	* Distro Support Added:
		* Elementary OS
		* RHEL 7 Beta/RC
		* Kali Linux. Thanks Valentin Bud(valentinbud)
	* Distro Support Fixed:
		* Improved RHEL optionals repository detection

Version 2014.04.16:
	* Fixed a bug for RHEL 6 based distributions where yum-utils was not getting installed.
	* Added minor version check for RHEL 6 optional channel.
	* Added quotes around "apache-libcloud>=$_LIBCLOUD_MIN_VERSION" for proper version requirements 
	handling.
	* Install the python 'requests' package which is now a hard dependency in Salt.
	* When installing from a user defined repository add the official one as a remote and fetch 
	its tags for proper versioning.
	* Distro Support Fixed:
		* CentOS netinstall ISO's don't install `chkconfig`
		* Improved RHEL optional repository detection. This allows user repository usage, which 
		don't need the optional repository support since they usually provide their packages.
	* Distro Support Added:
		* Oracle Linux
		* Scientific Linux

Version 2014.03.10-1:
	* Distro Support Fixed:
		* Fix the Debian services running function

Version 2014.03.10:
	* Debian based distributions which don't use upstart now also check if the salt services are 
	enabled.
	* Distro Support Fixed:
		* RedHat based distributions now have a proper services enabled checker.

Version 2014.02.27:
	* Fixed a bug on the services enabled function searching logic.
	* Arch, Fedora, openSUSE and SuSE now check for services enabled, if using systemd
	* CentOS(and any RedHat based) and Ubuntu now check for services enabled is using upstart
	* Distro Support Added:
		* Debian 8. Thank You Boris Feld(Lothiraldan).

Version 2014.02.19:
	* Fixed a problem with the quotes of an error message
	* Arch installations now uses the community repository
	* Distro Support Fixed:
		* Fixed Fedora Git based installations(git was not being installed)

Version 2014.02.18:
	* Debian based distribution now get a warning stating that NOT starting daemons does not work 
	as supposed, mainly because that's the Debian policy.
	* Fix bug introduced when implementing the master ip flag. The default minion includes 
	directory is `minion.d`, not `minion.conf.d`

Version 2014.02.16:
	* The script now allows setting up the salt-master address as a separate configuration file by 
	passing `-A` to the script.
	* Add support to install apache-libcloud by passing the `-L` flag. In some distribution it's 
	also needed to pass `-P` because the minimal apache-libcloud version is `0.14.0`. This support 
	is still missing for FreeBSD and SmartOS.
	* Fixed an issue when copying or moving files. We now test to see if the destination is a 
	directory and create a full path from that so that the "do not override" logic works as 
	supposed. #294.
	* Allow passing additional package names to install while installing Salt's dependencies. #262
	* Pass the salt configuration directory, default or from environment variable to the setup.py 
	script for git based installations. #305
	* Distro Support Fixed:
		* FreeBSD `fetch` now has a notion of insecure certificates. Handle this properly. Thank 
		You Mike Carlson(m87carlson).
		* Arch, openSUSE and SuSE are now upgradable when the `-U` flag is passed.
		* Force overwrites now works for existing init.d scripts on CentOS git installations. #259
	* Distro Support Added:
		* FreeBSD 10 is now also supported. Thank You Mike Carlson(m87carlson).
		* Red Had Enterprise Workstation is now supported.

Version 1.5.11:
	* Fixed an out of scope variable missed when moving functions around.

Version 1.5.10:
	* Salt no longer has the master branch in git, install from develop as default.
	* Installing from Git on Red Hat based distributions now also needs `yum-utils` installed.
	* Allow the script to use a different git repository to install from.
	* Fixed a bug where a branch name with dashes would be wrongly detected as an option to the 
	script.
	* Default to secure file downloads(if any).
	* Distro Support Fixed:
		* Minimal Ubuntu installation might not have upstart installed, fixed.
		* FreeBSD now uses the official FreeBSD repository. Thank You Paul Brian(lifeisstillgood)!

Version 1.5.9:
	* Allow to not start the daemons after bootstrapping salt. This will allow `vagrant-lxc`
	installations,  `debootstrap*`, etc, to finish properly. Thanks Henrik Holmboe (holmboe).
	* Distro Support Fixed:
		* Salt >= 0.17 requires ElementTree which is on the python standard library after python 
		2.6 but openSUSE split that into a separate package.
		* Fixed a logic preventing proper Ubuntu bootstrapping on some situations.

Version 1.5.8:
	* Fixed an Ubuntu regression. `add-apt-repository` is only available on 
	`software-properties-common` after 12.10, inclusive. Thanks Diego Woitasen(diegows)

Version 1.5.7:
	* For RedHat based distributions which rely on `epel`, the user can now pass `testing` to the 
	script and `epel-testing` shall be used to bootstrap salt and it's dependencies.
	* No full system upgrades, if optional by the distribution, shall be done unless `-U` is passed 
	to the bootstrap script(required upgrade procedures must exist on the script, currently Debian 
	and RedHat based distributions support system upgrades).
	* Fixed an issue where passing BS_KEEP_TEMP_FILES=1 to the script was causing an error. #206.
	* Switched FreeBSD default packages repository to PCBSD(http://www.pcbsd.org) and added 
	multiple repository support to install salt from the SaltStack's FreeBSD repository.  Thanks 
	Christer Edwards(cedwards).
	* Improved Gentoo Support. Thanks Elias Probst(eliasp).
	* Stop execution soon for end of life distributions or non supported distribution versions.
	* Distro Support Fixed:
		* Fixed an unbound variable while bootstraping Gentoo.
		* Fixed CentOS/RHEL 5.
		* Fixed crypto++ compilation. Thanks Kenneth Wilke(KennethWilke)!
		* Fixed FreeBSD git installations not pointing to the proper salt configuration directory, 
		which on FreeBSD is '/usr/local/etc/salt'.
		* Fixed testing installation for Red Hat based distributions. Thanks Jeff Strunk(jstrunk)
		* Fixed wrong package name on Arch. Thanks Niels Abspoel(aboe76)
		* Make sure the Ubuntu universe repository is enabled. Thanks Karl Grzeszczak(karlgrz).
		* Fixed SmartOS installation. Thanks Matthieu Guegan(mguegan).

Version 1.5.6:
	* If there's a `grains` file on the provided temporary configuration directory, move it to the 
	proper place while moving the minion configuration file.
	* Gentoo bootstraps can now use a bin host to provide binary packages, just set the 
	`BS_GENTOO_USE_BINHOST` environment variable.
	* If `BS_KEEP_TEMP_FILES=1` is found on the environment, the script will copy the files instead 
	of moving them.
	* There were still some `mv` and `cp` occurrences which were not using their `{move,copy}file` 
	replacements which ended up on now respecting the "Do not override existing configuration" 
	feature.
	* Distro Support Fixed:
		* Arch now upgrades it's system package properly as suggested on their mailing list.
		* Arch now moves back any configuration files provided by the user renamed by pacman on the 
		installation process.
		* Fixed SmartOS detection(was being detected as Solaris) and bootstrapping. Fixed SmartOS 
		different gcc package names for different package sets.
		* Fixed FreeBSD git based installations(no rc.d scripts were available).
		* Fixed FreeBSD not re-evaluating the `PKI_DIR` variable since the `SALT_ETC_DIR` was 
		redefined.
	* Distro Support Added:
		* Linux Mint. Thanks Alex Van't Hof(alexvh)!
		* Linaro.


Version 1.5.5:
	* Fixed a variable error in the new pre-seed feature.
	* Fixed the destination path to where the pre-seed minions keys should be copied.
	* Debian installations now use SaltStack's repository.
	* Configuration files can now be passed as an URL to a compressed file. Thanks Geoff Garside!
	* Distro Support Fixed:
		* Debian's optional ZMQ3 support was fixed (libzmq3 has moved from experimental to 
		unstable).
		* Ubuntu Lucid Daily PPA
		* SmartOS no longer ignores $SALT_ETC_DIR. Matthieu Guegan!
		* FreeBSD no longer ignores $SALT_ETC_DIR. Thanks Geoff Garside!
		* FreeBSD does not try to install pkgng if pkg is installed. Thanks Geoff Garside!
		* SunOS (Make use of XPG4 binaries on SunOS). Thanks Matthieu Guegan!
		* openSUSE (Don't fail if only one of the repositories failed to update)
		* Arch (Fixed the GPG issues for git installations)
	* Distro Support Added:
		* Gentoo. Thanks kaithar!


Version 1.5.4:
	* Fixed an issue we had when /proc/cpuinfo had more than one CPU. Detected on AMD CPUs.
	* OpenSUSE 12.3 uses lsb_release. Fix the returned distro name "openSUSE project" to "openSUSE" 
	which the script handles.
	* Added an custom move function which will only override if required and if we permit it.
	* Implemented the necessary function to pre-seed minion keys on a salt master as an optional 
	argument.
	* Distro Support Fixed:
		* FreeBSD (Don't let the script fail if PACKAGESITE is not set)
		* Debian Stable installations (the function search was not working as supposed)
	* Distro Support Added:
		* Ubuntu 13.04 (Was disabled because of a bad beta1. Fixed in beta2)


Version 1.5.3:
	* Return 0 or 1 from functions
	* Convert several pipes into a single awk call
	* Fixed `/etc/os-release` parsing
	* Fixed `config_salt()`
	* Distro Support Fixed:
		* EPEL-based installations (CentOS, Amazon Linux, RedHat)
		* SuSE/OpenSUSE (problem running the script twice, ie, existing `devel_languages_python` 
		repository)
		* SuSE 11 SP1 (pip based install and config trigger)
	* Distro Support Added:
		* Debian 7 (Only git installations at the moment)


Version 1.5.2:
	* Fix issue with Travis testing (it installs it's own ZeroMQ3 lib
	* Allow setting the debug output from an environment variable
	* Fix an escape issue in the `printf` calls used in our echo calls
	* Don't overwrite files (`config`, `init.d`, etc). Use a specific flag to force overwrites.
	* Distro Support Fixed:
		* Ubuntu daily installs.
	* Distro Support Added:
		* Trisquel 6.0 (Ubuntu 12.04)


Version 1.5.1:
	* Improved unittesting.
	* Starting daemons.
	* Make sure that daemons are really running.
	* For the users to make the choice if installing from PIP (if required since there aren't system 
	pacakges).
	* Fixed salt's git cloning when the salt git tree is already present on the system.
	* Distro Support Fixed:
		* Debian 6
		* Ubuntu 12.10
		* CentOS
	* Distro Support Added:
		* SuSE 11 SP1/11 SP2
		* OpenSUSE 12.x


Version 1.5:
	* First stable version of the script
	* Support for:
		* Ubuntu 10.x/11.x/12.x
		* Debian 6.x
		* CentOS 5/6
		* Red Hat 5/6
		* Red Hat Enterprise 5/6
		* Fedora
		* Arch
		* SmartOS
		* FreeBSD 9.0


# Don't remove the line bellow.
# vim: fenc=utf-8 spell spl=en cc=100 tw=99 fo=want ts=4<|MERGE_RESOLUTION|>--- conflicted
+++ resolved
@@ -1,21 +1,14 @@
-<<<<<<< HEAD
-=======
 Version 2014.06.21:
 	* Also export the HTTPS proxy environment variable. Thanks Giuseppe Iannello(gianello).
 	* Distro Support Fixed:
 		* Improve Oracle Linux Server detection
 		* Overcome the Oracle Linux awkwardness. `--enablerepo=XYX` disables ALL OTHER REPOS!!!!
 
->>>>>>> 41a2fe3c
 Version 2014.06.19:
 	* Allow passing the master address as an environment variable, `BS_SALT_MASTER_ADDRESS`
 	* Fixed an issue with the keys pre-seed. We were passing absolute paths where we only needed 
 	basenames.
-<<<<<<< HEAD
-	* Added HTTP proxy configuration support. Thanks @gianello
-=======
 	* Added HTTP proxy configuration support. Thanks Giuseppe Iannello(gianello),
->>>>>>> 41a2fe3c
 	* Distro Support Added:
 		* Elementary OS
 		* RHEL 7 Beta/RC
