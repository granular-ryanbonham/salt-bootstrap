<<<<<<< HEAD
Version 2014.xx.xx:
	* Distro Support Fixed:
		* Bump build/maintenance version for epel-release package. Thanks Gregory Meno(GregMeno)
		* Properly detect Amazon Linux AMI when using `lsb_release`
=======
Version 2014.06.30:
	* Distro Support Fixed:
		* Bump build/maintenance version for epel-release package. Thanks Gregory Meno(GregMeno)
		* Properly detect Amazon Linux AMI when using `lsb_release`
		* Fix `tsflags` installation.
>>>>>>> 36717c31

Version 2014.06.28:
	* Fixed `tsflags` packages detection for RHEL and Oracle Linux 6.5

Version 2014.06.21:
	* Also export the HTTPS proxy environment variable. Thanks Giuseppe Iannello(gianello).
	* Distro Support Fixed:
		* Improve Oracle Linux Server detection
		* Overcome the Oracle Linux awkwardness. `--enablerepo=XYX` disables ALL OTHER REPOS!!!!
		* Oracle Linux also support testing repositories installation

Version 2014.06.19:
	* Allow passing the master address as an environment variable, `BS_SALT_MASTER_ADDRESS`
	* Fixed an issue with the keys pre-seed. We were passing absolute paths where we only needed 
	basenames.
	* Added HTTP proxy configuration support. Thanks Giuseppe Iannello(gianello),
	* Distro Support Added:
		* Elementary OS
		* RHEL 7 Beta/RC
		* Kali Linux. Thanks Valentin Bud(valentinbud)
	* Distro Support Fixed:
		* Improved RHEL optionals repository detection

Version 2014.04.16:
	* Fixed a bug for RHEL 6 based distributions where yum-utils was not getting installed.
	* Added minor version check for RHEL 6 optional channel.
	* Added quotes around "apache-libcloud>=$_LIBCLOUD_MIN_VERSION" for proper version requirements 
	handling.
	* Install the python 'requests' package which is now a hard dependency in Salt.
	* When installing from a user defined repository add the official one as a remote and fetch 
	its tags for proper versioning.
	* Distro Support Fixed:
		* CentOS netinstall ISO's don't install `chkconfig`
		* Improved RHEL optional repository detection. This allows user repository usage, which 
		don't need the optional repository support since they usually provide their packages.
	* Distro Support Added:
		* Oracle Linux
		* Scientific Linux

Version 2014.03.10-1:
	* Distro Support Fixed:
		* Fix the Debian services running function

Version 2014.03.10:
	* Debian based distributions which don't use upstart now also check if the salt services are 
	enabled.
	* Distro Support Fixed:
		* RedHat based distributions now have a proper services enabled checker.

Version 2014.02.27:
	* Fixed a bug on the services enabled function searching logic.
	* Arch, Fedora, openSUSE and SuSE now check for services enabled, if using systemd
	* CentOS(and any RedHat based) and Ubuntu now check for services enabled is using upstart
	* Distro Support Added:
		* Debian 8. Thank You Boris Feld(Lothiraldan).

Version 2014.02.19:
	* Fixed a problem with the quotes of an error message
	* Arch installations now uses the community repository
	* Distro Support Fixed:
		* Fixed Fedora Git based installations(git was not being installed)

Version 2014.02.18:
	* Debian based distribution now get a warning stating that NOT starting daemons does not work 
	as supposed, mainly because that's the Debian policy.
	* Fix bug introduced when implementing the master ip flag. The default minion includes 
	directory is `minion.d`, not `minion.conf.d`

Version 2014.02.16:
	* The script now allows setting up the salt-master address as a separate configuration file by 
	passing `-A` to the script.
	* Add support to install apache-libcloud by passing the `-L` flag. In some distribution it's 
	also needed to pass `-P` because the minimal apache-libcloud version is `0.14.0`. This support 
	is still missing for FreeBSD and SmartOS.
	* Fixed an issue when copying or moving files. We now test to see if the destination is a 
	directory and create a full path from that so that the "do not override" logic works as 
	supposed. #294.
	* Allow passing additional package names to install while installing Salt's dependencies. #262
	* Pass the salt configuration directory, default or from environment variable to the setup.py 
	script for git based installations. #305
	* Distro Support Fixed:
		* FreeBSD `fetch` now has a notion of insecure certificates. Handle this properly. Thank 
		You Mike Carlson(m87carlson).
		* Arch, openSUSE and SuSE are now upgradable when the `-U` flag is passed.
		* Force overwrites now works for existing init.d scripts on CentOS git installations. #259
	* Distro Support Added:
		* FreeBSD 10 is now also supported. Thank You Mike Carlson(m87carlson).
		* Red Had Enterprise Workstation is now supported.

Version 1.5.11:
	* Fixed an out of scope variable missed when moving functions around.

Version 1.5.10:
	* Salt no longer has the master branch in git, install from develop as default.
	* Installing from Git on Red Hat based distributions now also needs `yum-utils` installed.
	* Allow the script to use a different git repository to install from.
	* Fixed a bug where a branch name with dashes would be wrongly detected as an option to the 
	script.
	* Default to secure file downloads(if any).
	* Distro Support Fixed:
		* Minimal Ubuntu installation might not have upstart installed, fixed.
		* FreeBSD now uses the official FreeBSD repository. Thank You Paul Brian(lifeisstillgood)!

Version 1.5.9:
	* Allow to not start the daemons after bootstrapping salt. This will allow `vagrant-lxc`
	installations,  `debootstrap*`, etc, to finish properly. Thanks Henrik Holmboe (holmboe).
	* Distro Support Fixed:
		* Salt >= 0.17 requires ElementTree which is on the python standard library after python 
		2.6 but openSUSE split that into a separate package.
		* Fixed a logic preventing proper Ubuntu bootstrapping on some situations.

Version 1.5.8:
	* Fixed an Ubuntu regression. `add-apt-repository` is only available on 
	`software-properties-common` after 12.10, inclusive. Thanks Diego Woitasen(diegows)

Version 1.5.7:
	* For RedHat based distributions which rely on `epel`, the user can now pass `testing` to the 
	script and `epel-testing` shall be used to bootstrap salt and it's dependencies.
	* No full system upgrades, if optional by the distribution, shall be done unless `-U` is passed 
	to the bootstrap script(required upgrade procedures must exist on the script, currently Debian 
	and RedHat based distributions support system upgrades).
	* Fixed an issue where passing BS_KEEP_TEMP_FILES=1 to the script was causing an error. #206.
	* Switched FreeBSD default packages repository to PCBSD(http://www.pcbsd.org) and added 
	multiple repository support to install salt from the SaltStack's FreeBSD repository.  Thanks 
	Christer Edwards(cedwards).
	* Improved Gentoo Support. Thanks Elias Probst(eliasp).
	* Stop execution soon for end of life distributions or non supported distribution versions.
	* Distro Support Fixed:
		* Fixed an unbound variable while bootstraping Gentoo.
		* Fixed CentOS/RHEL 5.
		* Fixed crypto++ compilation. Thanks Kenneth Wilke(KennethWilke)!
		* Fixed FreeBSD git installations not pointing to the proper salt configuration directory, 
		which on FreeBSD is '/usr/local/etc/salt'.
		* Fixed testing installation for Red Hat based distributions. Thanks Jeff Strunk(jstrunk)
		* Fixed wrong package name on Arch. Thanks Niels Abspoel(aboe76)
		* Make sure the Ubuntu universe repository is enabled. Thanks Karl Grzeszczak(karlgrz).
		* Fixed SmartOS installation. Thanks Matthieu Guegan(mguegan).

Version 1.5.6:
	* If there's a `grains` file on the provided temporary configuration directory, move it to the 
	proper place while moving the minion configuration file.
	* Gentoo bootstraps can now use a bin host to provide binary packages, just set the 
	`BS_GENTOO_USE_BINHOST` environment variable.
	* If `BS_KEEP_TEMP_FILES=1` is found on the environment, the script will copy the files instead 
	of moving them.
	* There were still some `mv` and `cp` occurrences which were not using their `{move,copy}file` 
	replacements which ended up on now respecting the "Do not override existing configuration" 
	feature.
	* Distro Support Fixed:
		* Arch now upgrades it's system package properly as suggested on their mailing list.
		* Arch now moves back any configuration files provided by the user renamed by pacman on the 
		installation process.
		* Fixed SmartOS detection(was being detected as Solaris) and bootstrapping. Fixed SmartOS 
		different gcc package names for different package sets.
		* Fixed FreeBSD git based installations(no rc.d scripts were available).
		* Fixed FreeBSD not re-evaluating the `PKI_DIR` variable since the `SALT_ETC_DIR` was 
		redefined.
	* Distro Support Added:
		* Linux Mint. Thanks Alex Van't Hof(alexvh)!
		* Linaro.


Version 1.5.5:
	* Fixed a variable error in the new pre-seed feature.
	* Fixed the destination path to where the pre-seed minions keys should be copied.
	* Debian installations now use SaltStack's repository.
	* Configuration files can now be passed as an URL to a compressed file. Thanks Geoff Garside!
	* Distro Support Fixed:
		* Debian's optional ZMQ3 support was fixed (libzmq3 has moved from experimental to 
		unstable).
		* Ubuntu Lucid Daily PPA
		* SmartOS no longer ignores $SALT_ETC_DIR. Matthieu Guegan!
		* FreeBSD no longer ignores $SALT_ETC_DIR. Thanks Geoff Garside!
		* FreeBSD does not try to install pkgng if pkg is installed. Thanks Geoff Garside!
		* SunOS (Make use of XPG4 binaries on SunOS). Thanks Matthieu Guegan!
		* openSUSE (Don't fail if only one of the repositories failed to update)
		* Arch (Fixed the GPG issues for git installations)
	* Distro Support Added:
		* Gentoo. Thanks kaithar!


Version 1.5.4:
	* Fixed an issue we had when /proc/cpuinfo had more than one CPU. Detected on AMD CPUs.
	* OpenSUSE 12.3 uses lsb_release. Fix the returned distro name "openSUSE project" to "openSUSE" 
	which the script handles.
	* Added an custom move function which will only override if required and if we permit it.
	* Implemented the necessary function to pre-seed minion keys on a salt master as an optional 
	argument.
	* Distro Support Fixed:
		* FreeBSD (Don't let the script fail if PACKAGESITE is not set)
		* Debian Stable installations (the function search was not working as supposed)
	* Distro Support Added:
		* Ubuntu 13.04 (Was disabled because of a bad beta1. Fixed in beta2)


Version 1.5.3:
	* Return 0 or 1 from functions
	* Convert several pipes into a single awk call
	* Fixed `/etc/os-release` parsing
	* Fixed `config_salt()`
	* Distro Support Fixed:
		* EPEL-based installations (CentOS, Amazon Linux, RedHat)
		* SuSE/OpenSUSE (problem running the script twice, ie, existing `devel_languages_python` 
		repository)
		* SuSE 11 SP1 (pip based install and config trigger)
	* Distro Support Added:
		* Debian 7 (Only git installations at the moment)


Version 1.5.2:
	* Fix issue with Travis testing (it installs it's own ZeroMQ3 lib
	* Allow setting the debug output from an environment variable
	* Fix an escape issue in the `printf` calls used in our echo calls
	* Don't overwrite files (`config`, `init.d`, etc). Use a specific flag to force overwrites.
	* Distro Support Fixed:
		* Ubuntu daily installs.
	* Distro Support Added:
		* Trisquel 6.0 (Ubuntu 12.04)


Version 1.5.1:
	* Improved unittesting.
	* Starting daemons.
	* Make sure that daemons are really running.
	* For the users to make the choice if installing from PIP (if required since there aren't system 
	pacakges).
	* Fixed salt's git cloning when the salt git tree is already present on the system.
	* Distro Support Fixed:
		* Debian 6
		* Ubuntu 12.10
		* CentOS
	* Distro Support Added:
		* SuSE 11 SP1/11 SP2
		* OpenSUSE 12.x


Version 1.5:
	* First stable version of the script
	* Support for:
		* Ubuntu 10.x/11.x/12.x
		* Debian 6.x
		* CentOS 5/6
		* Red Hat 5/6
		* Red Hat Enterprise 5/6
		* Fedora
		* Arch
		* SmartOS
		* FreeBSD 9.0


# Don't remove the line bellow.
# vim: fenc=utf-8 spell spl=en cc=100 tw=99 fo=want ts=4<|MERGE_RESOLUTION|>--- conflicted
+++ resolved
@@ -1,15 +1,8 @@
-<<<<<<< HEAD
-Version 2014.xx.xx:
-	* Distro Support Fixed:
-		* Bump build/maintenance version for epel-release package. Thanks Gregory Meno(GregMeno)
-		* Properly detect Amazon Linux AMI when using `lsb_release`
-=======
 Version 2014.06.30:
 	* Distro Support Fixed:
 		* Bump build/maintenance version for epel-release package. Thanks Gregory Meno(GregMeno)
 		* Properly detect Amazon Linux AMI when using `lsb_release`
 		* Fix `tsflags` installation.
->>>>>>> 36717c31
 
 Version 2014.06.28:
 	* Fixed `tsflags` packages detection for RHEL and Oracle Linux 6.5
