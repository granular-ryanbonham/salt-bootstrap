--- conflicted
+++ resolved
@@ -28,17 +28,10 @@
   - name: stable-3005
     provisioner:
       salt_version: 3005.1-1
-<<<<<<< HEAD
-  - name: stable-3006
-    provisioner:
-      salt_version: 3006.0
-=======
-      salt_call_command: c:\Program Files\Salt Project\Salt\salt-call.bat
   - name: stable-3006
     provisioner:
       salt_version: 3006.0
       salt_call_command: c:\Program Files\Salt Project\Salt\salt-call.exe
->>>>>>> beea5552
   - name: latest
     provisioner:
       salt_version: latest
