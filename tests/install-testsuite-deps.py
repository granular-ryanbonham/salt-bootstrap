--- conflicted
+++ resolved
@@ -67,12 +67,6 @@
         'yum -y install python-pip --enablerepo=epel-testing',
         'pip-python install unittest2'
     ])
-<<<<<<< HEAD
-elif GRAINS['os_family'] == 'Debian':
-    COMMANDS.extend([
-        'apt-get install -y -o Dpkg::Options::="--force-confdef" '
-        '-o Dpkg::Options::="--force-confold" git python-pip',
-=======
 elif GRAINS['os'] == 'Fedora':
     COMMANDS.extend([
         'yum -y update',
@@ -82,8 +76,8 @@
 elif GRAINS['os_family'] == 'Debian':
     COMMANDS.extend([
         'apt-get update',
-        'apt-get install -y -o DPkg::Options::=--force-confold python-pip',
->>>>>>> 6787717d
+        'apt-get install -y -o DPkg::Options::=--force-confold '
+        '-o Dpkg::Options::="--force-confdef" python-pip',
         'pip install unittest2'
     ])
 else:
