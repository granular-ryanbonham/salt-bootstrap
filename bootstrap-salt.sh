#!/bin/sh -
#===============================================================================
# vim: softtabstop=4 shiftwidth=4 expandtab fenc=utf-8 spell spelllang=en
#===============================================================================
#
#          FILE: bootstrap-salt.sh
#
#   DESCRIPTION: Bootstrap salt installation for various systems/distributions
#
#          BUGS: https://github.com/saltstack/salty-vagrant/issues
#        AUTHOR: Pedro Algarvio (s0undt3ch), pedro@algarvio.me
#                Alec Koumjian (akoumjian), akoumjian@gmail.com
#                Geoff Garside (geoffgarside), geoff@geoffgarside.co.uk
#       LICENSE: Apache 2.0
#  ORGANIZATION: Salt Stack (saltstack.org)
#       CREATED: 10/15/2012 09:49:37 PM WEST
#===============================================================================
set -o nounset                              # Treat unset variables as an error
ScriptVersion="1.5.1"
ScriptName="bootstrap-salt.sh"

#===============================================================================
#  Environment variables taken into account.
#-------------------------------------------------------------------------------
#   * BS_COLORS:        If 0 disables colour support
#   * BS_PIP_ALLOWED:   If 1 enable pip based installations(if needed)
#===============================================================================


#===============================================================================
#  LET THE BLACK MAGIC BEGIN!!!!
#===============================================================================


# Bootstrap script truth values
BS_TRUE=1
BS_FALSE=0

#---  FUNCTION  ----------------------------------------------------------------
#          NAME:  __detect_color_support
#   DESCRIPTION:  Try to detect color support.
#-------------------------------------------------------------------------------
COLORS=${BS_COLORS:-$(tput colors 2>/dev/null || echo 0)}
__detect_color_support() {
    if [ $? -eq 0 ] && [ "$COLORS" -gt 2 ]; then
        RC="\033[1;31m"
        GC="\033[1;32m"
        BC="\033[1;34m"
        YC="\033[1;33m"
        EC="\033[0m"
    else
        RC=""
        GC=""
        BC=""
        YC=""
        EC=""
    fi
}
__detect_color_support


#---  FUNCTION  ----------------------------------------------------------------
#          NAME:  echoerr
#   DESCRIPTION:  Echo errors to stderr.
#-------------------------------------------------------------------------------
echoerror() {
    printf "${RC} * ERROR${EC}: $@\n" 1>&2;
}

#---  FUNCTION  ----------------------------------------------------------------
#          NAME:  echoinfo
#   DESCRIPTION:  Echo information to stdout.
#-------------------------------------------------------------------------------
echoinfo() {
    printf "${GC} *  INFO${EC}: $@\n";
}

#---  FUNCTION  ----------------------------------------------------------------
#          NAME:  echowarn
#   DESCRIPTION:  Echo warning informations to stdout.
#-------------------------------------------------------------------------------
echowarn() {
    printf "${YC} *  WARN${EC}: $@\n";
}

#---  FUNCTION  ----------------------------------------------------------------
#          NAME:  echodebug
#   DESCRIPTION:  Echo debug information to stdout.
#-------------------------------------------------------------------------------
echodebug() {
    if [ $ECHO_DEBUG -eq $BS_TRUE ]; then
        printf "${BC} * DEBUG${EC}: $@\n";
    fi
}

#---  FUNCTION  ----------------------------------------------------------------
#          NAME:  pip_not_allowed
#   DESCRIPTION:  Simple function to let the users know that -P needs to be
#                 used.
#-------------------------------------------------------------------------------
pip_not_allowed() {
    echoerror "pip based installations were not allowed. Retry using '-P'"
    usage
    exit 1
}

#===  FUNCTION  ================================================================
#         NAME:  usage
#  DESCRIPTION:  Display usage information.
#===============================================================================
usage() {
    cat << EOT

  Usage :  ${ScriptName} [options] <install-type> <install-type-args>

  Installation types:
    - stable (default)
    - daily  (ubuntu specific)
    - git

  Examples:
    $ ${ScriptName}
    $ ${ScriptName} stable
    $ ${ScriptName} daily
    $ ${ScriptName} git
    $ ${ScriptName} git develop
    $ ${ScriptName} git 8c3fadf15ec183e5ce8c63739850d543617e4357

  Options:
  -h  Display this message
  -v  Display script version
  -n  No colours.
  -D  Show debug output.
  -c  Temporary configuration directory
  -M  Also install salt-master
  -S  Also install salt-syndic
  -N  Do not install salt-minion
  -C  Only run the configuration function. This option automaticaly
      bypasses any installation.
  -P  Allow pip based installations. On some distributions the required salt
      packages or it's dependencies are not available as a package for that
      distribution. Using this flag allows the script to use pip as a last
      resort method. NOTE: This works for functions which actually implement
      pip based installations.

EOT
}   # ----------  end of function usage  ----------

#-----------------------------------------------------------------------
#  Handle command line arguments
#-----------------------------------------------------------------------
TEMP_CONFIG_DIR="null"
INSTALL_MASTER=$BS_FALSE
INSTALL_SYNDIC=$BS_FALSE
INSTALL_MINION=$BS_TRUE
ECHO_DEBUG=$BS_FALSE
CONFIG_ONLY=$BS_FALSE
PIP_ALLOWED=${BS_PIP_ALLOWED:-$BS_FALSE}

while getopts ":hvnDc:MSNCP" opt
do
  case "${opt}" in

    h )  usage; exit 0                                  ;;

    v )  echo "$0 -- Version $ScriptVersion"; exit 0    ;;
    n )  COLORS=0; __detect_color_support               ;;
    D )  ECHO_DEBUG=$BS_TRUE                            ;;
    c )  TEMP_CONFIG_DIR="$OPTARG"
         # If the configuration directory does not exist, error out
         if [ ! -d "$TEMP_CONFIG_DIR" ]; then
             echoerror "The configuration directory ${TEMP_CONFIG_DIR} does not exist."
             exit 1
         fi
         ;;
    M )  INSTALL_MASTER=$BS_TRUE                        ;;
    S )  INSTALL_SYNDIC=$BS_TRUE                        ;;
    N )  INSTALL_MINION=$BS_FALSE                       ;;
    C )  CONFIG_ONLY=$BS_TRUE                           ;;
    P )  PIP_ALLOWED=$BS_TRUE                           ;;

    \?)  echo
         echoerror "Option does not exist : $OPTARG"
         usage
         exit 1
         ;;

  esac    # --- end of case ---
done
shift $(($OPTIND-1))


__check_unparsed_options() {
    shellopts="$1"
    unparsed_options=$( echo "$shellopts" | grep -E '[-]+[[:alnum:]]' )
    if [ "x$unparsed_options" != "x" ]; then
        usage
        echo
        echoerror "options are only allowed before install arguments"
        echo
        exit 1
    fi
}


# Check that we're actually installing one of minion/master/syndic
if [ $INSTALL_MINION -eq $BS_FALSE ] && [ $INSTALL_MASTER -eq $BS_FALSE ] && [ $INSTALL_SYNDIC -eq $BS_FALSE ] && [ $CONFIG_ONLY -eq $BS_FALSE ]; then
    echoerror "Nothing to install or configure"
    exit 1
fi

if [ $CONFIG_ONLY -eq $BS_TRUE ] && [ "$TEMP_CONFIG_DIR" = "null" ]; then
    echoerror "In order to run the script in configuration only mode you also need to provide the configuration directory."
    exit 1
fi

# Define installation type
if [ "$#" -eq 0 ];then
    ITYPE="stable"
else
    __check_unparsed_options "$*"
    ITYPE=$1
    shift
fi

# Check installation type
if [ "$ITYPE" != "stable" ] && [ "$ITYPE" != "daily" ] && [ "$ITYPE" != "git" ]; then
    echoerror "Installation type \"$ITYPE\" is not known..."
    exit 1
fi

# If doing a git install, check what branch/tag/sha will be checked out
if [ $ITYPE = "git" ]; then
    if [ "$#" -eq 0 ];then
        GIT_REV="master"
    else
        __check_unparsed_options "$*"
        GIT_REV="$1"
        shift
    fi
fi

# Check for any unparsed arguments. Should be an error.
if [ "$#" -gt 0 ]; then
    __check_unparsed_options "$*"
    usage
    echo
    echoerror "Too many arguments."
    exiterr 1
fi

# Root permissions are required to run this script
if [ $(whoami) != "root" ] ; then
    echoerror "Salt requires root privileges to install. Please re-run this script as root."
    exit 1
fi

CALLER=$(echo `ps -a -o pid,args | grep $$ | grep -v grep | tr -s ' '` | cut -d ' ' -f 2)
if [ "${CALLER}x" = "${0}x" ]; then
    CALLER="PIPED THROUGH"
fi
echoinfo "${CALLER} ${0} -- Version ${ScriptVersion}"
echowarn "Running the unstable version of ${ScriptName}"


#---  FUNCTION  ----------------------------------------------------------------
#          NAME:  __exit_cleanup
#   DESCRIPTION:  Cleanup any leftovers after script has ended
#
#
#   http://www.unix.com/man-page/POSIX/1posix/trap/
#
#               Signal Number   Signal Name
#               1               SIGHUP
#               2               SIGINT
#               3               SIGQUIT
#               6               SIGABRT
#               9               SIGKILL
#              14               SIGALRM
#              15               SIGTERM
#-------------------------------------------------------------------------------
__exit_cleanup() {
    EXIT_CODE=$?

    # Remove the logging pipe when the script exits
    echodebug "Removing the logging pipe $LOGPIPE"
    rm -f $LOGPIPE

    # Kill tee when exiting, CentOS, at least requires this
    TEE_PID=$(ps ax | grep tee | grep $LOGFILE | awk '{print $1}')

    [ "x$TEE_PID" = "x" ] && exit $EXIT_CODE

    echodebug "Killing logging pipe tee's with pid(s): $TEE_PID"

    # We need to trap errors since killing tee will cause a 127 errno
    # We also do this as late as possible so we don't "mis-catch" other errors
    __trap_errors() {
        echoinfo "Errors Trapped: $EXIT_CODE"
        # Exit with the "original" exit code, not the trapped code
        exit $EXIT_CODE
    }
    trap "__trap_errors" INT QUIT ABRT KILL QUIT TERM

    # Now we're "good" to kill tee
    kill -s TERM $TEE_PID

    # In case the 127 errno is not triggered, exit with the "original" exit code
    exit $EXIT_CODE
}
trap "__exit_cleanup" EXIT INT


# Define our logging file and pipe paths
LOGFILE="/tmp/$( echo $ScriptName | sed s/.sh/.log/g )"
LOGPIPE="/tmp/$( echo $ScriptName | sed s/.sh/.logpipe/g )"

# Create our logging pipe
# On FreeBSD we have to use mkfifo instead of mknod
mknod $LOGPIPE p >/dev/null 2>&1 || mkfifo $LOGPIPE >/dev/null 2>&1
if [ $? -ne 0 ]; then
    echoerror "Failed to create the named pipe required to log"
    exit 1
fi

# What ever is written to the logpipe gets written to the logfile
tee < $LOGPIPE $LOGFILE &

# Close STDOUT, reopen it directing it to the logpipe
exec 1>&-
exec 1>$LOGPIPE
# Close STDERR, reopen it directing it to the logpipe
exec 2>&-
exec 2>$LOGPIPE


#---  FUNCTION  ----------------------------------------------------------------
#          NAME:  __gather_hardware_info
#   DESCRIPTION:  Discover hardware information
#-------------------------------------------------------------------------------
__gather_hardware_info() {
    if [ -f /proc/cpuinfo ]; then
        CPU_VENDOR_ID=$(cat /proc/cpuinfo | grep -E 'vendor_id|Processor' | head -n 1 | awk '{print $3}' | cut -d '-' -f1 )
    elif [ -f /usr/bin/kstat ]; then
        # SmartOS.
        # Solaris!?
        # This has only been tested for a GenuineIntel CPU
        CPU_VENDOR_ID=$(/usr/bin/kstat -p cpu_info:0:cpu_info0:vendor_id | awk '{print $2}')
    else
        CPU_VENDOR_ID=$( sysctl -n hw.model )
    fi
    CPU_VENDOR_ID_L=$( echo $CPU_VENDOR_ID | tr '[:upper:]' '[:lower:]' )
    CPU_ARCH=$(uname -m 2>/dev/null || uname -p 2>/dev/null || echo "unknown")
    CPU_ARCH_L=$( echo $CPU_ARCH | tr '[:upper:]' '[:lower:]' )

}
__gather_hardware_info


#---  FUNCTION  ----------------------------------------------------------------
#          NAME:  __gather_os_info
#   DESCRIPTION:  Discover operating system information
#-------------------------------------------------------------------------------
__gather_os_info() {
    OS_NAME=$(uname -s 2>/dev/null)
    OS_NAME_L=$( echo $OS_NAME | tr '[:upper:]' '[:lower:]' )
    OS_VERSION=$(uname -r)
    OS_VERSION_L=$( echo $OS_VERSION | tr '[:upper:]' '[:lower:]' )
}
__gather_os_info


#---  FUNCTION  ----------------------------------------------------------------
#          NAME:  __parse_version_string
#   DESCRIPTION:  Parse version strings ignoring the revision.
#                 MAJOR.MINOR.REVISION becomes MAJOR.MINOR
#-------------------------------------------------------------------------------
__parse_version_string() {
    VERSION_STRING="$1"
    PARSED_VERSION=$(
        echo $VERSION_STRING |
        sed -e 's/^/#/' \
            -e 's/^#[^0-9]*\([0-9][0-9]*\.[0-9][0-9]*\)\(\.[0-9][0-9]*\).*$/\1/' \
            -e 's/^#[^0-9]*\([0-9][0-9]*\.[0-9][0-9]*\).*$/\1/' \
            -e 's/^#[^0-9]*\([0-9][0-9]*\).*$/\1/' \
            -e 's/^#.*$//'
    )
    echo $PARSED_VERSION
}


#---  FUNCTION  ----------------------------------------------------------------
#          NAME:  __unquote_string
#   DESCRIPTION:  Strip single or double quotes from the provided string.
#-------------------------------------------------------------------------------
__unquote_string() {
    echo $@ | sed "s/^\([\"']\)\(.*\)\1\$/\2/g"
}

#---  FUNCTION  ----------------------------------------------------------------
#          NAME:  __camelcase_split
#   DESCRIPTION:  Convert CamelCased strings to Camel_Cased
#-------------------------------------------------------------------------------
__camelcase_split() {
    echo $@ | sed -r 's/([^A-Z-])([A-Z])/\1 \2/g'
}

#---  FUNCTION  ----------------------------------------------------------------
#          NAME:  __strip_duplicates
#   DESCRIPTION:  Strip duplicate strings
#-------------------------------------------------------------------------------
__strip_duplicates() {
    echo $@ | tr -s '[:space:]' '\n' | awk '!x[$0]++'
}

#---  FUNCTION  ----------------------------------------------------------------
#          NAME:  __sort_release_files
#   DESCRIPTION:  Custom sort function. Alphabetical or numerical sort is not
#                 enough.
#-------------------------------------------------------------------------------
__sort_release_files() {
    KNOWN_RELEASE_FILES=$(echo "(arch|centos|debian|ubuntu|fedora|redhat|suse|\
        mandrake|mandriva|gentoo|slackware|turbolinux|unitedlinux|lsb|system|\
        os)(-|_)(release|version)" | sed -r 's:[[:space:]]::g')
    primary_release_files=""
    secondary_release_files=""
    # Sort know VS un-known files first
    for release_file in $(echo $@ | sed -r 's:[[:space:]]:\n:g' | sort --unique --ignore-case); do
        match=$(echo $release_file | egrep -i ${KNOWN_RELEASE_FILES})
        if [ "x${match}" != "x" ]; then
            primary_release_files="${primary_release_files} ${release_file}"
        else
            secondary_release_files="${secondary_release_files} ${release_file}"
        fi
    done

    # Now let's sort by know files importance, max important goes last in the max_prio list
    max_prio="redhat-release centos-release"
    for entry in $max_prio; do
        if [ "x$(echo ${primary_release_files} | grep $entry)" != "x" ]; then
            primary_release_files=$(echo ${primary_release_files} | sed -e "s:\(.*\)\($entry\)\(.*\):\2 \1 \3:g")
        fi
    done
    # Now, least important goes last in the min_prio list
    min_prio="lsb-release"
    for entry in $max_prio; do
        if [ "x$(echo ${primary_release_files} | grep $entry)" != "x" ]; then
            primary_release_files=$(echo ${primary_release_files} | sed -e "s:\(.*\)\($entry\)\(.*\):\1 \3 \2:g")
        fi
    done

    # Echo the results collapsing multiple white-space into a single white-space
    echo "${primary_release_files} ${secondary_release_files}" | sed -r 's:[[:space:]]:\n:g'
}


#---  FUNCTION  ----------------------------------------------------------------
#          NAME:  __gather_linux_system_info
#   DESCRIPTION:  Discover Linux system information
#-------------------------------------------------------------------------------
__gather_linux_system_info() {
    DISTRO_NAME=""
    DISTRO_VERSION=""

    # Let's test if the lsb_release binary is available
    rv=$(lsb_release >/dev/null 2>&1)
    if [ $? -eq 0 ]; then
        DISTRO_NAME=$(lsb_release -si)
        if [ "x$(echo "$DISTRO_NAME" | grep RedHat)" != "x" ]; then
            # Let's convert CamelCase to Camel Case
            DISTRO_NAME=$(__camelcase_split "$DISTRO_NAME")
        fi
        rv=$(lsb_release -sr)
        [ "${rv}x" != "x" ] && DISTRO_VERSION=$(__parse_version_string "$rv")
    elif [ -f /etc/lsb-release ]; then
        # We don't have the lsb_release binary, though, we do have the file it parses
        DISTRO_NAME=$(grep DISTRIB_ID /etc/lsb-release | sed -e 's/.*=//')
        rv=$(grep DISTRIB_RELEASE /etc/lsb-release | sed -e 's/.*=//')
        [ "${rv}x" != "x" ] && DISTRO_VERSION=$(__parse_version_string "$rv")
    fi

    if [ "x$DISTRO_NAME" != "x" ] && [ "x$DISTRO_VERSION" != "x" ]; then
        # We already have the distribution name and version
        return
    fi

    for rsource in $(__sort_release_files $(
            cd /etc && /bin/ls *[_-]release *[_-]version 2>/dev/null | env -i sort | \
            sed -e '/^redhat-release$/d' -e '/^lsb-release$/d'; \
            echo redhat-release lsb-release
            )); do

        [ -L "/etc/${rsource}" ] && continue        # Don't follow symlinks
        [ ! -f "/etc/${rsource}" ] && continue      # Does not exist

        n=$(echo ${rsource} | sed -e 's/[_-]release$//' -e 's/[_-]version$//')
        rv=$( (grep VERSION /etc/${rsource}; cat /etc/${rsource}) | grep '[0-9]' | sed -e 'q' )
        [ "${rv}x" = "x" ] && continue  # There's no version information. Continue to next rsource
        v=$(__parse_version_string "$rv")
        case $(echo ${n} | tr '[:upper:]' '[:lower:]') in
            redhat             )
                if [ ".$(egrep 'CentOS' /etc/${rsource})" != . ]; then
                    n="CentOS"
                elif [ ".$(egrep 'Red Hat Enterprise Linux' /etc/${rsource})" != . ]; then
                    n="<R>ed <H>at <E>nterprise <L>inux"
                else
                    n="<R>ed <H>at <L>inux"
                fi
                ;;
            arch               ) n="Arch Linux"     ;;
            centos             ) n="CentOS"         ;;
            debian             ) n="Debian"         ;;
            ubuntu             ) n="Ubuntu"         ;;
            fedora             ) n="Fedora"         ;;
            suse               ) n="SUSE"           ;;
            mandrake*|mandriva ) n="Mandriva"       ;;
            gentoo             ) n="Gentoo"         ;;
            slackware          ) n="Slackware"      ;;
            turbolinux         ) n="TurboLinux"     ;;
            unitedlinux        ) n="UnitedLinux"    ;;
            system             )
                while read -r line; do
                    [ "${n}x" != "systemx" ] && break
                    case "$line" in
                        *Amazon*Linux*AMI*)
                            n="Amazon Linux AMI"
                            break
                    esac
                done < /etc/${rsource}
                ;;
            os                 )
                n=$(__unquote_string $(grep '^NAME=' /etc/os-release | sed -e 's/^NAME=\(.*\)$/\1/g'))
                [ "${n}" = "Arch Linux" ] && v=""   # Arch Linux does not provide a version.
                ;;
            *                  ) n="${n}"           ;
        esac
        DISTRO_NAME=$n
        DISTRO_VERSION=$v
        break
    done
}


#---  FUNCTION  ----------------------------------------------------------------
#          NAME:  __gather_sunos_system_info
#   DESCRIPTION:  Discover SunOS system info
#-------------------------------------------------------------------------------
__gather_sunos_system_info() {
    if [ -f /sbin/uname ]; then
        DISTRO_VERSION=$(/sbin/uname -X | grep -i kernelid | awk '{ print $3}')
    fi

    DISTRO_NAME=""
    if [ -f /etc/release ]; then
        while read -r line; do
            [ "${DISTRO_NAME}x" != "x" ] && break
            case "$line" in
                *OpenIndiana*oi_[0-9]*)
                    DISTRO_NAME="OpenIndiana"
                    DISTRO_VERSION=$(echo "$line" | sed -nr "s/OpenIndiana(.*)oi_([[:digit:]]+)(.*)/\2/p")
                    break
                    ;;
                *OpenSolaris*snv_[0-9]*)
                    DISTRO_NAME="OpenSolaris"
                    DISTRO_VERSION=$(echo "$line" | sed -nr "s/OpenSolaris(.*)snv_([[:digit:]]+)(.*)/\2/p")
                    break
                    ;;
                *Oracle*Solaris*[0-9]*)
                    DISTRO_NAME="Oracle Solaris"
                    DISTRO_VERSION=$(echo "$line" | sed -nr "s/(Oracle Solaris) ([[:digit:]]+)(.*)/\2/p")
                    break
                    ;;
                *Solaris*)
                    DISTRO_NAME="Solaris"
                    break
                    ;;
                *NexentaCore*)
                    DISTRO_NAME="Nexenta Core"
                    break
                    ;;
                *SmartOS*)
                    DISTRO_NAME="SmartOS"
                    break
                    ;;
            esac
        done < /etc/release
    fi

    if [ "${DISTRO_NAME}x" = "x" ]; then
        DISTRO_NAME="Solaris"
        DISTRO_VERSION=$(
            echo "${OS_VERSION}" |
            sed -e 's;^4\.;1.;' \
                -e 's;^5\.\([0-6]\)[^0-9]*$;2.\1;' \
                -e 's;^5\.\([0-9][0-9]*\).*;\1;'
        )
    fi
}


#---  FUNCTION  ----------------------------------------------------------------
#          NAME:  __gather_bsd_system_info
#   DESCRIPTION:  Discover OpenBSD, NetBSD and FreeBSD systems information
#-------------------------------------------------------------------------------
__gather_bsd_system_info() {
    DISTRO_NAME=${OS_NAME}
    DISTRO_VERSION=$(echo "${OS_VERSION}" | sed -e 's;[()];;' -e 's/-.*$//')
}


#---  FUNCTION  ----------------------------------------------------------------
#          NAME:  __gather_system_info
#   DESCRIPTION:  Discover which system and distribution we are running.
#-------------------------------------------------------------------------------
__gather_system_info() {
    case ${OS_NAME_L} in
        linux )
            __gather_linux_system_info
            ;;
        sunos )
            __gather_sunos_system_info
            ;;
        openbsd|freebsd|netbsd )
            __gather_bsd_system_info
            ;;
        * )
            echoerror "${OS_NAME} not supported.";
            exit 1
            ;;
    esac

}
__gather_system_info


echo
echoinfo "System Information:"
echoinfo "  CPU:          ${CPU_VENDOR_ID}"
echoinfo "  CPU Arch:     ${CPU_ARCH}"
echoinfo "  OS Name:      ${OS_NAME}"
echoinfo "  OS Version:   ${OS_VERSION}"
echoinfo "  Distribution: ${DISTRO_NAME} ${DISTRO_VERSION}"
echo

# Let users know what's going to be installed/configured
if [ $INSTALL_MINION -eq $BS_TRUE ]; then
    if [ $CONFIG_ONLY -eq $BS_FALSE ]; then
        echoinfo "Installing minion"
    else
        echoinfo "Configuring minion"
    fi
fi

if [ $INSTALL_MASTER -eq $BS_TRUE ]; then
    if [ $CONFIG_ONLY -eq $BS_FALSE ]; then
        echoinfo "Installing master"
    else
        echoinfo "Configuring master"
    fi
fi

if [ $INSTALL_SYNDIC -eq $BS_TRUE ]; then
    if [ $CONFIG_ONLY -eq $BS_FALSE ]; then
        echoinfo "Installing syndic"
    else
        echoinfo "Configuring syndic"
    fi
fi

# Simplify version naming on functions
if [ "x${DISTRO_VERSION}" = "x" ]; then
    DISTRO_MAJOR_VERSION=""
    DISTRO_MINOR_VERSION=""
    PREFIXED_DISTRO_MAJOR_VERSION=""
    PREFIXED_DISTRO_MINOR_VERSION=""
else
    DISTRO_MAJOR_VERSION="$(echo $DISTRO_VERSION | sed 's/^\([0-9]*\).*/\1/g')"
    DISTRO_MINOR_VERSION="$(echo $DISTRO_VERSION | sed 's/^\([0-9]*\).\([0-9]*\).*/\2/g')"
    PREFIXED_DISTRO_MAJOR_VERSION="_${DISTRO_MAJOR_VERSION}"
    if [ "${PREFIXED_DISTRO_MAJOR_VERSION}" = "_" ]; then
        PREFIXED_DISTRO_MAJOR_VERSION=""
    fi
    PREFIXED_DISTRO_MINOR_VERSION="_${DISTRO_MINOR_VERSION}"
    if [ "${PREFIXED_DISTRO_MINOR_VERSION}" = "_" ]; then
        PREFIXED_DISTRO_MINOR_VERSION=""
    fi
fi
# Simplify distro name naming on functions
DISTRO_NAME_L=$(echo $DISTRO_NAME | tr '[:upper:]' '[:lower:]' | sed 's/[^a-zA-Z0-9_ ]//g' | sed -re 's/([[:space:]])+/_/g')


# Only Ubuntu has daily packages, let's let users know about that
if [ "${DISTRO_NAME_L}" != "ubuntu" ] && [ $ITYPE = "daily" ]; then
    echoerror "Only Ubuntu has daily packages support"
    exit 1
fi


#---  FUNCTION  ----------------------------------------------------------------
#          NAME:  __function_defined
#   DESCRIPTION:  Checks if a function is defined within this scripts scope
#    PARAMETERS:  function name
#       RETURNS:  0 or 1 as in defined or not defined
#-------------------------------------------------------------------------------
__function_defined() {
    FUNC_NAME=$1
    if [ "$(command -v $FUNC_NAME)x" != "x" ]; then
        echoinfo "Found function $FUNC_NAME"
        return 0
    fi
    echodebug "$FUNC_NAME not found...."
    return 1
}


#---  FUNCTION  ----------------------------------------------------------------
#          NAME:  __git_clone_and_checkout
#   DESCRIPTION:  (DRY) Helper function to clone and checkout salt to a
#                 specific revision.
#-------------------------------------------------------------------------------
__git_clone_and_checkout() {
    SALT_GIT_CHECKOUT_DIR=/tmp/git/salt
    [ -d /tmp/git ] || mkdir /tmp/git
    cd /tmp/git
<<<<<<< HEAD
    [ -d $SALT_GIT_CHECKOUT_DIR ] || git clone https://github.com/saltstack/salt.git salt
    cd salt
    git checkout $GIT_REV
=======
    if [ -d $SALT_GIT_CHECKOUT_DIR ]; then
        cd $SALT_GIT_CHECKOUT_DIR

        git fetch
        git reset --hard origin/$GIT_REV
    else
        git clone git://github.com/saltstack/salt.git salt
        cd $SALT_GIT_CHECKOUT_DIR
        git checkout $GIT_REV
    fi
>>>>>>> 440df370
}


#---  FUNCTION  ----------------------------------------------------------------
#          NAME:  __apt_get_noinput
#   DESCRIPTION:  (DRY) apt-get install with noinput options
#-------------------------------------------------------------------------------
__apt_get_noinput() {
    apt-get install -y -o DPkg::Options::=--force-confold $@; return $?
}


##############################################################################
#
#   Distribution install functions
#
#   In order to install salt for a distribution you need to define:
#
#   To Install Dependencies, which is required, one of:
#       1. install_<distro>_<major_version>_<install_type>_deps
#       2. install_<distro>_<major_version>_<minor_version>_<install_type>_deps
#       3. install_<distro>_<major_version>_deps
#       4  install_<distro>_<major_version>_<minor_version>_deps
#       5. install_<distro>_<install_type>_deps
#       6. install_<distro>_deps
#
#   Optionally, define a salt configuration function, which will be called if
#   the -c|config-dir option is passed. One of:
#       1. config_<distro>_<major_version>_<install_type>_salt
#       2. config_<distro>_<major_version>_<minor_version>_<install_type>_salt
#       3. config_<distro>_<major_version>_salt
#       4  config_<distro>_<major_version>_<minor_version>_salt
#       5. config_<distro>_<install_type>_salt
#       6. config_<distro>_salt
#       7. config_salt [THIS ONE IS ALREADY DEFINED AS THE DEFAULT]
#
#   To install salt, which, of course, is required, one of:
#       1. install_<distro>_<major_version>_<install_type>
#       2. install_<distro>_<major_version>_<minor_version>_<install_type>
#       3. install_<distro>_<install_type>
#
#   Optionally, define a post install function, one of:
#       1. install_<distro>_<major_version>_<install_type>_post
#       2. install_<distro>_<major_version>_<minor_version>_<install_type>_post
#       3. install_<distro>_<major_version>_post
#       4  install_<distro>_<major_version>_<minor_version>_post
#       5. install_<distro>_<install_type>_post
#       6. install_<distro>_post
#
#   Optionally, define a start daemons function, one of:
#       1. install_<distro>_<major_version>_<install_type>_restart_daemons
#       2. install_<distro>_<major_version>_<minor_version>_<install_type>_restart_daemons
#       3. install_<distro>_<major_version>_restart_daemons
#       4  install_<distro>_<major_version>_<minor_version>_restart_daemons
#       5. install_<distro>_<install_type>_restart_daemons
#       6. install_<distro>_restart_daemons
#
#       NOTE: The start daemons function should be able to restart any daemons
#             which are running, or start if they're not running.
#
##############################################################################


##############################################################################
#
#   Ubuntu Install Functions
#
install_ubuntu_deps() {
    apt-get update
    if [ $DISTRO_MAJOR_VERSION -gt 12 ] && [ $DISTRO_MINOR_VERSION -gt 04 ]; then
        # Above Ubuntu 12.04 add-apt-repository is in a different package
        __apt_get_noinput software-properties-common
    else
        __apt_get_noinput python-software-properties
    fi
    if [ $DISTRO_MAJOR_VERSION -lt 11 ] && [ $DISTRO_MINOR_VERSION -lt 10 ]; then
        add-apt-repository ppa:saltstack/salt
    else
        add-apt-repository -y ppa:saltstack/salt
    fi
    apt-get update
}

install_ubuntu_11_10_deps() {
    apt-get update
    __apt_get_noinput python-software-properties
    add-apt-repository -y 'deb http://us.archive.ubuntu.com/ubuntu/ oneiric universe'
    add-apt-repository -y ppa:saltstack/salt
    apt-get update
}

install_ubuntu_git_deps() {
    install_ubuntu_deps
    __apt_get_noinput git-core python-yaml python-m2crypto python-crypto msgpack-python python-zmq python-jinja2

    __git_clone_and_checkout

    # Let's trigger config_salt()
    if [ "$TEMP_CONFIG_DIR" = "null" ]; then
        TEMP_CONFIG_DIR="${SALT_GIT_CHECKOUT_DIR}/conf/"
        CONFIG_SALT_FUNC="config_salt"
    fi
}

install_ubuntu_11_10_post() {
    add-apt-repository -y --remove 'deb http://us.archive.ubuntu.com/ubuntu/ oneiric universe'
}

install_ubuntu_stable() {
    packages=""
    if [ $INSTALL_MINION -eq $BS_TRUE ]; then
        packages="${packages} salt-minion"
    fi
    if [ $INSTALL_MASTER -eq $BS_TRUE ]; then
        packages="${packages} salt-master"
    fi
    if [ $INSTALL_SYNDIC -eq $BS_TRUE ]; then
        packages="${packages} salt-syndic"
    fi
    __apt_get_noinput ${packages}
}

install_ubuntu_daily() {
    install_ubuntu_stable
}

install_ubuntu_git() {
    python setup.py install --install-layout=deb
}

install_ubuntu_git_post() {
    for fname in minion master syndic; do

        # Skip if not meant to be installed
        [ $fname = "minion" ] && [ $INSTALL_MINION -eq $BS_FALSE ] && continue
        [ $fname = "master" ] && [ $INSTALL_MASTER -eq $BS_FALSE ] && continue
        [ $fname = "syndic" ] && [ $INSTALL_SYNDIC -eq $BS_FALSE ] && continue

        if [ -f /sbin/initctl ]; then
            # We have upstart support
            /sbin/initctl status salt-$fname > /dev/null 2>&1
            if [ $? -eq 1 ]; then
                # upstart does not know about our service, let's copy the proper file
                cp ${SALT_GIT_CHECKOUT_DIR}/pkg/salt-$fname.upstart /etc/init/salt-$fname.conf
            fi
        # No upstart support in Ubuntu!?
        elif [ -f ${SALT_GIT_CHECKOUT_DIR}/debian/salt-$fname.init ]; then
            cp ${SALT_GIT_CHECKOUT_DIR}/debian/salt-$fname.init /etc/init.d/salt-$fname
            chmod +x /etc/init.d/salt-$fname
            update-rc.d salt-$fname defaults
        fi
    done
}

install_ubuntu_restart_daemons() {
    for fname in minion master syndic; do

        # Skip if not meant to be installed
        [ $fname = "minion" ] && [ $INSTALL_MINION -eq $BS_FALSE ] && continue
        [ $fname = "master" ] && [ $INSTALL_MASTER -eq $BS_FALSE ] && continue
        [ $fname = "syndic" ] && [ $INSTALL_SYNDIC -eq $BS_FALSE ] && continue

        if [ -f /sbin/initctl ]; then
            # We have upstart support
            /sbin/initctl status salt-$fname > /dev/null 2>&1
            if [ $? -eq 0 ]; then
                # upstart knows about this service, let's stop and start it.
                # We could restart but earlier versions of the upstart script
                # did not support restart, so, it's safer this way
                /sbin/initctl stop salt-$fname > /dev/null 2>&1
                /sbin/initctl start salt-$fname > /dev/null 2>&1
                [ $? -eq 0 ] && continue
                # We failed to start the service, let's test the SysV code bellow
            fi
        fi
        /etc/init.d/salt-$fname stop > /dev/null 2>&1
        /etc/init.d/salt-$fname start &
    done
}
#
#   End of Ubuntu Install Functions
#
##############################################################################

##############################################################################
#
#   Debian Install Functions
#
install_debian_deps() {
    apt-get update
}

install_debian_6_0_deps() {
    if [ "x$(grep -R 'backports.debian.org' /etc/apt)" = "x" ]; then
        echo "deb http://backports.debian.org/debian-backports squeeze-backports main" >> \
            /etc/apt/sources.list.d/backports.list
    fi

    if [ ! -f /etc/apt/preferences.d/local-salt-backport.pref ]; then
        # Add madduck's repo since squeeze packages have been deprecated
        for fname in salt-common salt-master salt-minion salt-syndic salt-doc; do
            echo "Package: $fname"
            echo "Pin: release a=squeeze-backports"
            echo "Pin-Priority: 600"
            echo
        done > /etc/apt/preferences.d/local-salt-backport.pref

        cat <<_eof > /etc/apt/sources.list.d/local-madduck-backports.list
deb http://debian.madduck.net/repo squeeze-backports main
deb-src http://debian.madduck.net/repo squeeze-backports main
_eof

        wget -q http://debian.madduck.net/repo/gpg/archive.key -O - | apt-key add -
    fi

    apt-get update
}

install_debian_git_deps() {
    apt-get update
    __apt_get_noinput lsb-release python python-pkg-resources python-crypto \
        python-jinja2 python-m2crypto python-yaml msgpack-python git python-zmq

    __git_clone_and_checkout

    # Let's trigger config_salt()
    if [ "$TEMP_CONFIG_DIR" = "null" ]; then
        TEMP_CONFIG_DIR="${SALT_GIT_CHECKOUT_DIR}/conf/"
        CONFIG_SALT_FUNC="config_salt"
    fi
}

install_debian_6_0_git_deps() {
    install_debian_6_0_deps  # Add backports
    install_debian_git_deps  # Grab the actual deps
}

install_debian_stable() {
    packages=""
    if [ $INSTALL_MINION -eq $BS_TRUE ]; then
        packages="${packages} salt-minion"
    fi
    if [ $INSTALL_MASTER -eq $BS_TRUE ]; then
        packages="${packages} salt-master"
    fi
    if [ $INSTALL_SYNDIC -eq $BS_TRUE ]; then
        packages="${packages} salt-syndic"
    fi
    __apt_get_noinput ${packages}
}


install_debian_6_0() {
    install_debian_stable
}

install_debian_git() {
    python setup.py install --install-layout=deb
}

install_debian_6_0_git() {
    install_debian_git
}

install_debian_git_post() {
    for fname in minion master syndic; do

        # Skip if not meant to be installed
        [ $fname = "minion" ] && [ $INSTALL_MINION -eq $BS_FALSE ] && continue
        [ $fname = "master" ] && [ $INSTALL_MASTER -eq $BS_FALSE ] && continue
        [ $fname = "syndic" ] && [ $INSTALL_SYNDIC -eq $BS_FALSE ] && continue

        if [ -f ${SALT_GIT_CHECKOUT_DIR}/debian/salt-$fname.init ]; then
            cp ${SALT_GIT_CHECKOUT_DIR}/debian/salt-$fname.init /etc/init.d/salt-$fname
        fi
        chmod +x /etc/init.d/salt-$fname
        update-rc.d salt-$fname defaults
    done
}

install_debian_restart_daemons() {
    for fname in minion master syndic; do

        # Skip if not meant to be installed
        [ $fname = "minion" ] && [ $INSTALL_MINION -eq $BS_FALSE ] && continue
        [ $fname = "master" ] && [ $INSTALL_MASTER -eq $BS_FALSE ] && continue
        [ $fname = "syndic" ] && [ $INSTALL_SYNDIC -eq $BS_FALSE ] && continue

        /etc/init.d/salt-$fname stop > /dev/null 2>&1
        /etc/init.d/salt-$fname start &
    done
}
#
#   Ended Debian Install Functions
#
##############################################################################

##############################################################################
#
#   Fedora Install Functions
#
install_fedora_deps() {
    yum install -y PyYAML libyaml m2crypto python-crypto python-jinja2 python-msgpack python-zmq
}

install_fedora_stable() {
    packages=""
    if [ $INSTALL_MINION -eq $BS_TRUE ]; then
        packages="${packages} salt-minion"
    fi
    if [ $INSTALL_MASTER -eq $BS_TRUE ] || [ $INSTALL_SYNDIC -eq $BS_TRUE ]; then
        packages="${packages} salt-master"
    fi
    yum install -y ${packages}
}

install_fedora_git_deps() {
    install_fedora_deps
    yum install -y git

    __git_clone_and_checkout

    # Let's trigger config_salt()
    if [ "$TEMP_CONFIG_DIR" = "null" ]; then
        TEMP_CONFIG_DIR="${SALT_GIT_CHECKOUT_DIR}/conf/"
        CONFIG_SALT_FUNC="config_salt"
    fi
}

install_fedora_git() {
    python setup.py install
}

install_fedora_git_post() {
    for fname in minion master syndic; do

        # Skip if not meant to be installed
        [ $fname = "minion" ] && [ $INSTALL_MINION -eq $BS_FALSE ] && continue
        [ $fname = "master" ] && [ $INSTALL_MASTER -eq $BS_FALSE ] && continue
        [ $fname = "syndic" ] && [ $INSTALL_SYNDIC -eq $BS_FALSE ] && continue

        cp ${SALT_GIT_CHECKOUT_DIR}/pkg/rpm/salt-$fname.service /lib/systemd/system/salt-$fname.service

        systemctl is-enabled salt-$fname.service || (systemctl preset salt-$fname.service && systemctl enable salt-$fname.service)
        sleep 0.1
        systemctl daemon-reload
    done
}

install_fedora_restart_daemons() {
    for fname in minion master syndic; do

        # Skip if not meant to be installed
        [ $fname = "minion" ] && [ $INSTALL_MINION -eq $BS_FALSE ] && continue
        [ $fname = "master" ] && [ $INSTALL_MASTER -eq $BS_FALSE ] && continue
        [ $fname = "syndic" ] && [ $INSTALL_SYNDIC -eq $BS_FALSE ] && continue

        systemctl stop salt-$fname > /dev/null 2>&1
        systemctl start salt-$fname.service
    done
}
#
#   Ended Fedora Install Functions
#
##############################################################################

##############################################################################
#
#   CentOS Install Functions
#
install_centos_stable_deps() {
    if [ $CPU_ARCH_L = "i686" ]; then
        EPEL_ARCH="i386"
    else
        EPEL_ARCH=$CPU_ARCH_L
    fi
    if [ $DISTRO_MAJOR_VERSION -eq 5 ]; then
        rpm -Uvh --force http://mirrors.kernel.org/fedora-epel/5/${EPEL_ARCH}/epel-release-5-4.noarch.rpm
    elif [ $DISTRO_MAJOR_VERSION -eq 6 ]; then
        rpm -Uvh --force http://mirrors.kernel.org/fedora-epel/6/${EPEL_ARCH}/epel-release-6-8.noarch.rpm
    else
        echoerror "Failed add EPEL repository support."
        exit 1
    fi

    yum -y update

    if [ $DISTRO_MAJOR_VERSION -eq 5 ]; then
        yum -y install PyYAML python26-m2crypto m2crypto python26 python26-crypto \
            python26-msgpack python26-zmq python26-jinja2 --enablerepo=epel-testing
    else
        yum -y install PyYAML m2crypto python-crypto python-msgpack python-zmq \
            python-jinja2 --enablerepo=epel-testing
    fi
}

install_centos_stable() {
    packages=""
    if [ $INSTALL_MINION -eq $BS_TRUE ]; then
        packages="${packages} salt-minion"
    fi
    if [ $INSTALL_MASTER -eq $BS_TRUE ] || [ $INSTALL_SYNDIC -eq $BS_TRUE ]; then
        packages="${packages} salt-master"
    fi
    yum -y install ${packages} --enablerepo=epel-testing
}

install_centos_stable_post() {
    for fname in minion master syndic; do
        # Skip if not meant to be installed
        [ $fname = "minion" ] && [ $INSTALL_MINION -eq $BS_FALSE ] && continue
        [ $fname = "master" ] && [ $INSTALL_MASTER -eq $BS_FALSE ] && continue
        [ $fname = "syndic" ] && [ $INSTALL_SYNDIC -eq $BS_FALSE ] && continue

        if [ ! -f /sbin/initctl ] && [ -f /etc/init.d/salt-$fname ]; then
            # Still in SysV init!?
            /sbin/chkconfig salt-$fname on
        fi
    done
}

install_centos_git_deps() {
    install_centos_stable_deps
    yum -y install git --enablerepo=epel-testing

    __git_clone_and_checkout

    # Let's trigger config_salt()
    if [ "$TEMP_CONFIG_DIR" = "null" ]; then
        TEMP_CONFIG_DIR="${SALT_GIT_CHECKOUT_DIR}/conf/"
        CONFIG_SALT_FUNC="config_salt"
    fi

}

install_centos_git() {
    if [ $DISTRO_MAJOR_VERSION -eq 5 ]; then
        python2.6 setup.py install
    else
        python2 setup.py install
    fi
}

install_centos_git_post() {
    for fname in master minion syndic; do

        # Skip if not meant to be installed
        [ $fname = "minion" ] && [ $INSTALL_MINION -eq $BS_FALSE ] && continue
        [ $fname = "master" ] && [ $INSTALL_MASTER -eq $BS_FALSE ] && continue
        [ $fname = "syndic" ] && [ $INSTALL_SYNDIC -eq $BS_FALSE ] && continue

        if [ -f /sbin/initctl ]; then
            # We have upstart support
            /sbin/initctl status salt-$fname > /dev/null 2>&1
            if [ $? -eq 1 ]; then
                # upstart does not know about our service, let's copy the proper file
                cp ${SALT_GIT_CHECKOUT_DIR}/pkg/salt-$fname.upstart /etc/init/salt-$fname.conf
            fi
        # Still in SysV init?!
        elif [ ! -f /etc/init.d/salt-$fname ]; then
            cp ${SALT_GIT_CHECKOUT_DIR}/pkg/rpm/salt-${fname} /etc/init.d/
            chmod +x /etc/init.d/salt-${fname}
            /sbin/chkconfig salt-${fname} on
        fi
    done
}

install_centos_restart_daemons() {
    for fname in minion master syndic; do
        # Skip if not meant to be installed
        [ $fname = "minion" ] && [ $INSTALL_MINION -eq $BS_FALSE ] && continue
        [ $fname = "master" ] && [ $INSTALL_MASTER -eq $BS_FALSE ] && continue
        [ $fname = "syndic" ] && [ $INSTALL_SYNDIC -eq $BS_FALSE ] && continue

        if [ -f /sbin/initctl ]; then
            # We have upstart support
            /sbin/initctl status salt-$fname > /dev/null 2>&1
            if [ $? -eq 0 ]; then
                # upstart knows about this service.
                # Let's try to stop it, and then start it
                /sbin/initctl stop salt-$fname > /dev/null 2>&1
                /sbin/initctl start salt-$fname > /dev/null 2>&1
                # Restart service
                [ $? -eq 0 ] && continue
                # We failed to start the service, let's test the SysV code bellow
            fi
        fi

        if [ -f /etc/init.d/salt-$fname ]; then
            # Still in SysV init!?
            /etc/init.d/salt-$fname stop > /dev/null 2>&1
            /etc/init.d/salt-$fname start
        fi
    done
}
#
#   Ended CentOS Install Functions
#
##############################################################################

##############################################################################
#
#   RedHat Install Functions
#
install_red_hat_linux_stable_deps() {
    install_centos_stable_deps
}

install_red_hat_linux_git_deps() {
    install_centos_git_deps
}

install_red_hat_enterprise_linux_stable_deps() {
    install_red_hat_linux_stable_deps
}

install_red_hat_enterprise_linux_git_deps() {
    install_red_hat_linux_git_deps
}

install_red_hat_enterprise_server_stable_deps() {
    install_red_hat_linux_stable_deps
}

install_red_hat_enterprise_server_git_deps() {
    install_red_hat_linux_git_deps
}

install_red_hat_linux_stable() {
    install_centos_stable
}

install_red_hat_linux_git() {
    install_centos_git
}

install_red_hat_enterprise_linux_stable() {
    install_red_hat_linux_stable
}

install_red_hat_enterprise_linux_git() {
    install_red_hat_linux_git
}

install_red_hat_enterprise_server_stable() {
    install_red_hat_linux_stable
}

install_red_hat_enterprise_server_git() {
    install_red_hat_linux_git
}

install_red_hat_linux_stable_post() {
    install_centos_stable_post
}

install_red_hat_linux_restart_daemons() {
    install_centos_restart_daemons
}

install_red_hat_linux_git_post() {
    install_centos_git_post
}

install_red_hat_enterprise_linux_stable_post() {
    install_red_hat_linux_stable_post
}

install_red_hat_enterprise_linux_restart_daemons() {
    install_red_hat_linux_restart_daemons
}

install_red_hat_enterprise_linux_git_post() {
    install_red_hat_linux_git_post
}

install_red_hat_enterprise_server_stable_post() {
    install_red_hat_linux_stable_post
}

install_red_hat_enterprise_server_restart_daemons() {
    install_red_hat_linux_restart_daemons
}

install_red_hat_enterprise_server_git_post() {
    install_red_hat_linux_git_post
}
#
#   Ended RedHat Install Functions
#
##############################################################################

##############################################################################
#
#   Amazon Linux AMI Install Functions
#
install_amazon_linux_ami_deps() {
    # Acording to http://aws.amazon.com/amazon-linux-ami/faqs/#epel we should
    # enable the EPEL 6 repo
    if [ $CPU_ARCH_L = "i686" ]; then
        EPEL_ARCH="i386"
    else
        EPEL_ARCH=$CPU_ARCH_L
    fi
    rpm -Uvh --force http://mirrors.kernel.org/fedora-epel/6/${EPEL_ARCH}/epel-release-6-8.noarch.rpm
    yum -y update
    yum -y install PyYAML m2crypto python-crypto python-msgpack python-zmq \
        python-ordereddict python-jinja2 --enablerepo=epel-testing
}

install_amazon_linux_ami_git_deps() {
    install_amazon_linux_ami_deps
    yum -y install git --enablerepo=epel-testing

    __git_clone_and_checkout

    # Let's trigger config_salt()
    if [ "$TEMP_CONFIG_DIR" = "null" ]; then
        TEMP_CONFIG_DIR="${SALT_GIT_CHECKOUT_DIR}/conf/"
        CONFIG_SALT_FUNC="config_salt"
    fi
}

install_amazon_linux_ami_stable() {
    install_centos_stable
}

install_amazon_linux_ami_stable_post() {
    install_centos_stable_post
}

install_amazon_linux_ami_restart_daemons() {
    install_centos_restart_daemons
}

install_amazon_linux_ami_git() {
    install_centos_git
}

install_amazon_linux_ami_git_post() {
    install_centos_git_post
}
#
#   Ended Amazon Linux AMI Install Functions
#
##############################################################################

##############################################################################
#
#   Arch Install Functions
#
install_arch_linux_stable_deps() {
    grep '\[salt\]' /etc/pacman.conf >/dev/null 2>&1 || echo '[salt]
Server = http://intothesaltmine.org/archlinux
' >> /etc/pacman.conf
}

install_arch_linux_git_deps() {
    grep '\[salt\]' /etc/pacman.conf >/dev/null 2>&1 || echo '[salt]
Server = http://intothesaltmine.org/archlinux
' >> /etc/pacman.conf

    pacman -Sy --noconfirm pacman git python2-crypto python2-distribute \
        python2-jinja  python2-m2crypto python2-markupsafe python2-msgpack \
        python2-psutil python2-pyzmq zeromq

    __git_clone_and_checkout

    # Let's trigger config_salt()
    if [ "$TEMP_CONFIG_DIR" = "null" ]; then
        TEMP_CONFIG_DIR="${SALT_GIT_CHECKOUT_DIR}/conf/"
        CONFIG_SALT_FUNC="config_salt"
    fi
}

install_arch_linux_stable() {
    pacman -Sy --noconfirm pacman
    pacman -Syu --noconfirm salt
}

install_arch_linux_git() {
    python2 setup.py install
}

install_arch_linux_post() {
    for fname in minion master syndic; do

        # Skip if not meant to be installed
        [ $fname = "minion" ] && [ $INSTALL_MINION -eq $BS_FALSE ] && continue
        [ $fname = "master" ] && [ $INSTALL_MASTER -eq $BS_FALSE ] && continue
        [ $fname = "syndic" ] && [ $INSTALL_SYNDIC -eq $BS_FALSE ] && continue

        if [ -f /usr/bin/systemctl ]; then
            # Using systemd
            /usr/bin/systemctl is-enabled salt-$fname.service > /dev/null 2>&1 || (
                /usr/bin/systemctl preset salt-$fname.service > /dev/null 2>&1 &&
                /usr/bin/systemctl enable salt-$fname.service > /dev/null 2>&1
            )
            sleep 0.1
            /usr/bin/systemctl daemon-reload
            continue
        fi

        # XXX: How do we enable old Arch init.d scripts?
    done
}

install_arch_linux_git_post() {
    for fname in minion master syndic; do

        # Skip if not meant to be installed
        [ $fname = "minion" ] && [ $INSTALL_MINION -eq $BS_FALSE ] && continue
        [ $fname = "master" ] && [ $INSTALL_MASTER -eq $BS_FALSE ] && continue
        [ $fname = "syndic" ] && [ $INSTALL_SYNDIC -eq $BS_FALSE ] && continue

        if [ -f /usr/bin/systemctl ]; then
            cp ${SALT_GIT_CHECKOUT_DIR}/pkg/rpm/salt-$fname.service /lib/systemd/system/salt-$fname.service

            /usr/bin/systemctl is-enabled salt-$fname.service > /dev/null 2>&1 || (
                /usr/bin/systemctl preset salt-$fname.service > /dev/null 2>&1 &&
                /usr/bin/systemctl enable salt-$fname.service > /dev/null 2>&1
            )
            sleep 0.1
            /usr/bin/systemctl daemon-reload
            continue
        fi

        # SysV init!?
        cp ${SALT_GIT_CHECKOUT_DIR}/pkg/rpm/salt-$fname /etc/rc.d/init.d/salt-$fname
        chmod +x /etc/rc.d/init.d/salt-$fname
    done
}

install_arch_linux_restart_daemons() {
    for fname in minion master syndic; do

        # Skip if not meant to be installed
        [ $fname = "minion" ] && [ $INSTALL_MINION -eq $BS_FALSE ] && continue
        [ $fname = "master" ] && [ $INSTALL_MASTER -eq $BS_FALSE ] && continue
        [ $fname = "syndic" ] && [ $INSTALL_SYNDIC -eq $BS_FALSE ] && continue

        if [ -f /usr/bin/systemctl ]; then
            /usr/bin/systemctl stop salt-$fname.service > /dev/null 2>&1
            /usr/bin/systemctl start salt-$fname.service
            continue
        fi
        /etc/rc.d/salt-$fname stop > /dev/null 2>&1
        /etc/rc.d/salt-$fname start &
    done
}
#
#   Ended Arch Install Functions
#
##############################################################################

##############################################################################
#
#   FreeBSD Install Functions
#
__freebsd_get_packagesite() {
    if [ $CPU_ARCH_L = "amd64" ]; then
        BSD_ARCH="x86:64"
    elif [ $CPU_ARCH_L = "x86_64" ]; then
        BSD_ARCH="x86:64"
    elif [ $CPU_ARCH_L = "i386" ]; then
        BSD_ARCH="x86:32"
    elif [ $CPU_ARCH_L = "i686" ]; then
        BSD_ARCH="x86:32"
    fi

    if [ "x${PACKAGESITE}" = "x" ]; then
        echowarn "The environment variable PACKAGESITE is not set."
        echowarn "The installation will, most likely fail since pkgbeta.freebsd.org does not yet contain any packages"
    fi
    BS_PACKAGESITE=${PACKAGESITE:-"http://pkgbeta.freebsd.org/freebsd:${DISTRO_MAJOR_VERSION}:${BSD_ARCH}/latest"}
}

install_freebsd_9_stable_deps() {
    __freebsd_get_packagesite

    fetch "${BS_PACKAGESITE}/Latest/pkg.txz"
    tar xf ./pkg.txz -s ",/.*/,,g" "*/pkg-static"
    ./pkg-static add ./pkg.txz
    /usr/local/sbin/pkg2ng
    echo "PACKAGESITE: ${BS_PACKAGESITE}" > /usr/local/etc/pkg.conf

    /usr/local/sbin/pkg install -y swig
}

install_freebsd_git_deps() {
    __freebsd_get_packagesite

    fetch "${BS_PACKAGESITE}/Latest/pkg.txz"
    tar xf ./pkg.txz -s ",/.*/,,g" "*/pkg-static"
    ./pkg-static add ./pkg.txz
    /usr/local/sbin/pkg2ng
    echo "PACKAGESITE: ${BS_PACKAGESITE}" > /usr/local/etc/pkg.conf

    /usr/local/sbin/pkg install -y swig

    __git_clone_and_checkout
    # Let's trigger config_salt()
    if [ "$TEMP_CONFIG_DIR" = "null" ]; then
        TEMP_CONFIG_DIR="${SALT_GIT_CHECKOUT_DIR}/conf/"
        CONFIG_SALT_FUNC="config_salt"
    fi
}

install_freebsd_9_stable() {
    /usr/local/sbin/pkg install -y sysutils/py-salt
}

install_freebsd_git() {
    /usr/local/sbin/pkg install -y git sysutils/py-salt
    /usr/local/sbin/pkg delete -y sysutils/py-salt

    /usr/local/bin/python setup.py install
}

install_freebsd_9_stable_post() {
    for fname in minion master syndic; do

        # Skip if not meant to be installed
        [ $fname = "minion" ] && [ $INSTALL_MINION -eq $BS_FALSE ] && continue
        [ $fname = "master" ] && [ $INSTALL_MASTER -eq $BS_FALSE ] && continue
        [ $fname = "syndic" ] && [ $INSTALL_SYNDIC -eq $BS_FALSE ] && continue

        enable_string="salt_${fname}_enable=\"YES\""
        grep "$enable_string" /etc/rc.conf >/dev/null 2>&1
        [ $? -eq 1 ] && echo "$enable_string" >> /etc/rc.conf

        [ -f /usr/local/etc/salt/${fname}.sample ] && cp /usr/local/etc/salt/${fname}.sample /usr/local/etc/salt/${fname}

        if [ $fname = "minion" ] ; then
            grep "salt_minion_paths" /etc/rc.conf >/dev/null 2>&1
            [ $? -eq 1 ] && echo "salt_minion_paths=\"/bin:/sbin:/usr/bin:/usr/sbin:/usr/local/bin:/usr/local/sbin\"" >> /etc/rc.conf
        fi

    done
}

install_freebsd_git_post() {
    install_freebsd_9_stable_post
}

install_freebsd_restart_daemons() {
    for fname in minion master syndic; do

        # Skip if not meant to be installed
        [ $fname = "minion" ] && [ $INSTALL_MINION -eq $BS_FALSE ] && continue
        [ $fname = "master" ] && [ $INSTALL_MASTER -eq $BS_FALSE ] && continue
        [ $fname = "syndic" ] && [ $INSTALL_SYNDIC -eq $BS_FALSE ] && continue

        service salt_$fname stop > /dev/null 2>&1
        service salt_$fname start &
    done
}
#
#   Ended FreeBSD Install Functions
#
##############################################################################

##############################################################################
#
#   SmartOS Install Functions
#
install_smartos_deps() {
    [ $PIP_ALLOWED -eq $BS_FALSE ] && pip_not_allowed
    echowarn "PyZMQ will be installed using pip"

    ZEROMQ_VERSION='3.2.2'
    pkgin -y in libtool-base autoconf automake libuuid gcc-compiler gmake \
        python27 py27-pip py27-setuptools py27-yaml py27-crypto swig
    [ -d zeromq-${ZEROMQ_VERSION} ] || (
        wget http://download.zeromq.org/zeromq-${ZEROMQ_VERSION}.tar.gz &&
        tar -xvf zeromq-${ZEROMQ_VERSION}.tar.gz
    )
    cd zeromq-${ZEROMQ_VERSION}
    ./configure
    make
    make install

    pip-2.7 install pyzmq

    # Let's trigger config_salt()
    if [ "$TEMP_CONFIG_DIR" = "null" ]; then
        # Let's set the configuration directory to /tmp
        TEMP_CONFIG_DIR="/tmp"
        CONFIG_SALT_FUNC="config_salt"

        # Let's download, since they were not provided, the default configuration files
        if [ ! -f /etc/salt/minion ] && [ ! -f $TEMP_CONFIG_DIR/minion ]; then
            curl -sk -o $TEMP_CONFIG_DIR/minion -L https://raw.github.com/saltstack/salt/blob/develop/conf/minion
        fi
        if [ ! -f /etc/salt/master ] && [ ! -f $TEMP_CONFIG_DIR/master ]; then
            curl -sk -o $TEMP_CONFIG_DIR/master -L https://raw.github.com/saltstack/salt/blob/develop/conf/master
        fi
    fi

}

install_smartos_git_deps() {
    install_smartos_deps
    pkgin -y in scmgit

    __git_clone_and_checkout
    # Let's trigger config_salt()
    if [ "$TEMP_CONFIG_DIR" = "null" ]; then
        TEMP_CONFIG_DIR="${SALT_GIT_CHECKOUT_DIR}/conf/"
        CONFIG_SALT_FUNC="config_salt"
    fi
}

install_smartos_stable() {
    USE_SETUPTOOLS=1 pip-2.7 install salt
}

install_smartos_git() {
    # Use setuptools in order to also install dependencies
    USE_SETUPTOOLS=1 /opt/local/bin/python setup.py install
}

install_smartos_post() {
    # Install manifest files if needed.
    for fname in minion master syndic; do
        svcs network/salt-$fname > /dev/null 2>&1
        if [ $? -eq 1 ]; then
            if [ ! -f $TEMP_CONFIG_DIR/salt-$fname.xml ]; then
                curl -sk -o $TEMP_CONFIG_DIR/salt-$fname.xml -L https://raw.github.com/saltstack/salt/develop/pkg/solaris/salt-$fname.xml
            fi
            svccfg import $TEMP_CONFIG_DIR/salt-$fname.xml
        fi
    done
}

install_smartos_git_post() {
    # Install manifest files if needed.
    for fname in minion master syndic; do
        svcs network/salt-$fname > /dev/null 2>&1
        if [ $? -eq 1 ]; then
            svccfg import ${SALT_GIT_CHECKOUT_DIR}/pkg/solaris/salt-$fname.xml
        fi
    done
}

install_smartos_restart_daemons() {
    for fname in minion master syndic; do

        # Skip if not meant to be installed
        [ $fname = "minion" ] && [ $INSTALL_MINION -eq $BS_FALSE ] && continue
        [ $fname = "master" ] && [ $INSTALL_MASTER -eq $BS_FALSE ] && continue
        [ $fname = "syndic" ] && [ $INSTALL_SYNDIC -eq $BS_FALSE ] && continue

        # Stop if running && Start service
        svcadm disable salt-$fname > /dev/null 2>&1
        svcadm enable salt-$fname
    done
}
#
#   Ended SmartOS Install Functions
#
##############################################################################

##############################################################################
#
#    openSUSE Install Functions.
#
install_opensuse_stable_deps() {
    DISTRO_REPO="openSUSE_${DISTRO_MAJOR_VERSION}.${DISTRO_MINOR_VERSION}"
    zypper --non-interactive addrepo --refresh \
        http://download.opensuse.org/repositories/devel:/languages:/python/${DISTRO_REPO}/devel:languages:python.repo
    zypper --gpg-auto-import-keys --non-interactive refresh
    zypper --non-interactive install --auto-agree-with-licenses libzmq3 python \
        python-Jinja2 python-M2Crypto python-PyYAML python-msgpack-python \
        python-pycrypto python-pyzmq
}

install_opensuse_git_deps() {
    install_opensuse_stable_deps
    zypper --non-interactive install --auto-agree-with-licenses git

    __git_clone_and_checkout

    # Let's trigger config_salt()
    if [ "$TEMP_CONFIG_DIR" = "null" ]; then
        TEMP_CONFIG_DIR="${SALT_GIT_CHECKOUT_DIR}/conf/"
        CONFIG_SALT_FUNC="config_salt"
    fi
}

install_opensuse_stable() {
    packages=""
    if [ $INSTALL_MINION -eq $BS_TRUE ]; then
        packages="${packages} salt-minion"
    fi
    if [ $INSTALL_MASTER -eq $BS_TRUE ]; then
        packages="${packages} salt-master"
    fi
    if [ $INSTALL_SYNDIC -eq $BS_TRUE ]; then
        packages="${packages} salt-syndic"
    fi
    zypper --non-interactive install --auto-agree-with-licenses $packages
}

install_opensuse_git() {
    python setup.py install --prefix=/usr
}

install_opensuse_stable_post() {
    for fname in minion master syndic; do

        # Skip if not meant to be installed
        [ $fname = "minion" ] && [ $INSTALL_MINION -eq $BS_FALSE ] && continue
        [ $fname = "master" ] && [ $INSTALL_MASTER -eq $BS_FALSE ] && continue
        [ $fname = "syndic" ] && [ $INSTALL_SYNDIC -eq $BS_FALSE ] && continue

        if [ -f /bin/systemctl ]; then
            systemctl is-enabled salt-$fname.service || (systemctl preset salt-$fname.service && systemctl enable salt-$fname.service)
            sleep 0.1
            systemctl daemon-reload
            continue
        fi

        /sbin/chkconfig --add salt-$fname
        /sbin/chkconfig salt-$fname on

    done
}

install_opensuse_git_post() {
    for fname in minion master syndic; do

        # Skip if not meant to be installed
        [ $fname = "minion" ] && [ $INSTALL_MINION -eq $BS_FALSE ] && continue
        [ $fname = "master" ] && [ $INSTALL_MASTER -eq $BS_FALSE ] && continue
        [ $fname = "syndic" ] && [ $INSTALL_SYNDIC -eq $BS_FALSE ] && continue

        if [ -f /bin/systemctl ]; then
            cp ${SALT_GIT_CHECKOUT_DIR}/pkg/salt-$fname.service /lib/systemd/system/salt-$fname.service
            continue
        fi

        cp ${SALT_GIT_CHECKOUT_DIR}/pkg/rpm/salt-$fname /etc/init.d/salt-$fname
        chmod +x /etc/init.d/salt-$fname

    done

    install_opensuse_stable_post
}

install_opensuse_restart_daemons() {
    for fname in minion master syndic; do

        # Skip if not meant to be installed
        [ $fname = "minion" ] && [ $INSTALL_MINION -eq $BS_FALSE ] && continue
        [ $fname = "master" ] && [ $INSTALL_MASTER -eq $BS_FALSE ] && continue
        [ $fname = "syndic" ] && [ $INSTALL_SYNDIC -eq $BS_FALSE ] && continue

        if [ -f /bin/systemctl ]; then
            systemctl stop salt-$fname > /dev/null 2>&1
            systemctl start salt-$fname.service
            continue
        fi

        service salt-$fname stop > /dev/null 2>&1
        service salt-$fname start &

    done
}
#
#   End of openSUSE Install Functions.
#
##############################################################################

##############################################################################
#
#    SuSE Install Functions.
#
install_suse_11_stable_deps() {
    SUSE_PATCHLEVEL=$(grep PATCHLEVEL /etc/SuSE-release | awk '{print $3}')
    if [ "x${SUSE_PATCHLEVEL}" != "x" ]; then
        DISTRO_PATCHLEVEL="_SP${SUSE_PATCHLEVEL}"
    fi
    DISTRO_REPO="SLE_${DISTRO_MAJOR_VERSION}${DISTRO_PATCHLEVEL}"

    zypper --non-interactive addrepo --refresh \
        http://download.opensuse.org/repositories/devel:/languages:/python/${DISTRO_REPO}/devel:languages:python.repo
    zypper --gpg-auto-import-keys --non-interactive refresh
    if [ $SUSE_PATCHLEVEL -eq 1 ]; then
        [ $PIP_ALLOWED -eq $BS_FALSE ] && pip_not_allowed
        echowarn "PyYaml will be installed using pip"
        zypper --non-interactive install --auto-agree-with-licenses libzmq3 python \
        python-Jinja2 'python-M2Crypto>=0.21' python-msgpack-python \
        python-pycrypto python-pyzmq python-pip
        # There's no python-PyYaml in SP1, let's install it using pip
        pip install PyYaml
    else
        zypper --non-interactive install --auto-agree-with-licenses libzmq3 python \
        python-Jinja2 'python-M2Crypto>=0.21' python-PyYAML python-msgpack-python \
        python-pycrypto python-pyzmq
    fi
}

install_suse_11_git_deps() {
    install_suse_11_stable_deps
    zypper --non-interactive install --auto-agree-with-licenses git

    __git_clone_and_checkout

    # Let's trigger config_salt()
    if [ "$TEMP_CONFIG_DIR" = "null" ]; then
        TEMP_CONFIG_DIR="${SALT_GIT_CHECKOUT_DIR}/conf/"
        CONFIG_SALT_FUNC="config_salt"
    fi
}

install_suse_11_stable() {
    if [ $SUSE_PATCHLEVEL -gt 1 ]; then
        install_opensuse_stable
    else
        # USE_SETUPTOOLS=1 To work around
        # error: option --single-version-externally-managed not recognized
        USE_SETUPTOOLS=1 pip install salt
    fi
}

install_suse_11_git() {
    install_opensuse_git
}

install_suse_11_stable_post() {
    if [ $SUSE_PATCHLEVEL -gt 1 ]; then
        install_opensuse_stable_post
    else
        for fname in minion master syndic; do

            # Skip if not meant to be installed
            [ $fname = "minion" ] && [ $INSTALL_MINION -eq $BS_FALSE ] && continue
            [ $fname = "master" ] && [ $INSTALL_MASTER -eq $BS_FALSE ] && continue
            [ $fname = "syndic" ] && [ $INSTALL_SYNDIC -eq $BS_FALSE ] && continue

            if [ -f /bin/systemctl ]; then
                curl -k -L https://github.com/saltstack/salt/raw/develop/pkg/salt-$fname.service \
                    -o /lib/systemd/system/salt-$fname.service
                continue
            fi

            curl -k -L https://github.com/saltstack/salt/raw/develop/pkg/rpm/salt-$fname \
                -o /etc/init.d/salt-$fname
            chmod +x /etc/init.d/salt-$fname

        done
    fi
}

install_suse_11_git_post() {
    install_opensuse_git_post
}

install_suse_11_restart_daemons() {
    install_opensuse_restart_daemons
}
#
#   End of SuSE Install Functions.
#
##############################################################################

##############################################################################
#
#   Default minion configuration function. Matches ANY distribution as long as
#   the -c options is passed.
#
config_salt() {
    # If the configuration directory is not passed, return
    [ "$TEMP_CONFIG_DIR" = "null" ] && return

    CONFIGURED_ANYTHING=$BS_FALSE

    SALT_DIR=/etc/salt
    PKI_DIR=$SALT_DIR/pki

    # Let's create the necessary directories
    [ -d $SALT_DIR ] || mkdir $SALT_DIR
    [ -d $PKI_DIR ] || mkdir -p $PKI_DIR && chmod 700 $PKI_DIR

    if [ $INSTALL_MINION -eq $BS_TRUE ]; then
        # Create the PKI directory
        [ -d $PKI_DIR/minion ] || mkdir -p $PKI_DIR/minion && chmod 700 $PKI_DIR/minion

        # Copy the minions configuration if found
        [ -f "$TEMP_CONFIG_DIR/minion" ] && mv "$TEMP_CONFIG_DIR/minion" /etc/salt && CONFIGURED_ANYTHING=$BS_TRUE

        # Copy the minion's keys if found
        if [ -f "$TEMP_CONFIG_DIR/minion.pem" ]; then
            mv "$TEMP_CONFIG_DIR/minion.pem" $PKI_DIR/minion/
            chmod 400 $PKI_DIR/minion/minion.pem
            CONFIGURED_ANYTHING=$BS_TRUE
        fi
        if [ -f "$TEMP_CONFIG_DIR/minion.pub" ]; then
            mv "$TEMP_CONFIG_DIR/minion.pub" $PKI_DIR/minion/
            chmod 664 $PKI_DIR/minion/minion.pub
            CONFIGURED_ANYTHING=$BS_TRUE
        fi
    fi


    if [ $INSTALL_MASTER -eq $BS_TRUE ] || [ $INSTALL_SYNDIC -eq $BS_TRUE ]; then
        # Create the PKI directory
        [ -d $PKI_DIR/master ] || mkdir -p $PKI_DIR/master && chmod 700 $PKI_DIR/master

        # Copy the masters configuration if found
        [ -f "$TEMP_CONFIG_DIR/master" ] && mv "$TEMP_CONFIG_DIR/master" /etc/salt && CONFIGURED_ANYTHING=$BS_TRUE

        # Copy the master's keys if found
        if [ -f "$TEMP_CONFIG_DIR/master.pem" ]; then
            mv "$TEMP_CONFIG_DIR/master.pem" $PKI_DIR/master/
            chmod 400 $PKI_DIR/master/master.pem
            CONFIGURED_ANYTHING=$BS_TRUE
        fi
        if [ -f "$TEMP_CONFIG_DIR/master.pub" ]; then
            mv "$TEMP_CONFIG_DIR/master.pub" $PKI_DIR/master/
            chmod 664 $PKI_DIR/master/master.pub
            CONFIGURED_ANYTHING=$BS_TRUE
        fi
    fi

    if [ $CONFIG_ONLY -eq $BS_TRUE ] && [ $CONFIGURED_ANYTHING -eq $BS_FALSE ]; then
        echoerror "No configuration or keys were copied over. No configuration was done!"
        exit 1
    fi
}
#
#  Ended Default Configuration function
#
##############################################################################


#=============================================================================
# LET'S PROCEED WITH OUR INSTALLATION
#=============================================================================
# Let's get the dependencies install function
DEP_FUNC_NAMES="install_${DISTRO_NAME_L}${PREFIXED_DISTRO_MAJOR_VERSION}_${ITYPE}_deps"
DEP_FUNC_NAMES="$DEP_FUNC_NAMES install_${DISTRO_NAME_L}${PREFIXED_DISTRO_MAJOR_VERSION}${PREFIXED_DISTRO_MINOR_VERSION}_${ITYPE}_deps"
DEP_FUNC_NAMES="$DEP_FUNC_NAMES install_${DISTRO_NAME_L}${PREFIXED_DISTRO_MAJOR_VERSION}_deps"
DEP_FUNC_NAMES="$DEP_FUNC_NAMES install_${DISTRO_NAME_L}${PREFIXED_DISTRO_MAJOR_VERSION}${PREFIXED_DISTRO_MINOR_VERSION}_deps"
DEP_FUNC_NAMES="$DEP_FUNC_NAMES install_${DISTRO_NAME_L}_${ITYPE}_deps"
DEP_FUNC_NAMES="$DEP_FUNC_NAMES install_${DISTRO_NAME_L}_deps"

DEPS_INSTALL_FUNC="null"
for DEP_FUNC_NAME in $(__strip_duplicates $DEP_FUNC_NAMES); do
    if __function_defined $DEP_FUNC_NAME; then
        DEPS_INSTALL_FUNC=$DEP_FUNC_NAME
        break
    fi
done


# Let's get the minion config function
CONFIG_SALT_FUNC="null"
if [ "$TEMP_CONFIG_DIR" != "null" ]; then

    CONFIG_FUNC_NAMES="config_${DISTRO_NAME_L}${PREFIXED_DISTRO_MAJOR_VERSION}_${ITYPE}_salt"
    CONFIG_FUNC_NAMES="$CONFIG_FUNC_NAMES config_${DISTRO_NAME_L}${PREFIXED_DISTRO_MAJOR_VERSION}${PREFIXED_DISTRO_MINOR_VERSION}_${ITYPE}_salt"
    CONFIG_FUNC_NAMES="$CONFIG_FUNC_NAMES config_${DISTRO_NAME_L}${PREFIXED_DISTRO_MAJOR_VERSION}_salt"
    CONFIG_FUNC_NAMES="$CONFIG_FUNC_NAMES config_${DISTRO_NAME_L}${PREFIXED_DISTRO_MAJOR_VERSION}${PREFIXED_DISTRO_MINOR_VERSION}_salt"
    CONFIG_FUNC_NAMES="$CONFIG_FUNC_NAMES config_${DISTRO_NAME_L}_${ITYPE}_salt"
    CONFIG_FUNC_NAMES="$CONFIG_FUNC_NAMES config_${DISTRO_NAME_L}_salt"
    CONFIG_FUNC_NAMES="$CONFIG_FUNC_NAMES config_salt"

    for FUNC_NAME in $(__strip_duplicates $CONFIG_FUNC_NAMES); do
        if __function_defined $FUNC_NAME; then
            CONFIG_SALT_FUNC=$FUNC_NAME
            break
        fi
    done
fi


# Let's get the install function
INSTALL_FUNC_NAMES="install_${DISTRO_NAME_L}${PREFIXED_DISTRO_MAJOR_VERSION}_${ITYPE}"
INSTALL_FUNC_NAMES="$INSTALL_FUNC_NAMES install_${DISTRO_NAME_L}${PREFIXED_DISTRO_MAJOR_VERSION}${PREFIXED_DISTRO_MINOR_VERSION}_${ITYPE}"
INSTALL_FUNC_NAMES="$INSTALL_FUNC_NAMES install_${DISTRO_NAME_L}_${ITYPE}"

INSTALL_FUNC="null"
for FUNC_NAME in $(__strip_duplicates $INSTALL_FUNC_NAMES); do
    if __function_defined $FUNC_NAME; then
        INSTALL_FUNC=$FUNC_NAME
        break
    fi
done


# Let's get the post install function
POST_FUNC_NAMES="install_${DISTRO_NAME_L}${PREFIXED_DISTRO_MAJOR_VERSION}_${ITYPE}_post"
POST_FUNC_NAMES="$POST_FUNC_NAMES install_${DISTRO_NAME_L}${PREFIXED_DISTRO_MAJOR_VERSION}${PREFIXED_DISTRO_MINOR_VERSION}_${ITYPE}_post"
POST_FUNC_NAMES="$POST_FUNC_NAMES install_${DISTRO_NAME_L}${PREFIXED_DISTRO_MAJOR_VERSION}_post"
POST_FUNC_NAMES="$POST_FUNC_NAMES install_${DISTRO_NAME_L}${PREFIXED_DISTRO_MAJOR_VERSION}${PREFIXED_DISTRO_MINOR_VERSION}_post"
POST_FUNC_NAMES="$POST_FUNC_NAMES install_${DISTRO_NAME_L}_${ITYPE}_post"
POST_FUNC_NAMES="$POST_FUNC_NAMES install_${DISTRO_NAME_L}_post"


POST_INSTALL_FUNC="null"
for FUNC_NAME in $(__strip_duplicates $POST_FUNC_NAMES); do
    if __function_defined $FUNC_NAME; then
        POST_INSTALL_FUNC=$FUNC_NAME
        break
    fi
done


# Let's get the start daemons install function
STARTDAEMONS_FUNC_NAMES="install_${DISTRO_NAME_L}${PREFIXED_DISTRO_MAJOR_VERSION}_${ITYPE}_restart_daemons"
STARTDAEMONS_FUNC_NAMES="$STARTDAEMONS_FUNC_NAMES install_${DISTRO_NAME_L}${PREFIXED_DISTRO_MAJOR_VERSION}${PREFIXED_DISTRO_MINOR_VERSION}_${ITYPE}_restart_daemons"
STARTDAEMONS_FUNC_NAMES="$STARTDAEMONS_FUNC_NAMES install_${DISTRO_NAME_L}${PREFIXED_DISTRO_MAJOR_VERSION}_restart_daemons"
STARTDAEMONS_FUNC_NAMES="$STARTDAEMONS_FUNC_NAMES install_${DISTRO_NAME_L}${PREFIXED_DISTRO_MAJOR_VERSION}${PREFIXED_DISTRO_MINOR_VERSION}_restart_daemons"
STARTDAEMONS_FUNC_NAMES="$STARTDAEMONS_FUNC_NAMES install_${DISTRO_NAME_L}_${ITYPE}_restart_daemons"
STARTDAEMONS_FUNC_NAMES="$STARTDAEMONS_FUNC_NAMES install_${DISTRO_NAME_L}_restart_daemons"

STARTDAEMONS_INSTALL_FUNC="null"
for FUNC_NAME in $(__strip_duplicates $STARTDAEMONS_FUNC_NAMES); do
    if __function_defined $FUNC_NAME; then
        STARTDAEMONS_INSTALL_FUNC=$FUNC_NAME
        break
    fi
done


if [ $DEPS_INSTALL_FUNC = "null" ]; then
    echoerror "No dependencies installation function found. Exiting..."
    exit 1
fi

if [ $INSTALL_FUNC = "null" ]; then
    echoerror "No installation function found. Exiting..."
    exit 1
fi


# Install dependencies
if [ $CONFIG_ONLY -eq $BS_FALSE ]; then
    # Only execute function is not in config mode only
    echoinfo "Running ${DEPS_INSTALL_FUNC}()"
    $DEPS_INSTALL_FUNC
    if [ $? -ne 0 ]; then
        echoerror "Failed to run ${DEPS_INSTALL_FUNC}()!!!"
        exit 1
    fi
fi


# Configure Salt
if [ "$TEMP_CONFIG_DIR" != "null" ] && [ "$CONFIG_SALT_FUNC" != "null" ]; then
    echoinfo "Running ${CONFIG_SALT_FUNC}()"
    $CONFIG_SALT_FUNC
    if [ $? -ne 0 ]; then
        echoerror "Failed to run ${CONFIG_SALT_FUNC}()!!!"
        exit 1
    fi
fi


# Install Salt
if [ $CONFIG_ONLY -eq $BS_FALSE ]; then
    # Only execute function is not in config mode only
    echoinfo "Running ${INSTALL_FUNC}()"
    $INSTALL_FUNC
    if [ $? -ne 0 ]; then
        echoerror "Failed to run ${INSTALL_FUNC}()!!!"
        exit 1
    fi
fi


# Run any post install function, Only execute function is not in config mode only
if [ $CONFIG_ONLY -eq $BS_FALSE ] && [ "$POST_INSTALL_FUNC" != "null" ]; then
    echoinfo "Running ${POST_INSTALL_FUNC}()"
    $POST_INSTALL_FUNC
    if [ $? -ne 0 ]; then
        echoerror "Failed to run ${POST_INSTALL_FUNC}()!!!"
        exit 1
    fi
fi


# Run any start daemons function
if [ "$STARTDAEMONS_INSTALL_FUNC" != "null" ]; then
    echoinfo "Running ${STARTDAEMONS_INSTALL_FUNC}()"
    $STARTDAEMONS_INSTALL_FUNC
    if [ $? -ne 0 ]; then
        echoerror "Failed to run ${STARTDAEMONS_INSTALL_FUNC}()!!!"
        exit 1
    fi
fi

# Done!
if [ $CONFIG_ONLY -eq $BS_FALSE ]; then
    echoinfo "Salt installed!"
else
    echoinfo "Salt configured"
fi
exit 0<|MERGE_RESOLUTION|>--- conflicted
+++ resolved
@@ -722,22 +722,15 @@
     SALT_GIT_CHECKOUT_DIR=/tmp/git/salt
     [ -d /tmp/git ] || mkdir /tmp/git
     cd /tmp/git
-<<<<<<< HEAD
-    [ -d $SALT_GIT_CHECKOUT_DIR ] || git clone https://github.com/saltstack/salt.git salt
-    cd salt
-    git checkout $GIT_REV
-=======
     if [ -d $SALT_GIT_CHECKOUT_DIR ]; then
         cd $SALT_GIT_CHECKOUT_DIR
-
         git fetch
         git reset --hard origin/$GIT_REV
     else
-        git clone git://github.com/saltstack/salt.git salt
+        git clone https://github.com/saltstack/salt.git salt salt
         cd $SALT_GIT_CHECKOUT_DIR
         git checkout $GIT_REV
     fi
->>>>>>> 440df370
 }
 
 
