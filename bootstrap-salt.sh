#!/bin/sh -
#===============================================================================
# vim: softtabstop=4 shiftwidth=4 expandtab fenc=utf-8 spell spelllang=en
#===============================================================================
#
#          FILE: bootstrap-salt.sh
#
#   DESCRIPTION: Bootstrap salt installation for various systems/distributions
#
#          BUGS: https://github.com/saltstack/salty-vagrant/issues
#        AUTHOR: Pedro Algarvio (s0undt3ch), pedro@algarvio.me
#                Alec Koumjian (akoumjian), akoumjian@gmail.com
#                Geoff Garside (geoffgarside), geoff@geoffgarside.co.uk
#       LICENSE: Apache 2.0
#  ORGANIZATION: Salt Stack (saltstack.org)
#       CREATED: 10/15/2012 09:49:37 PM WEST
#===============================================================================
set -o nounset                              # Treat unset variables as an error
ScriptVersion="1.5.1"
ScriptName="bootstrap-salt.sh"

#===============================================================================
#  Environment variables taken into account.
#-------------------------------------------------------------------------------
#   * BS_COLORS:        If 0 disables colour support
#   * BS_PIP_ALLOWED:   If 1 enable pip based installations(if needed)
#===============================================================================


#===============================================================================
#  LET THE BLACK MAGIC BEGIN!!!!
#===============================================================================


# Bootstrap script truth values
BS_TRUE=1
BS_FALSE=0

#---  FUNCTION  ----------------------------------------------------------------
#          NAME:  __detect_color_support
#   DESCRIPTION:  Try to detect color support.
#-------------------------------------------------------------------------------
COLORS=${BS_COLORS:-$(tput colors 2>/dev/null || echo 0)}
__detect_color_support() {
    if [ $? -eq 0 ] && [ "$COLORS" -gt 2 ]; then
        RC="\033[1;31m"
        GC="\033[1;32m"
        BC="\033[1;34m"
        YC="\033[1;33m"
        EC="\033[0m"
    else
        RC=""
        GC=""
        BC=""
        YC=""
        EC=""
    fi
}
__detect_color_support


#---  FUNCTION  ----------------------------------------------------------------
#          NAME:  echoerr
#   DESCRIPTION:  Echo errors to stderr.
#-------------------------------------------------------------------------------
echoerror() {
    printf "${RC} * ERROR${EC}: $@\n" 1>&2;
}

#---  FUNCTION  ----------------------------------------------------------------
#          NAME:  echoinfo
#   DESCRIPTION:  Echo information to stdout.
#-------------------------------------------------------------------------------
echoinfo() {
    printf "${GC} *  INFO${EC}: $@\n";
}

#---  FUNCTION  ----------------------------------------------------------------
#          NAME:  echowarn
#   DESCRIPTION:  Echo warning informations to stdout.
#-------------------------------------------------------------------------------
echowarn() {
    printf "${YC} *  WARN${EC}: $@\n";
}

#---  FUNCTION  ----------------------------------------------------------------
#          NAME:  echodebug
#   DESCRIPTION:  Echo debug information to stdout.
#-------------------------------------------------------------------------------
echodebug() {
    if [ $ECHO_DEBUG -eq $BS_TRUE ]; then
        printf "${BC} * DEBUG${EC}: $@\n";
    fi
}

#---  FUNCTION  ----------------------------------------------------------------
#          NAME:  pip_not_allowed
#   DESCRIPTION:  Simple function to let the users know that -P needs to be
#                 used.
#-------------------------------------------------------------------------------
pip_not_allowed() {
    echoerror "pip based installations were not allowed. Retry using '-P'"
    usage
    exit 1
}

#===  FUNCTION  ================================================================
#         NAME:  usage
#  DESCRIPTION:  Display usage information.
#===============================================================================
usage() {
    cat << EOT

  Usage :  ${ScriptName} [options] <install-type> <install-type-args>

  Installation types:
    - stable (default)
    - daily  (ubuntu specific)
    - git

  Examples:
    $ ${ScriptName}
    $ ${ScriptName} stable
    $ ${ScriptName} daily
    $ ${ScriptName} git
    $ ${ScriptName} git develop
    $ ${ScriptName} git 8c3fadf15ec183e5ce8c63739850d543617e4357

  Options:
  -h  Display this message
  -v  Display script version
  -n  No colours.
  -D  Show debug output.
  -c  Temporary configuration directory
  -M  Also install salt-master
  -S  Also install salt-syndic
  -N  Do not install salt-minion
  -C  Only run the configuration function. This option automaticaly
      bypasses any installation.
  -P  Allow pip based installations. On some distributions the required salt
      packages or it's dependencies are not available as a package for that
      distribution. Using this flag allows the script to use pip as a last
      resort method. NOTE: This works for functions which actually implement
      pip based installations.

EOT
}   # ----------  end of function usage  ----------

#-----------------------------------------------------------------------
#  Handle command line arguments
#-----------------------------------------------------------------------
TEMP_CONFIG_DIR="null"
INSTALL_MASTER=$BS_FALSE
INSTALL_SYNDIC=$BS_FALSE
INSTALL_MINION=$BS_TRUE
ECHO_DEBUG=$BS_FALSE
CONFIG_ONLY=$BS_FALSE
PIP_ALLOWED=${BS_PIP_ALLOWED:-$BS_FALSE}

while getopts ":hvnDc:MSNCP" opt
do
  case "${opt}" in

    h )  usage; exit 0                                  ;;

    v )  echo "$0 -- Version $ScriptVersion"; exit 0    ;;
    n )  COLORS=0; __detect_color_support               ;;
    D )  ECHO_DEBUG=$BS_TRUE                            ;;
    c )  TEMP_CONFIG_DIR="$OPTARG"
         # If the configuration directory does not exist, error out
         if [ ! -d "$TEMP_CONFIG_DIR" ]; then
             echoerror "The configuration directory ${TEMP_CONFIG_DIR} does not exist."
             exit 1
         fi
         ;;
    M )  INSTALL_MASTER=$BS_TRUE                        ;;
    S )  INSTALL_SYNDIC=$BS_TRUE                        ;;
    N )  INSTALL_MINION=$BS_FALSE                       ;;
    C )  CONFIG_ONLY=$BS_TRUE                           ;;
    P )  PIP_ALLOWED=$BS_TRUE                           ;;

    \?)  echo
         echoerror "Option does not exist : $OPTARG"
         usage
         exit 1
         ;;

  esac    # --- end of case ---
done
shift $(($OPTIND-1))


__check_unparsed_options() {
    shellopts="$1"
    unparsed_options=$( echo "$shellopts" | grep -E '[-]+[[:alnum:]]' )
    if [ "x$unparsed_options" != "x" ]; then
        usage
        echo
        echoerror "options are only allowed before install arguments"
        echo
        exit 1
    fi
}


# Check that we're actually installing one of minion/master/syndic
if [ $INSTALL_MINION -eq $BS_FALSE ] && [ $INSTALL_MASTER -eq $BS_FALSE ] && [ $INSTALL_SYNDIC -eq $BS_FALSE ] && [ $CONFIG_ONLY -eq $BS_FALSE ]; then
    echowarn "Nothing to install or configure"
    exit 0
fi

if [ $CONFIG_ONLY -eq $BS_TRUE ] && [ "$TEMP_CONFIG_DIR" = "null" ]; then
    echoerror "In order to run the script in configuration only mode you also need to provide the configuration directory."
    exit 1
fi

# Define installation type
if [ "$#" -eq 0 ];then
    ITYPE="stable"
else
    __check_unparsed_options "$*"
    ITYPE=$1
    shift
fi

# Check installation type
if [ "$ITYPE" != "stable" ] && [ "$ITYPE" != "daily" ] && [ "$ITYPE" != "git" ]; then
    echoerror "Installation type \"$ITYPE\" is not known..."
    exit 1
fi

# If doing a git install, check what branch/tag/sha will be checked out
if [ $ITYPE = "git" ]; then
    if [ "$#" -eq 0 ];then
        GIT_REV="master"
    else
        __check_unparsed_options "$*"
        GIT_REV="$1"
        shift
    fi
fi

# Check for any unparsed arguments. Should be an error.
if [ "$#" -gt 0 ]; then
    __check_unparsed_options "$*"
    usage
    echo
    echoerror "Too many arguments."
    exit 1
fi

# Root permissions are required to run this script
if [ $(whoami) != "root" ] ; then
    echoerror "Salt requires root privileges to install. Please re-run this script as root."
    exit 1
fi

CALLER=$(echo `ps -a -o pid,args | grep $$ | grep -v grep | tr -s ' '` | cut -d ' ' -f 2)
if [ "${CALLER}x" = "${0}x" ]; then
    CALLER="PIPED THROUGH"
fi
echoinfo "${CALLER} ${0} -- Version ${ScriptVersion}"
echowarn "Running the unstable version of ${ScriptName}"


#---  FUNCTION  ----------------------------------------------------------------
#          NAME:  __exit_cleanup
#   DESCRIPTION:  Cleanup any leftovers after script has ended
#
#
#   http://www.unix.com/man-page/POSIX/1posix/trap/
#
#               Signal Number   Signal Name
#               1               SIGHUP
#               2               SIGINT
#               3               SIGQUIT
#               6               SIGABRT
#               9               SIGKILL
#              14               SIGALRM
#              15               SIGTERM
#-------------------------------------------------------------------------------
__exit_cleanup() {
    EXIT_CODE=$?

    # Remove the logging pipe when the script exits
    echodebug "Removing the logging pipe $LOGPIPE"
    rm -f $LOGPIPE

    # Kill tee when exiting, CentOS, at least requires this
    TEE_PID=$(ps ax | grep tee | grep $LOGFILE | awk '{print $1}')

    [ "x$TEE_PID" = "x" ] && exit $EXIT_CODE

    echodebug "Killing logging pipe tee's with pid(s): $TEE_PID"

    # We need to trap errors since killing tee will cause a 127 errno
    # We also do this as late as possible so we don't "mis-catch" other errors
    __trap_errors() {
        echoinfo "Errors Trapped: $EXIT_CODE"
        # Exit with the "original" exit code, not the trapped code
        exit $EXIT_CODE
    }
    trap "__trap_errors" INT QUIT ABRT KILL QUIT TERM

    # Now we're "good" to kill tee
    kill -s TERM $TEE_PID

    # In case the 127 errno is not triggered, exit with the "original" exit code
    exit $EXIT_CODE
}
trap "__exit_cleanup" EXIT INT


# Define our logging file and pipe paths
LOGFILE="/tmp/$( echo $ScriptName | sed s/.sh/.log/g )"
LOGPIPE="/tmp/$( echo $ScriptName | sed s/.sh/.logpipe/g )"

# Create our logging pipe
# On FreeBSD we have to use mkfifo instead of mknod
mknod $LOGPIPE p >/dev/null 2>&1 || mkfifo $LOGPIPE >/dev/null 2>&1
if [ $? -ne 0 ]; then
    echoerror "Failed to create the named pipe required to log"
    exit 1
fi

# What ever is written to the logpipe gets written to the logfile
tee < $LOGPIPE $LOGFILE &

# Close STDOUT, reopen it directing it to the logpipe
exec 1>&-
exec 1>$LOGPIPE
# Close STDERR, reopen it directing it to the logpipe
exec 2>&-
exec 2>$LOGPIPE


#---  FUNCTION  ----------------------------------------------------------------
#          NAME:  __gather_hardware_info
#   DESCRIPTION:  Discover hardware information
#-------------------------------------------------------------------------------
__gather_hardware_info() {
    if [ -f /proc/cpuinfo ]; then
        CPU_VENDOR_ID=$(cat /proc/cpuinfo | grep -E 'vendor_id|Processor' | head -n 1 | awk '{print $3}' | cut -d '-' -f1 )
    elif [ -f /usr/bin/kstat ]; then
        # SmartOS.
        # Solaris!?
        # This has only been tested for a GenuineIntel CPU
        CPU_VENDOR_ID=$(/usr/bin/kstat -p cpu_info:0:cpu_info0:vendor_id | awk '{print $2}')
    else
        CPU_VENDOR_ID=$( sysctl -n hw.model )
    fi
    CPU_VENDOR_ID_L=$( echo $CPU_VENDOR_ID | tr '[:upper:]' '[:lower:]' )
    CPU_ARCH=$(uname -m 2>/dev/null || uname -p 2>/dev/null || echo "unknown")
    CPU_ARCH_L=$( echo $CPU_ARCH | tr '[:upper:]' '[:lower:]' )

}
__gather_hardware_info


#---  FUNCTION  ----------------------------------------------------------------
#          NAME:  __gather_os_info
#   DESCRIPTION:  Discover operating system information
#-------------------------------------------------------------------------------
__gather_os_info() {
    OS_NAME=$(uname -s 2>/dev/null)
    OS_NAME_L=$( echo $OS_NAME | tr '[:upper:]' '[:lower:]' )
    OS_VERSION=$(uname -r)
    OS_VERSION_L=$( echo $OS_VERSION | tr '[:upper:]' '[:lower:]' )
}
__gather_os_info


#---  FUNCTION  ----------------------------------------------------------------
#          NAME:  __parse_version_string
#   DESCRIPTION:  Parse version strings ignoring the revision.
#                 MAJOR.MINOR.REVISION becomes MAJOR.MINOR
#-------------------------------------------------------------------------------
__parse_version_string() {
    VERSION_STRING="$1"
    PARSED_VERSION=$(
        echo $VERSION_STRING |
        sed -e 's/^/#/' \
            -e 's/^#[^0-9]*\([0-9][0-9]*\.[0-9][0-9]*\)\(\.[0-9][0-9]*\).*$/\1/' \
            -e 's/^#[^0-9]*\([0-9][0-9]*\.[0-9][0-9]*\).*$/\1/' \
            -e 's/^#[^0-9]*\([0-9][0-9]*\).*$/\1/' \
            -e 's/^#.*$//'
    )
    echo $PARSED_VERSION
}


#---  FUNCTION  ----------------------------------------------------------------
#          NAME:  __unquote_string
#   DESCRIPTION:  Strip single or double quotes from the provided string.
#-------------------------------------------------------------------------------
__unquote_string() {
    echo $@ | sed "s/^\([\"']\)\(.*\)\1\$/\2/g"
}

#---  FUNCTION  ----------------------------------------------------------------
#          NAME:  __camelcase_split
#   DESCRIPTION:  Convert CamelCased strings to Camel_Cased
#-------------------------------------------------------------------------------
__camelcase_split() {
    echo $@ | sed -r 's/([^A-Z-])([A-Z])/\1 \2/g'
}

#---  FUNCTION  ----------------------------------------------------------------
#          NAME:  __strip_duplicates
#   DESCRIPTION:  Strip duplicate strings
#-------------------------------------------------------------------------------
__strip_duplicates() {
    echo $@ | tr -s '[:space:]' '\n' | awk '!x[$0]++'
}

#---  FUNCTION  ----------------------------------------------------------------
#          NAME:  __sort_release_files
#   DESCRIPTION:  Custom sort function. Alphabetical or numerical sort is not
#                 enough.
#-------------------------------------------------------------------------------
__sort_release_files() {
    KNOWN_RELEASE_FILES=$(echo "(arch|centos|debian|ubuntu|fedora|redhat|suse|\
        mandrake|mandriva|gentoo|slackware|turbolinux|unitedlinux|lsb|system|\
        os)(-|_)(release|version)" | sed -r 's:[[:space:]]::g')
    primary_release_files=""
    secondary_release_files=""
    # Sort know VS un-known files first
    for release_file in $(echo $@ | sed -r 's:[[:space:]]:\n:g' | sort --unique --ignore-case); do
        match=$(echo $release_file | egrep -i ${KNOWN_RELEASE_FILES})
        if [ "x${match}" != "x" ]; then
            primary_release_files="${primary_release_files} ${release_file}"
        else
            secondary_release_files="${secondary_release_files} ${release_file}"
        fi
    done

    # Now let's sort by know files importance, max important goes last in the max_prio list
    max_prio="redhat-release centos-release"
    for entry in $max_prio; do
        if [ "x$(echo ${primary_release_files} | grep $entry)" != "x" ]; then
            primary_release_files=$(echo ${primary_release_files} | sed -e "s:\(.*\)\($entry\)\(.*\):\2 \1 \3:g")
        fi
    done
    # Now, least important goes last in the min_prio list
    min_prio="lsb-release"
    for entry in $max_prio; do
        if [ "x$(echo ${primary_release_files} | grep $entry)" != "x" ]; then
            primary_release_files=$(echo ${primary_release_files} | sed -e "s:\(.*\)\($entry\)\(.*\):\1 \3 \2:g")
        fi
    done

    # Echo the results collapsing multiple white-space into a single white-space
    echo "${primary_release_files} ${secondary_release_files}" | sed -r 's:[[:space:]]:\n:g'
}


#---  FUNCTION  ----------------------------------------------------------------
#          NAME:  __gather_linux_system_info
#   DESCRIPTION:  Discover Linux system information
#-------------------------------------------------------------------------------
__gather_linux_system_info() {
    DISTRO_NAME=""
    DISTRO_VERSION=""

    # Let's test if the lsb_release binary is available
    rv=$(lsb_release >/dev/null 2>&1)
    if [ $? -eq 0 ]; then
        DISTRO_NAME=$(lsb_release -si)
        if [ "x$(echo "$DISTRO_NAME" | grep RedHat)" != "x" ]; then
            # Let's convert CamelCase to Camel Case
            DISTRO_NAME=$(__camelcase_split "$DISTRO_NAME")
        fi
        rv=$(lsb_release -sr)
        [ "${rv}x" != "x" ] && DISTRO_VERSION=$(__parse_version_string "$rv")
    elif [ -f /etc/lsb-release ]; then
        # We don't have the lsb_release binary, though, we do have the file it parses
        DISTRO_NAME=$(grep DISTRIB_ID /etc/lsb-release | sed -e 's/.*=//')
        rv=$(grep DISTRIB_RELEASE /etc/lsb-release | sed -e 's/.*=//')
        [ "${rv}x" != "x" ] && DISTRO_VERSION=$(__parse_version_string "$rv")
    fi

    if [ "x$DISTRO_NAME" != "x" ] && [ "x$DISTRO_VERSION" != "x" ]; then
        # We already have the distribution name and version
        return
    fi

    for rsource in $(__sort_release_files $(
            cd /etc && /bin/ls *[_-]release *[_-]version 2>/dev/null | env -i sort | \
            sed -e '/^redhat-release$/d' -e '/^lsb-release$/d'; \
            echo redhat-release lsb-release
            )); do

        [ -L "/etc/${rsource}" ] && continue        # Don't follow symlinks
        [ ! -f "/etc/${rsource}" ] && continue      # Does not exist

        n=$(echo ${rsource} | sed -e 's/[_-]release$//' -e 's/[_-]version$//')
        rv=$( (grep VERSION /etc/${rsource}; cat /etc/${rsource}) | grep '[0-9]' | sed -e 'q' )
        [ "${rv}x" = "x" ] && continue  # There's no version information. Continue to next rsource
        v=$(__parse_version_string "$rv")
        case $(echo ${n} | tr '[:upper:]' '[:lower:]') in
            redhat             )
                if [ ".$(egrep 'CentOS' /etc/${rsource})" != . ]; then
                    n="CentOS"
                elif [ ".$(egrep 'Red Hat Enterprise Linux' /etc/${rsource})" != . ]; then
                    n="<R>ed <H>at <E>nterprise <L>inux"
                else
                    n="<R>ed <H>at <L>inux"
                fi
                ;;
            arch               ) n="Arch Linux"     ;;
            centos             ) n="CentOS"         ;;
            debian             ) n="Debian"         ;;
            ubuntu             ) n="Ubuntu"         ;;
            fedora             ) n="Fedora"         ;;
            suse               ) n="SUSE"           ;;
            mandrake*|mandriva ) n="Mandriva"       ;;
            gentoo             ) n="Gentoo"         ;;
            slackware          ) n="Slackware"      ;;
            turbolinux         ) n="TurboLinux"     ;;
            unitedlinux        ) n="UnitedLinux"    ;;
            system             )
                while read -r line; do
                    [ "${n}x" != "systemx" ] && break
                    case "$line" in
                        *Amazon*Linux*AMI*)
                            n="Amazon Linux AMI"
                            break
                    esac
                done < /etc/${rsource}
                ;;
            os                 )
                n=$(__unquote_string $(grep '^NAME=' /etc/os-release | sed -e 's/^NAME=\(.*\)$/\1/g'))
                [ "${n}" = "Arch Linux" ] && v=""   # Arch Linux does not provide a version.
                ;;
            *                  ) n="${n}"           ;
        esac
        DISTRO_NAME=$n
        DISTRO_VERSION=$v
        break
    done
}


#---  FUNCTION  ----------------------------------------------------------------
#          NAME:  __gather_sunos_system_info
#   DESCRIPTION:  Discover SunOS system info
#-------------------------------------------------------------------------------
__gather_sunos_system_info() {
    if [ -f /sbin/uname ]; then
        DISTRO_VERSION=$(/sbin/uname -X | grep -i kernelid | awk '{ print $3}')
    fi

    DISTRO_NAME=""
    if [ -f /etc/release ]; then
        while read -r line; do
            [ "${DISTRO_NAME}x" != "x" ] && break
            case "$line" in
                *OpenIndiana*oi_[0-9]*)
                    DISTRO_NAME="OpenIndiana"
                    DISTRO_VERSION=$(echo "$line" | sed -nr "s/OpenIndiana(.*)oi_([[:digit:]]+)(.*)/\2/p")
                    break
                    ;;
                *OpenSolaris*snv_[0-9]*)
                    DISTRO_NAME="OpenSolaris"
                    DISTRO_VERSION=$(echo "$line" | sed -nr "s/OpenSolaris(.*)snv_([[:digit:]]+)(.*)/\2/p")
                    break
                    ;;
                *Oracle*Solaris*[0-9]*)
                    DISTRO_NAME="Oracle Solaris"
                    DISTRO_VERSION=$(echo "$line" | sed -nr "s/(Oracle Solaris) ([[:digit:]]+)(.*)/\2/p")
                    break
                    ;;
                *Solaris*)
                    DISTRO_NAME="Solaris"
                    break
                    ;;
                *NexentaCore*)
                    DISTRO_NAME="Nexenta Core"
                    break
                    ;;
                *SmartOS*)
                    DISTRO_NAME="SmartOS"
                    break
                    ;;
            esac
        done < /etc/release
    fi

    if [ "${DISTRO_NAME}x" = "x" ]; then
        DISTRO_NAME="Solaris"
        DISTRO_VERSION=$(
            echo "${OS_VERSION}" |
            sed -e 's;^4\.;1.;' \
                -e 's;^5\.\([0-6]\)[^0-9]*$;2.\1;' \
                -e 's;^5\.\([0-9][0-9]*\).*;\1;'
        )
    fi
}


#---  FUNCTION  ----------------------------------------------------------------
#          NAME:  __gather_bsd_system_info
#   DESCRIPTION:  Discover OpenBSD, NetBSD and FreeBSD systems information
#-------------------------------------------------------------------------------
__gather_bsd_system_info() {
    DISTRO_NAME=${OS_NAME}
    DISTRO_VERSION=$(echo "${OS_VERSION}" | sed -e 's;[()];;' -e 's/-.*$//')
}


#---  FUNCTION  ----------------------------------------------------------------
#          NAME:  __gather_system_info
#   DESCRIPTION:  Discover which system and distribution we are running.
#-------------------------------------------------------------------------------
__gather_system_info() {
    case ${OS_NAME_L} in
        linux )
            __gather_linux_system_info
            ;;
        sunos )
            __gather_sunos_system_info
            ;;
        openbsd|freebsd|netbsd )
            __gather_bsd_system_info
            ;;
        * )
            echoerror "${OS_NAME} not supported.";
            exit 1
            ;;
    esac

}
__gather_system_info


echo
echoinfo "System Information:"
echoinfo "  CPU:          ${CPU_VENDOR_ID}"
echoinfo "  CPU Arch:     ${CPU_ARCH}"
echoinfo "  OS Name:      ${OS_NAME}"
echoinfo "  OS Version:   ${OS_VERSION}"
echoinfo "  Distribution: ${DISTRO_NAME} ${DISTRO_VERSION}"
echo

# Let users know what's going to be installed/configured
if [ $INSTALL_MINION -eq $BS_TRUE ]; then
    if [ $CONFIG_ONLY -eq $BS_FALSE ]; then
        echoinfo "Installing minion"
    else
        echoinfo "Configuring minion"
    fi
fi

if [ $INSTALL_MASTER -eq $BS_TRUE ]; then
    if [ $CONFIG_ONLY -eq $BS_FALSE ]; then
        echoinfo "Installing master"
    else
        echoinfo "Configuring master"
    fi
fi

if [ $INSTALL_SYNDIC -eq $BS_TRUE ]; then
    if [ $CONFIG_ONLY -eq $BS_FALSE ]; then
        echoinfo "Installing syndic"
    else
        echoinfo "Configuring syndic"
    fi
fi

# Simplify version naming on functions
if [ "x${DISTRO_VERSION}" = "x" ]; then
    DISTRO_MAJOR_VERSION=""
    DISTRO_MINOR_VERSION=""
    PREFIXED_DISTRO_MAJOR_VERSION=""
    PREFIXED_DISTRO_MINOR_VERSION=""
else
    DISTRO_MAJOR_VERSION="$(echo $DISTRO_VERSION | sed 's/^\([0-9]*\).*/\1/g')"
    DISTRO_MINOR_VERSION="$(echo $DISTRO_VERSION | sed 's/^\([0-9]*\).\([0-9]*\).*/\2/g')"
    PREFIXED_DISTRO_MAJOR_VERSION="_${DISTRO_MAJOR_VERSION}"
    if [ "${PREFIXED_DISTRO_MAJOR_VERSION}" = "_" ]; then
        PREFIXED_DISTRO_MAJOR_VERSION=""
    fi
    PREFIXED_DISTRO_MINOR_VERSION="_${DISTRO_MINOR_VERSION}"
    if [ "${PREFIXED_DISTRO_MINOR_VERSION}" = "_" ]; then
        PREFIXED_DISTRO_MINOR_VERSION=""
    fi
fi
# Simplify distro name naming on functions
DISTRO_NAME_L=$(echo $DISTRO_NAME | tr '[:upper:]' '[:lower:]' | sed 's/[^a-zA-Z0-9_ ]//g' | sed -re 's/([[:space:]])+/_/g')


# Only Ubuntu has daily packages, let's let users know about that
if [ "${DISTRO_NAME_L}" != "ubuntu" ] && [ $ITYPE = "daily" ]; then
    echoerror "Only Ubuntu has daily packages support"
    exit 1
fi


#---  FUNCTION  ----------------------------------------------------------------
#          NAME:  __function_defined
#   DESCRIPTION:  Checks if a function is defined within this scripts scope
#    PARAMETERS:  function name
#       RETURNS:  0 or 1 as in defined or not defined
#-------------------------------------------------------------------------------
__function_defined() {
    FUNC_NAME=$1
    if [ "$(command -v $FUNC_NAME)x" != "x" ]; then
        echoinfo "Found function $FUNC_NAME"
        return 0
    fi
    echodebug "$FUNC_NAME not found...."
    return 1
}


#---  FUNCTION  ----------------------------------------------------------------
#          NAME:  __git_clone_and_checkout
#   DESCRIPTION:  (DRY) Helper function to clone and checkout salt to a
#                 specific revision.
#-------------------------------------------------------------------------------
__git_clone_and_checkout() {
    SALT_GIT_CHECKOUT_DIR=/tmp/git/salt
    [ -d /tmp/git ] || mkdir /tmp/git
    cd /tmp/git
    if [ -d $SALT_GIT_CHECKOUT_DIR ]; then
        cd $SALT_GIT_CHECKOUT_DIR
<<<<<<< HEAD
        git fetch || return 1
        git reset --hard $GIT_REV || return 1
=======
        git fetch
        git fetch --tags
        git reset --hard $GIT_REV

        # Just calling `git reset --hard $GIT_REV` on a branch name that has
        # already been checked out will not update that branch to the upstream
        # HEAD; instead it will simply reset to itself.  Check the ref to see
        # if it is a branch name, check out the branch, and pull in the
        # changes.
        set +e
        git branch -a | grep -q ${GIT_REV}
        status=$?
        set -e
        if [ $status -eq 0 ]; then
            git pull --rebase
        fi;
>>>>>>> 69d545c1
    else
        git clone https://github.com/saltstack/salt.git salt || return 1
        cd $SALT_GIT_CHECKOUT_DIR
        git checkout $GIT_REV || return 1
    fi
<<<<<<< HEAD
    # Tags are needed because of salt's versioning, also fetch that
    git fetch --tags || return 1
    return 0
=======
>>>>>>> 69d545c1
}


#---  FUNCTION  ----------------------------------------------------------------
#          NAME:  __apt_get_noinput
#   DESCRIPTION:  (DRY) apt-get install with noinput options
#-------------------------------------------------------------------------------
__apt_get_noinput() {
    apt-get install -y -o DPkg::Options::=--force-confold $@; return $?
}


##############################################################################
#
#   Distribution install functions
#
#   In order to install salt for a distribution you need to define:
#
#   To Install Dependencies, which is required, one of:
#       1. install_<distro>_<major_version>_<install_type>_deps
#       2. install_<distro>_<major_version>_<minor_version>_<install_type>_deps
#       3. install_<distro>_<major_version>_deps
#       4  install_<distro>_<major_version>_<minor_version>_deps
#       5. install_<distro>_<install_type>_deps
#       6. install_<distro>_deps
#
#   Optionally, define a salt configuration function, which will be called if
#   the -c|config-dir option is passed. One of:
#       1. config_<distro>_<major_version>_<install_type>_salt
#       2. config_<distro>_<major_version>_<minor_version>_<install_type>_salt
#       3. config_<distro>_<major_version>_salt
#       4  config_<distro>_<major_version>_<minor_version>_salt
#       5. config_<distro>_<install_type>_salt
#       6. config_<distro>_salt
#       7. config_salt [THIS ONE IS ALREADY DEFINED AS THE DEFAULT]
#
#   To install salt, which, of course, is required, one of:
#       1. install_<distro>_<major_version>_<install_type>
#       2. install_<distro>_<major_version>_<minor_version>_<install_type>
#       3. install_<distro>_<install_type>
#
#   Optionally, define a post install function, one of:
#       1. install_<distro>_<major_version>_<install_type>_post
#       2. install_<distro>_<major_version>_<minor_version>_<install_type>_post
#       3. install_<distro>_<major_version>_post
#       4  install_<distro>_<major_version>_<minor_version>_post
#       5. install_<distro>_<install_type>_post
#       6. install_<distro>_post
#
#   Optionally, define a start daemons function, one of:
#       1. install_<distro>_<major_version>_<install_type>_restart_daemons
#       2. install_<distro>_<major_version>_<minor_version>_<install_type>_restart_daemons
#       3. install_<distro>_<major_version>_restart_daemons
#       4  install_<distro>_<major_version>_<minor_version>_restart_daemons
#       5. install_<distro>_<install_type>_restart_daemons
#       6. install_<distro>_restart_daemons
#
#       NOTE: The start daemons function should be able to restart any daemons
#             which are running, or start if they're not running.
#
##############################################################################


##############################################################################
#
#   Ubuntu Install Functions
#
install_ubuntu_deps() {
    apt-get update
    if [ $DISTRO_MAJOR_VERSION -eq 12 ] && [ $DISTRO_MINOR_VERSION -gt 04 ] || [ $DISTRO_MAJOR_VERSION -gt 12 ]; then
        # Above Ubuntu 12.04 add-apt-repository is in a different package
        __apt_get_noinput software-properties-common
    else
        __apt_get_noinput python-software-properties
    fi
    if [ $DISTRO_MAJOR_VERSION -lt 11 ] && [ $DISTRO_MINOR_VERSION -lt 10 ]; then
        add-apt-repository ppa:saltstack/salt
    else
        add-apt-repository -y ppa:saltstack/salt
    fi
    apt-get update
}

install_ubuntu_11_10_deps() {
    apt-get update
    __apt_get_noinput python-software-properties
    add-apt-repository -y 'deb http://us.archive.ubuntu.com/ubuntu/ oneiric universe'
    add-apt-repository -y ppa:saltstack/salt
    apt-get update
}

install_ubuntu_git_deps() {
    install_ubuntu_deps
    __apt_get_noinput git-core python-yaml python-m2crypto python-crypto msgpack-python python-zmq python-jinja2

    __git_clone_and_checkout || return 1

    # Let's trigger config_salt()
    if [ "$TEMP_CONFIG_DIR" = "null" ]; then
        TEMP_CONFIG_DIR="${SALT_GIT_CHECKOUT_DIR}/conf/"
        CONFIG_SALT_FUNC="config_salt"
    fi

    return 0
}

install_ubuntu_11_10_post() {
    add-apt-repository -y --remove 'deb http://us.archive.ubuntu.com/ubuntu/ oneiric universe'
}

install_ubuntu_stable() {
    packages=""
    if [ $INSTALL_MINION -eq $BS_TRUE ]; then
        packages="${packages} salt-minion"
    fi
    if [ $INSTALL_MASTER -eq $BS_TRUE ]; then
        packages="${packages} salt-master"
    fi
    if [ $INSTALL_SYNDIC -eq $BS_TRUE ]; then
        packages="${packages} salt-syndic"
    fi
    __apt_get_noinput ${packages}
}

install_ubuntu_daily() {
    install_ubuntu_stable
}

install_ubuntu_git() {
    python setup.py install --install-layout=deb
}

install_ubuntu_git_post() {
    for fname in minion master syndic; do

        # Skip if not meant to be installed
        [ $fname = "minion" ] && [ $INSTALL_MINION -eq $BS_FALSE ] && continue
        [ $fname = "master" ] && [ $INSTALL_MASTER -eq $BS_FALSE ] && continue
        [ $fname = "syndic" ] && [ $INSTALL_SYNDIC -eq $BS_FALSE ] && continue

        if [ -f /sbin/initctl ]; then
            # We have upstart support
            /sbin/initctl status salt-$fname > /dev/null 2>&1
            if [ $? -eq 1 ]; then
                # upstart does not know about our service, let's copy the proper file
                cp ${SALT_GIT_CHECKOUT_DIR}/pkg/salt-$fname.upstart /etc/init/salt-$fname.conf
            fi
        # No upstart support in Ubuntu!?
        elif [ -f ${SALT_GIT_CHECKOUT_DIR}/debian/salt-$fname.init ]; then
            cp ${SALT_GIT_CHECKOUT_DIR}/debian/salt-$fname.init /etc/init.d/salt-$fname
            chmod +x /etc/init.d/salt-$fname
            update-rc.d salt-$fname defaults
        fi
    done
}

install_ubuntu_restart_daemons() {
    for fname in minion master syndic; do

        # Skip if not meant to be installed
        [ $fname = "minion" ] && [ $INSTALL_MINION -eq $BS_FALSE ] && continue
        [ $fname = "master" ] && [ $INSTALL_MASTER -eq $BS_FALSE ] && continue
        [ $fname = "syndic" ] && [ $INSTALL_SYNDIC -eq $BS_FALSE ] && continue

        if [ -f /sbin/initctl ]; then
            # We have upstart support
            /sbin/initctl status salt-$fname > /dev/null 2>&1
            if [ $? -eq 0 ]; then
                # upstart knows about this service, let's stop and start it.
                # We could restart but earlier versions of the upstart script
                # did not support restart, so, it's safer this way
                /sbin/initctl stop salt-$fname > /dev/null 2>&1
                /sbin/initctl start salt-$fname > /dev/null 2>&1
                [ $? -eq 0 ] && continue
                # We failed to start the service, let's test the SysV code bellow
            fi
        fi
        /etc/init.d/salt-$fname stop > /dev/null 2>&1
        /etc/init.d/salt-$fname start
    done
}
#
#   End of Ubuntu Install Functions
#
##############################################################################

##############################################################################
#
#   Debian Install Functions
#
install_debian_deps() {
    apt-get update
}

install_debian_6_0_deps() {
    [ $PIP_ALLOWED -eq $BS_FALSE ] && pip_not_allowed
    echowarn "PyZMQ will be installed from PyPi in order to compile it against ZMQ3"
    echowarn "This is required for long term stable minion connections to the master."

    # No user interaction, libc6 restart services for example
    export DEBIAN_FRONTEND=noninteractive

    if [ "x$(grep -R 'backports.debian.org' /etc/apt)" = "x" ]; then
        echo "deb http://backports.debian.org/debian-backports squeeze-backports main" >> \
            /etc/apt/sources.list.d/backports.list
    fi

    if [ ! -f /etc/apt/preferences.d/local-salt-backport.pref ]; then
        # Add madduck's repo since squeeze packages have been deprecated
        for fname in salt-common salt-master salt-minion salt-syndic salt-doc; do
            echo "Package: $fname"
            echo "Pin: release a=squeeze-backports"
            echo "Pin-Priority: 600"
            echo
        done > /etc/apt/preferences.d/local-salt-backport.pref

        cat <<_eof > /etc/apt/sources.list.d/local-madduck-backports.list
deb http://debian.madduck.net/repo squeeze-backports main
deb-src http://debian.madduck.net/repo squeeze-backports main
_eof

        wget -q http://debian.madduck.net/repo/gpg/archive.key -O - | apt-key add -
    fi

    if [ ! -f /etc/apt/sources.list.d/debian-experimental.list ]; then
        cat <<_eof > /etc/apt/sources.list.d/debian-experimental.list
deb http://ftp.debian.org/debian experimental main
deb-src http://ftp.debian.org/debian experimental main
_eof

        cat <<_eof > /etc/apt/preferences.d/libzmq3-debian-experimental.pref
Package: libzmq3
Pin: release a=experimental
Pin-Priority: 800

Package: libzmq3-dev
Pin: release a=experimental
Pin-Priority: 800
_eof
    fi

    apt-get update
    __apt_get_noinput -t experimental libzmq3 libzmq3-dev
    __apt_get_noinput build-essential python-dev python-pip
}

install_debian_git_deps() {
    [ $PIP_ALLOWED -eq $BS_FALSE ] && pip_not_allowed
    echowarn "PyZMQ will be installed from PyPi in order to compile it against ZMQ3"
    echowarn "This is required for long term stable minion connections to the master."

    # No user interaction, libc6 restart services for example
    export DEBIAN_FRONTEND=noninteractive

    apt-get update
    __apt_get_noinput lsb-release python python-pkg-resources python-crypto \
        python-jinja2 python-m2crypto python-yaml msgpack-python python-pip git

    __git_clone_and_checkout || return 1

    # Let's trigger config_salt()
    if [ "$TEMP_CONFIG_DIR" = "null" ]; then
        TEMP_CONFIG_DIR="${SALT_GIT_CHECKOUT_DIR}/conf/"
        CONFIG_SALT_FUNC="config_salt"
    fi

    return 0
}

install_debian_6_0_git_deps() {
    install_debian_6_0_deps  # Add backports
    install_debian_git_deps  # Grab the actual deps
}

install_debian_stable() {
    packages=""
    if [ $INSTALL_MINION -eq $BS_TRUE ]; then
        packages="${packages} salt-minion"
    fi
    if [ $INSTALL_MASTER -eq $BS_TRUE ]; then
        packages="${packages} salt-master"
    fi
    if [ $INSTALL_SYNDIC -eq $BS_TRUE ]; then
        packages="${packages} salt-syndic"
    fi
    __apt_get_noinput ${packages}

    # Building pyzmq from source to build it against libzmq3.
    # Should override current installation
    pip install -U pyzmq
}


install_debian_6_0() {
    install_debian_stable
}

install_debian_git() {
    python setup.py install --install-layout=deb

    # Building pyzmq from source to build it against libzmq3.
    # Should override current installation
    pip install -U pyzmq
}

install_debian_6_0_git() {
    install_debian_git
}

install_debian_git_post() {
    for fname in minion master syndic; do

        # Skip if not meant to be installed
        [ $fname = "minion" ] && [ $INSTALL_MINION -eq $BS_FALSE ] && continue
        [ $fname = "master" ] && [ $INSTALL_MASTER -eq $BS_FALSE ] && continue
        [ $fname = "syndic" ] && [ $INSTALL_SYNDIC -eq $BS_FALSE ] && continue

        if [ -f ${SALT_GIT_CHECKOUT_DIR}/debian/salt-$fname.init ]; then
            cp ${SALT_GIT_CHECKOUT_DIR}/debian/salt-$fname.init /etc/init.d/salt-$fname
        fi
        chmod +x /etc/init.d/salt-$fname
        update-rc.d salt-$fname defaults
    done
}

install_debian_restart_daemons() {
    for fname in minion master syndic; do

        # Skip if not meant to be installed
        [ $fname = "minion" ] && [ $INSTALL_MINION -eq $BS_FALSE ] && continue
        [ $fname = "master" ] && [ $INSTALL_MASTER -eq $BS_FALSE ] && continue
        [ $fname = "syndic" ] && [ $INSTALL_SYNDIC -eq $BS_FALSE ] && continue

        /etc/init.d/salt-$fname stop > /dev/null 2>&1
        /etc/init.d/salt-$fname start
    done
}
#
#   Ended Debian Install Functions
#
##############################################################################

##############################################################################
#
#   Fedora Install Functions
#
install_fedora_deps() {
    yum install -y PyYAML libyaml m2crypto python-crypto python-jinja2 python-msgpack python-zmq
}

install_fedora_stable() {
    packages=""
    if [ $INSTALL_MINION -eq $BS_TRUE ]; then
        packages="${packages} salt-minion"
    fi
    if [ $INSTALL_MASTER -eq $BS_TRUE ] || [ $INSTALL_SYNDIC -eq $BS_TRUE ]; then
        packages="${packages} salt-master"
    fi
    yum install -y ${packages}
}

install_fedora_git_deps() {
    install_fedora_deps
    yum install -y git

    __git_clone_and_checkout || return 1

    # Let's trigger config_salt()
    if [ "$TEMP_CONFIG_DIR" = "null" ]; then
        TEMP_CONFIG_DIR="${SALT_GIT_CHECKOUT_DIR}/conf/"
        CONFIG_SALT_FUNC="config_salt"
    fi

    return 0
}

install_fedora_git() {
    python setup.py install
}

install_fedora_git_post() {
    for fname in minion master syndic; do

        # Skip if not meant to be installed
        [ $fname = "minion" ] && [ $INSTALL_MINION -eq $BS_FALSE ] && continue
        [ $fname = "master" ] && [ $INSTALL_MASTER -eq $BS_FALSE ] && continue
        [ $fname = "syndic" ] && [ $INSTALL_SYNDIC -eq $BS_FALSE ] && continue

        cp ${SALT_GIT_CHECKOUT_DIR}/pkg/rpm/salt-$fname.service /lib/systemd/system/salt-$fname.service

        systemctl is-enabled salt-$fname.service || (systemctl preset salt-$fname.service && systemctl enable salt-$fname.service)
        sleep 0.1
        systemctl daemon-reload
    done
}

install_fedora_restart_daemons() {
    for fname in minion master syndic; do

        # Skip if not meant to be installed
        [ $fname = "minion" ] && [ $INSTALL_MINION -eq $BS_FALSE ] && continue
        [ $fname = "master" ] && [ $INSTALL_MASTER -eq $BS_FALSE ] && continue
        [ $fname = "syndic" ] && [ $INSTALL_SYNDIC -eq $BS_FALSE ] && continue

        systemctl stop salt-$fname > /dev/null 2>&1
        systemctl start salt-$fname.service
    done
}
#
#   Ended Fedora Install Functions
#
##############################################################################

##############################################################################
#
#   CentOS Install Functions
#
install_centos_stable_deps() {
    if [ $CPU_ARCH_L = "i686" ]; then
        EPEL_ARCH="i386"
    else
        EPEL_ARCH=$CPU_ARCH_L
    fi
    if [ $DISTRO_MAJOR_VERSION -eq 5 ]; then
        rpm -Uvh --force http://mirrors.kernel.org/fedora-epel/5/${EPEL_ARCH}/epel-release-5-4.noarch.rpm
    elif [ $DISTRO_MAJOR_VERSION -eq 6 ]; then
        rpm -Uvh --force http://mirrors.kernel.org/fedora-epel/6/${EPEL_ARCH}/epel-release-6-8.noarch.rpm
    else
        echoerror "Failed add EPEL repository support."
        exit 1
    fi

    yum -y update

    if [ $DISTRO_MAJOR_VERSION -eq 5 ]; then
        yum -y install PyYAML python26-m2crypto m2crypto python26 python26-crypto \
            python26-msgpack python26-zmq python26-jinja2 --enablerepo=epel-testing
    else
        yum -y install PyYAML m2crypto python-crypto python-msgpack python-zmq \
            python-jinja2 --enablerepo=epel-testing
    fi
}

install_centos_stable() {
    packages=""
    if [ $INSTALL_MINION -eq $BS_TRUE ]; then
        packages="${packages} salt-minion"
    fi
    if [ $INSTALL_MASTER -eq $BS_TRUE ] || [ $INSTALL_SYNDIC -eq $BS_TRUE ]; then
        packages="${packages} salt-master"
    fi
    yum -y install ${packages} --enablerepo=epel-testing
}

install_centos_stable_post() {
    for fname in minion master syndic; do
        # Skip if not meant to be installed
        [ $fname = "minion" ] && [ $INSTALL_MINION -eq $BS_FALSE ] && continue
        [ $fname = "master" ] && [ $INSTALL_MASTER -eq $BS_FALSE ] && continue
        [ $fname = "syndic" ] && [ $INSTALL_SYNDIC -eq $BS_FALSE ] && continue

        if [ ! -f /sbin/initctl ] && [ -f /etc/init.d/salt-$fname ]; then
            # Still in SysV init!?
            /sbin/chkconfig salt-$fname on
        fi
    done
}

install_centos_git_deps() {
    install_centos_stable_deps
    yum -y install git --enablerepo=epel-testing

    __git_clone_and_checkout || return 1

    # Let's trigger config_salt()
    if [ "$TEMP_CONFIG_DIR" = "null" ]; then
        TEMP_CONFIG_DIR="${SALT_GIT_CHECKOUT_DIR}/conf/"
        CONFIG_SALT_FUNC="config_salt"
    fi

    return 0
}

install_centos_git() {
    if [ $DISTRO_MAJOR_VERSION -eq 5 ]; then
        python2.6 setup.py install
    else
        python2 setup.py install
    fi
}

install_centos_git_post() {
    for fname in master minion syndic; do

        # Skip if not meant to be installed
        [ $fname = "minion" ] && [ $INSTALL_MINION -eq $BS_FALSE ] && continue
        [ $fname = "master" ] && [ $INSTALL_MASTER -eq $BS_FALSE ] && continue
        [ $fname = "syndic" ] && [ $INSTALL_SYNDIC -eq $BS_FALSE ] && continue

        if [ -f /sbin/initctl ]; then
            # We have upstart support
            /sbin/initctl status salt-$fname > /dev/null 2>&1
            if [ $? -eq 1 ]; then
                # upstart does not know about our service, let's copy the proper file
                cp ${SALT_GIT_CHECKOUT_DIR}/pkg/salt-$fname.upstart /etc/init/salt-$fname.conf
            fi
        # Still in SysV init?!
        elif [ ! -f /etc/init.d/salt-$fname ]; then
            cp ${SALT_GIT_CHECKOUT_DIR}/pkg/rpm/salt-${fname} /etc/init.d/
            chmod +x /etc/init.d/salt-${fname}
            /sbin/chkconfig salt-${fname} on
        fi
    done
}

install_centos_restart_daemons() {
    for fname in minion master syndic; do
        # Skip if not meant to be installed
        [ $fname = "minion" ] && [ $INSTALL_MINION -eq $BS_FALSE ] && continue
        [ $fname = "master" ] && [ $INSTALL_MASTER -eq $BS_FALSE ] && continue
        [ $fname = "syndic" ] && [ $INSTALL_SYNDIC -eq $BS_FALSE ] && continue

        if [ -f /sbin/initctl ]; then
            # We have upstart support
            /sbin/initctl status salt-$fname > /dev/null 2>&1
            if [ $? -eq 0 ]; then
                # upstart knows about this service.
                # Let's try to stop it, and then start it
                /sbin/initctl stop salt-$fname > /dev/null 2>&1
                /sbin/initctl start salt-$fname > /dev/null 2>&1
                # Restart service
                [ $? -eq 0 ] && continue
                # We failed to start the service, let's test the SysV code bellow
            fi
        fi

        if [ -f /etc/init.d/salt-$fname ]; then
            # Still in SysV init!?
            /etc/init.d/salt-$fname stop > /dev/null 2>&1
            /etc/init.d/salt-$fname start
        fi
    done
}
#
#   Ended CentOS Install Functions
#
##############################################################################

##############################################################################
#
#   RedHat Install Functions
#
install_red_hat_linux_stable_deps() {
    install_centos_stable_deps
}

install_red_hat_linux_git_deps() {
    install_centos_git_deps
}

install_red_hat_enterprise_linux_stable_deps() {
    install_red_hat_linux_stable_deps
}

install_red_hat_enterprise_linux_git_deps() {
    install_red_hat_linux_git_deps
}

install_red_hat_enterprise_server_stable_deps() {
    install_red_hat_linux_stable_deps
}

install_red_hat_enterprise_server_git_deps() {
    install_red_hat_linux_git_deps
}

install_red_hat_linux_stable() {
    install_centos_stable
}

install_red_hat_linux_git() {
    install_centos_git
}

install_red_hat_enterprise_linux_stable() {
    install_red_hat_linux_stable
}

install_red_hat_enterprise_linux_git() {
    install_red_hat_linux_git
}

install_red_hat_enterprise_server_stable() {
    install_red_hat_linux_stable
}

install_red_hat_enterprise_server_git() {
    install_red_hat_linux_git
}

install_red_hat_linux_stable_post() {
    install_centos_stable_post
}

install_red_hat_linux_restart_daemons() {
    install_centos_restart_daemons
}

install_red_hat_linux_git_post() {
    install_centos_git_post
}

install_red_hat_enterprise_linux_stable_post() {
    install_red_hat_linux_stable_post
}

install_red_hat_enterprise_linux_restart_daemons() {
    install_red_hat_linux_restart_daemons
}

install_red_hat_enterprise_linux_git_post() {
    install_red_hat_linux_git_post
}

install_red_hat_enterprise_server_stable_post() {
    install_red_hat_linux_stable_post
}

install_red_hat_enterprise_server_restart_daemons() {
    install_red_hat_linux_restart_daemons
}

install_red_hat_enterprise_server_git_post() {
    install_red_hat_linux_git_post
}
#
#   Ended RedHat Install Functions
#
##############################################################################

##############################################################################
#
#   Amazon Linux AMI Install Functions
#
install_amazon_linux_ami_deps() {
    # Acording to http://aws.amazon.com/amazon-linux-ami/faqs/#epel we should
    # enable the EPEL 6 repo
    if [ $CPU_ARCH_L = "i686" ]; then
        EPEL_ARCH="i386"
    else
        EPEL_ARCH=$CPU_ARCH_L
    fi
    rpm -Uvh --force http://mirrors.kernel.org/fedora-epel/6/${EPEL_ARCH}/epel-release-6-8.noarch.rpm
    yum -y update
    yum -y install PyYAML m2crypto python-crypto python-msgpack python-zmq \
        python-ordereddict python-jinja2 --enablerepo=epel-testing
}

install_amazon_linux_ami_git_deps() {
    install_amazon_linux_ami_deps
    yum -y install git --enablerepo=epel-testing

    __git_clone_and_checkout || return 1

    # Let's trigger config_salt()
    if [ "$TEMP_CONFIG_DIR" = "null" ]; then
        TEMP_CONFIG_DIR="${SALT_GIT_CHECKOUT_DIR}/conf/"
        CONFIG_SALT_FUNC="config_salt"
    fi

    return 0
}

install_amazon_linux_ami_stable() {
    install_centos_stable
}

install_amazon_linux_ami_stable_post() {
    install_centos_stable_post
}

install_amazon_linux_ami_restart_daemons() {
    install_centos_restart_daemons
}

install_amazon_linux_ami_git() {
    install_centos_git
}

install_amazon_linux_ami_git_post() {
    install_centos_git_post
}
#
#   Ended Amazon Linux AMI Install Functions
#
##############################################################################

##############################################################################
#
#   Arch Install Functions
#
install_arch_linux_stable_deps() {
    grep '\[salt\]' /etc/pacman.conf >/dev/null 2>&1 || echo '[salt]
Server = http://intothesaltmine.org/archlinux
' >> /etc/pacman.conf
}

install_arch_linux_git_deps() {
    grep '\[salt\]' /etc/pacman.conf >/dev/null 2>&1 || echo '[salt]
Server = http://intothesaltmine.org/archlinux
' >> /etc/pacman.conf

    pacman -Sy --noconfirm pacman git python2-crypto python2-distribute \
        python2-jinja python2-m2crypto python2-markupsafe python2-msgpack \
        python2-psutil python2-yaml python2-pyzmq zeromq

    __git_clone_and_checkout || return 1

    # Let's trigger config_salt()
    if [ "$TEMP_CONFIG_DIR" = "null" ]; then
        TEMP_CONFIG_DIR="${SALT_GIT_CHECKOUT_DIR}/conf/"
        CONFIG_SALT_FUNC="config_salt"
    fi

    return 0
}

install_arch_linux_stable() {
    pacman -Sy --noconfirm pacman
    pacman -Syu --noconfirm salt
}

install_arch_linux_git() {
    python2 setup.py install
}

install_arch_linux_post() {
    for fname in minion master syndic; do

        # Skip if not meant to be installed
        [ $fname = "minion" ] && [ $INSTALL_MINION -eq $BS_FALSE ] && continue
        [ $fname = "master" ] && [ $INSTALL_MASTER -eq $BS_FALSE ] && continue
        [ $fname = "syndic" ] && [ $INSTALL_SYNDIC -eq $BS_FALSE ] && continue

        if [ -f /usr/bin/systemctl ]; then
            # Using systemd
            /usr/bin/systemctl is-enabled salt-$fname.service > /dev/null 2>&1 || (
                /usr/bin/systemctl preset salt-$fname.service > /dev/null 2>&1 &&
                /usr/bin/systemctl enable salt-$fname.service > /dev/null 2>&1
            )
            sleep 0.1
            /usr/bin/systemctl daemon-reload
            continue
        fi

        # XXX: How do we enable old Arch init.d scripts?
    done
}

install_arch_linux_git_post() {
    for fname in minion master syndic; do

        # Skip if not meant to be installed
        [ $fname = "minion" ] && [ $INSTALL_MINION -eq $BS_FALSE ] && continue
        [ $fname = "master" ] && [ $INSTALL_MASTER -eq $BS_FALSE ] && continue
        [ $fname = "syndic" ] && [ $INSTALL_SYNDIC -eq $BS_FALSE ] && continue

        if [ -f /usr/bin/systemctl ]; then
            cp ${SALT_GIT_CHECKOUT_DIR}/pkg/rpm/salt-$fname.service /lib/systemd/system/salt-$fname.service

            /usr/bin/systemctl is-enabled salt-$fname.service > /dev/null 2>&1 || (
                /usr/bin/systemctl preset salt-$fname.service > /dev/null 2>&1 &&
                /usr/bin/systemctl enable salt-$fname.service > /dev/null 2>&1
            )
            sleep 0.1
            /usr/bin/systemctl daemon-reload
            continue
        fi

        # SysV init!?
        cp ${SALT_GIT_CHECKOUT_DIR}/pkg/rpm/salt-$fname /etc/rc.d/init.d/salt-$fname
        chmod +x /etc/rc.d/init.d/salt-$fname
    done
}

install_arch_linux_restart_daemons() {
    for fname in minion master syndic; do

        # Skip if not meant to be installed
        [ $fname = "minion" ] && [ $INSTALL_MINION -eq $BS_FALSE ] && continue
        [ $fname = "master" ] && [ $INSTALL_MASTER -eq $BS_FALSE ] && continue
        [ $fname = "syndic" ] && [ $INSTALL_SYNDIC -eq $BS_FALSE ] && continue

        if [ -f /usr/bin/systemctl ]; then
            /usr/bin/systemctl stop salt-$fname.service > /dev/null 2>&1
            /usr/bin/systemctl start salt-$fname.service
            continue
        fi
        /etc/rc.d/salt-$fname stop > /dev/null 2>&1
        /etc/rc.d/salt-$fname start
    done
}
#
#   Ended Arch Install Functions
#
##############################################################################

##############################################################################
#
#   FreeBSD Install Functions
#
__freebsd_get_packagesite() {
    if [ $CPU_ARCH_L = "amd64" ]; then
        BSD_ARCH="x86:64"
    elif [ $CPU_ARCH_L = "x86_64" ]; then
        BSD_ARCH="x86:64"
    elif [ $CPU_ARCH_L = "i386" ]; then
        BSD_ARCH="x86:32"
    elif [ $CPU_ARCH_L = "i686" ]; then
        BSD_ARCH="x86:32"
    fi

    if [ "x${PACKAGESITE}" = "x" ]; then
        echowarn "The environment variable PACKAGESITE is not set."
        echowarn "The installation will, most likely fail since pkgbeta.freebsd.org does not yet contain any packages"
    fi
    BS_PACKAGESITE=${PACKAGESITE:-"http://pkgbeta.freebsd.org/freebsd:${DISTRO_MAJOR_VERSION}:${BSD_ARCH}/latest"}
}

install_freebsd_9_stable_deps() {
    __freebsd_get_packagesite

    fetch "${BS_PACKAGESITE}/Latest/pkg.txz"
    tar xf ./pkg.txz -s ",/.*/,,g" "*/pkg-static"
    ./pkg-static add ./pkg.txz
    /usr/local/sbin/pkg2ng
    echo "PACKAGESITE: ${BS_PACKAGESITE}" > /usr/local/etc/pkg.conf

    /usr/local/sbin/pkg install -y swig
}

install_freebsd_git_deps() {
    __freebsd_get_packagesite

    fetch "${BS_PACKAGESITE}/Latest/pkg.txz"
    tar xf ./pkg.txz -s ",/.*/,,g" "*/pkg-static"
    ./pkg-static add ./pkg.txz
    /usr/local/sbin/pkg2ng
    echo "PACKAGESITE: ${BS_PACKAGESITE}" > /usr/local/etc/pkg.conf

    /usr/local/sbin/pkg install -y swig

    __git_clone_and_checkout || return 1
    # Let's trigger config_salt()
    if [ "$TEMP_CONFIG_DIR" = "null" ]; then
        TEMP_CONFIG_DIR="${SALT_GIT_CHECKOUT_DIR}/conf/"
        CONFIG_SALT_FUNC="config_salt"
    fi

    return 0
}

install_freebsd_9_stable() {
    /usr/local/sbin/pkg install -y sysutils/py-salt
}

install_freebsd_git() {
    /usr/local/sbin/pkg install -y git sysutils/py-salt
    /usr/local/sbin/pkg delete -y sysutils/py-salt

    /usr/local/bin/python setup.py install
}

install_freebsd_9_stable_post() {
    for fname in minion master syndic; do

        # Skip if not meant to be installed
        [ $fname = "minion" ] && [ $INSTALL_MINION -eq $BS_FALSE ] && continue
        [ $fname = "master" ] && [ $INSTALL_MASTER -eq $BS_FALSE ] && continue
        [ $fname = "syndic" ] && [ $INSTALL_SYNDIC -eq $BS_FALSE ] && continue

        enable_string="salt_${fname}_enable=\"YES\""
        grep "$enable_string" /etc/rc.conf >/dev/null 2>&1
        [ $? -eq 1 ] && echo "$enable_string" >> /etc/rc.conf

        [ -f /usr/local/etc/salt/${fname}.sample ] && cp /usr/local/etc/salt/${fname}.sample /usr/local/etc/salt/${fname}

        if [ $fname = "minion" ] ; then
            grep "salt_minion_paths" /etc/rc.conf >/dev/null 2>&1
            [ $? -eq 1 ] && echo "salt_minion_paths=\"/bin:/sbin:/usr/bin:/usr/sbin:/usr/local/bin:/usr/local/sbin\"" >> /etc/rc.conf
        fi

    done
}

install_freebsd_git_post() {
    install_freebsd_9_stable_post
}

install_freebsd_restart_daemons() {
    for fname in minion master syndic; do

        # Skip if not meant to be installed
        [ $fname = "minion" ] && [ $INSTALL_MINION -eq $BS_FALSE ] && continue
        [ $fname = "master" ] && [ $INSTALL_MASTER -eq $BS_FALSE ] && continue
        [ $fname = "syndic" ] && [ $INSTALL_SYNDIC -eq $BS_FALSE ] && continue

        service salt_$fname stop > /dev/null 2>&1
        service salt_$fname start
    done
}
#
#   Ended FreeBSD Install Functions
#
##############################################################################

##############################################################################
#
#   SmartOS Install Functions
#
install_smartos_deps() {
    [ $PIP_ALLOWED -eq $BS_FALSE ] && pip_not_allowed
    echowarn "PyZMQ will be installed using pip"

    ZEROMQ_VERSION='3.2.2'
    pkgin -y in libtool-base autoconf automake libuuid gcc-compiler gmake \
        python27 py27-pip py27-setuptools py27-yaml py27-crypto swig
    [ -d zeromq-${ZEROMQ_VERSION} ] || (
        wget http://download.zeromq.org/zeromq-${ZEROMQ_VERSION}.tar.gz &&
        tar -xvf zeromq-${ZEROMQ_VERSION}.tar.gz
    )
    cd zeromq-${ZEROMQ_VERSION}
    ./configure
    make
    make install

    pip-2.7 install pyzmq

    # Let's trigger config_salt()
    if [ "$TEMP_CONFIG_DIR" = "null" ]; then
        # Let's set the configuration directory to /tmp
        TEMP_CONFIG_DIR="/tmp"
        CONFIG_SALT_FUNC="config_salt"

        # Let's download, since they were not provided, the default configuration files
        if [ ! -f /etc/salt/minion ] && [ ! -f $TEMP_CONFIG_DIR/minion ]; then
            curl -sk -o $TEMP_CONFIG_DIR/minion -L https://raw.github.com/saltstack/salt/blob/develop/conf/minion
        fi
        if [ ! -f /etc/salt/master ] && [ ! -f $TEMP_CONFIG_DIR/master ]; then
            curl -sk -o $TEMP_CONFIG_DIR/master -L https://raw.github.com/saltstack/salt/blob/develop/conf/master
        fi
    fi

}

install_smartos_git_deps() {
    install_smartos_deps
    pkgin -y in scmgit

    __git_clone_and_checkout || return 1
    # Let's trigger config_salt()
    if [ "$TEMP_CONFIG_DIR" = "null" ]; then
        TEMP_CONFIG_DIR="${SALT_GIT_CHECKOUT_DIR}/conf/"
        CONFIG_SALT_FUNC="config_salt"
    fi

    return 0
}

install_smartos_stable() {
    USE_SETUPTOOLS=1 pip-2.7 install salt
}

install_smartos_git() {
    # Use setuptools in order to also install dependencies
    USE_SETUPTOOLS=1 /opt/local/bin/python setup.py install
}

install_smartos_post() {
    # Install manifest files if needed.
    for fname in minion master syndic; do
        svcs network/salt-$fname > /dev/null 2>&1
        if [ $? -eq 1 ]; then
            if [ ! -f $TEMP_CONFIG_DIR/salt-$fname.xml ]; then
                curl -sk -o $TEMP_CONFIG_DIR/salt-$fname.xml -L https://raw.github.com/saltstack/salt/develop/pkg/solaris/salt-$fname.xml
            fi
            svccfg import $TEMP_CONFIG_DIR/salt-$fname.xml
        fi
    done
}

install_smartos_git_post() {
    # Install manifest files if needed.
    for fname in minion master syndic; do
        svcs network/salt-$fname > /dev/null 2>&1
        if [ $? -eq 1 ]; then
            svccfg import ${SALT_GIT_CHECKOUT_DIR}/pkg/solaris/salt-$fname.xml
        fi
    done
}

install_smartos_restart_daemons() {
    for fname in minion master syndic; do

        # Skip if not meant to be installed
        [ $fname = "minion" ] && [ $INSTALL_MINION -eq $BS_FALSE ] && continue
        [ $fname = "master" ] && [ $INSTALL_MASTER -eq $BS_FALSE ] && continue
        [ $fname = "syndic" ] && [ $INSTALL_SYNDIC -eq $BS_FALSE ] && continue

        # Stop if running && Start service
        svcadm disable salt-$fname > /dev/null 2>&1
        svcadm enable salt-$fname
    done
}
#
#   Ended SmartOS Install Functions
#
##############################################################################

##############################################################################
#
#    openSUSE Install Functions.
#
install_opensuse_stable_deps() {
    DISTRO_REPO="openSUSE_${DISTRO_MAJOR_VERSION}.${DISTRO_MINOR_VERSION}"
    zypper --non-interactive addrepo --refresh \
        http://download.opensuse.org/repositories/devel:/languages:/python/${DISTRO_REPO}/devel:languages:python.repo
    zypper --gpg-auto-import-keys --non-interactive refresh
    zypper --non-interactive install --auto-agree-with-licenses libzmq3 python \
        python-Jinja2 python-M2Crypto python-PyYAML python-msgpack-python \
        python-pycrypto python-pyzmq
}

install_opensuse_git_deps() {
    install_opensuse_stable_deps
    zypper --non-interactive install --auto-agree-with-licenses git

    __git_clone_and_checkout || return 1

    # Let's trigger config_salt()
    if [ "$TEMP_CONFIG_DIR" = "null" ]; then
        TEMP_CONFIG_DIR="${SALT_GIT_CHECKOUT_DIR}/conf/"
        CONFIG_SALT_FUNC="config_salt"
    fi

    return 0
}

install_opensuse_stable() {
    packages=""
    if [ $INSTALL_MINION -eq $BS_TRUE ]; then
        packages="${packages} salt-minion"
    fi
    if [ $INSTALL_MASTER -eq $BS_TRUE ]; then
        packages="${packages} salt-master"
    fi
    if [ $INSTALL_SYNDIC -eq $BS_TRUE ]; then
        packages="${packages} salt-syndic"
    fi
    zypper --non-interactive install --auto-agree-with-licenses $packages
}

install_opensuse_git() {
    python setup.py install --prefix=/usr
}

install_opensuse_stable_post() {
    for fname in minion master syndic; do

        # Skip if not meant to be installed
        [ $fname = "minion" ] && [ $INSTALL_MINION -eq $BS_FALSE ] && continue
        [ $fname = "master" ] && [ $INSTALL_MASTER -eq $BS_FALSE ] && continue
        [ $fname = "syndic" ] && [ $INSTALL_SYNDIC -eq $BS_FALSE ] && continue

        if [ -f /bin/systemctl ]; then
            systemctl is-enabled salt-$fname.service || (systemctl preset salt-$fname.service && systemctl enable salt-$fname.service)
            sleep 0.1
            systemctl daemon-reload
            continue
        fi

        /sbin/chkconfig --add salt-$fname
        /sbin/chkconfig salt-$fname on

    done
}

install_opensuse_git_post() {
    for fname in minion master syndic; do

        # Skip if not meant to be installed
        [ $fname = "minion" ] && [ $INSTALL_MINION -eq $BS_FALSE ] && continue
        [ $fname = "master" ] && [ $INSTALL_MASTER -eq $BS_FALSE ] && continue
        [ $fname = "syndic" ] && [ $INSTALL_SYNDIC -eq $BS_FALSE ] && continue

        if [ -f /bin/systemctl ]; then
            cp ${SALT_GIT_CHECKOUT_DIR}/pkg/salt-$fname.service /lib/systemd/system/salt-$fname.service
            continue
        fi

        cp ${SALT_GIT_CHECKOUT_DIR}/pkg/rpm/salt-$fname /etc/init.d/salt-$fname
        chmod +x /etc/init.d/salt-$fname

    done

    install_opensuse_stable_post
}

install_opensuse_restart_daemons() {
    for fname in minion master syndic; do

        # Skip if not meant to be installed
        [ $fname = "minion" ] && [ $INSTALL_MINION -eq $BS_FALSE ] && continue
        [ $fname = "master" ] && [ $INSTALL_MASTER -eq $BS_FALSE ] && continue
        [ $fname = "syndic" ] && [ $INSTALL_SYNDIC -eq $BS_FALSE ] && continue

        if [ -f /bin/systemctl ]; then
            systemctl stop salt-$fname > /dev/null 2>&1
            systemctl start salt-$fname.service
            continue
        fi

        service salt-$fname stop > /dev/null 2>&1
        service salt-$fname start

    done
}
#
#   End of openSUSE Install Functions.
#
##############################################################################

##############################################################################
#
#    SuSE Install Functions.
#
install_suse_11_stable_deps() {
    SUSE_PATCHLEVEL=$(grep PATCHLEVEL /etc/SuSE-release | awk '{print $3}')
    if [ "x${SUSE_PATCHLEVEL}" != "x" ]; then
        DISTRO_PATCHLEVEL="_SP${SUSE_PATCHLEVEL}"
    fi
    DISTRO_REPO="SLE_${DISTRO_MAJOR_VERSION}${DISTRO_PATCHLEVEL}"

    zypper --non-interactive addrepo --refresh \
        http://download.opensuse.org/repositories/devel:/languages:/python/${DISTRO_REPO}/devel:languages:python.repo
    zypper --gpg-auto-import-keys --non-interactive refresh
    if [ $SUSE_PATCHLEVEL -eq 1 ]; then
        [ $PIP_ALLOWED -eq $BS_FALSE ] && pip_not_allowed
        echowarn "PyYaml will be installed using pip"
        zypper --non-interactive install --auto-agree-with-licenses libzmq3 python \
        python-Jinja2 'python-M2Crypto>=0.21' python-msgpack-python \
        python-pycrypto python-pyzmq python-pip
        # There's no python-PyYaml in SP1, let's install it using pip
        pip install PyYaml
    else
        zypper --non-interactive install --auto-agree-with-licenses libzmq3 python \
        python-Jinja2 'python-M2Crypto>=0.21' python-PyYAML python-msgpack-python \
        python-pycrypto python-pyzmq
    fi
}

install_suse_11_git_deps() {
    install_suse_11_stable_deps
    zypper --non-interactive install --auto-agree-with-licenses git

    __git_clone_and_checkout || return 1

    # Let's trigger config_salt()
    if [ "$TEMP_CONFIG_DIR" = "null" ]; then
        TEMP_CONFIG_DIR="${SALT_GIT_CHECKOUT_DIR}/conf/"
        CONFIG_SALT_FUNC="config_salt"
    fi

    return 0
}

install_suse_11_stable() {
    if [ $SUSE_PATCHLEVEL -gt 1 ]; then
        install_opensuse_stable
    else
        # USE_SETUPTOOLS=1 To work around
        # error: option --single-version-externally-managed not recognized
        USE_SETUPTOOLS=1 pip install salt
    fi
}

install_suse_11_git() {
    install_opensuse_git
}

install_suse_11_stable_post() {
    if [ $SUSE_PATCHLEVEL -gt 1 ]; then
        install_opensuse_stable_post
    else
        for fname in minion master syndic; do

            # Skip if not meant to be installed
            [ $fname = "minion" ] && [ $INSTALL_MINION -eq $BS_FALSE ] && continue
            [ $fname = "master" ] && [ $INSTALL_MASTER -eq $BS_FALSE ] && continue
            [ $fname = "syndic" ] && [ $INSTALL_SYNDIC -eq $BS_FALSE ] && continue

            if [ -f /bin/systemctl ]; then
                curl -k -L https://github.com/saltstack/salt/raw/develop/pkg/salt-$fname.service \
                    -o /lib/systemd/system/salt-$fname.service
                continue
            fi

            curl -k -L https://github.com/saltstack/salt/raw/develop/pkg/rpm/salt-$fname \
                -o /etc/init.d/salt-$fname
            chmod +x /etc/init.d/salt-$fname

        done
    fi
}

install_suse_11_git_post() {
    install_opensuse_git_post
}

install_suse_11_restart_daemons() {
    install_opensuse_restart_daemons
}
#
#   End of SuSE Install Functions.
#
##############################################################################

##############################################################################
#
#   Default minion configuration function. Matches ANY distribution as long as
#   the -c options is passed.
#
config_salt() {
    # If the configuration directory is not passed, return
    [ "$TEMP_CONFIG_DIR" = "null" ] && return

    CONFIGURED_ANYTHING=$BS_FALSE

    SALT_DIR=/etc/salt
    PKI_DIR=$SALT_DIR/pki

    # Let's create the necessary directories
    [ -d $SALT_DIR ] || mkdir $SALT_DIR
    [ -d $PKI_DIR ] || mkdir -p $PKI_DIR && chmod 700 $PKI_DIR

    if [ $INSTALL_MINION -eq $BS_TRUE ]; then
        # Create the PKI directory
        [ -d $PKI_DIR/minion ] || mkdir -p $PKI_DIR/minion && chmod 700 $PKI_DIR/minion

        # Copy the minions configuration if found
        [ -f "$TEMP_CONFIG_DIR/minion" ] && mv "$TEMP_CONFIG_DIR/minion" /etc/salt && CONFIGURED_ANYTHING=$BS_TRUE

        # Copy the minion's keys if found
        if [ -f "$TEMP_CONFIG_DIR/minion.pem" ]; then
            mv "$TEMP_CONFIG_DIR/minion.pem" $PKI_DIR/minion/
            chmod 400 $PKI_DIR/minion/minion.pem
            CONFIGURED_ANYTHING=$BS_TRUE
        fi
        if [ -f "$TEMP_CONFIG_DIR/minion.pub" ]; then
            mv "$TEMP_CONFIG_DIR/minion.pub" $PKI_DIR/minion/
            chmod 664 $PKI_DIR/minion/minion.pub
            CONFIGURED_ANYTHING=$BS_TRUE
        fi
    fi


    if [ $INSTALL_MASTER -eq $BS_TRUE ] || [ $INSTALL_SYNDIC -eq $BS_TRUE ]; then
        # Create the PKI directory
        [ -d $PKI_DIR/master ] || mkdir -p $PKI_DIR/master && chmod 700 $PKI_DIR/master

        # Copy the masters configuration if found
        [ -f "$TEMP_CONFIG_DIR/master" ] && mv "$TEMP_CONFIG_DIR/master" /etc/salt && CONFIGURED_ANYTHING=$BS_TRUE

        # Copy the master's keys if found
        if [ -f "$TEMP_CONFIG_DIR/master.pem" ]; then
            mv "$TEMP_CONFIG_DIR/master.pem" $PKI_DIR/master/
            chmod 400 $PKI_DIR/master/master.pem
            CONFIGURED_ANYTHING=$BS_TRUE
        fi
        if [ -f "$TEMP_CONFIG_DIR/master.pub" ]; then
            mv "$TEMP_CONFIG_DIR/master.pub" $PKI_DIR/master/
            chmod 664 $PKI_DIR/master/master.pub
            CONFIGURED_ANYTHING=$BS_TRUE
        fi
    fi

    if [ $CONFIG_ONLY -eq $BS_TRUE ] && [ $CONFIGURED_ANYTHING -eq $BS_FALSE ]; then
        echowarn "No configuration or keys were copied over. No configuration was done!"
        exit 0
    fi
}
#
#  Ended Default Configuration function
#
##############################################################################


##############################################################################
#
#   This function checks if all of the installed daemons are running or not.
#
daemons_running() {
    FAILED_DAEMONS=0
    for fname in minion master syndic; do

        # Skip if not meant to be installed
        [ $fname = "minion" ] && [ $INSTALL_MINION -eq $BS_FALSE ] && continue
        [ $fname = "master" ] && [ $INSTALL_MASTER -eq $BS_FALSE ] && continue
        [ $fname = "syndic" ] && [ $INSTALL_SYNDIC -eq $BS_FALSE ] && continue

        if [ "x$(ps aux | grep -v grep | grep salt-$fname)" = "x" ]; then
            echoerror "salt-$fname was not found running"
            FAILED_DAEMONS=$(expr $FAILED_DAEMONS + 1)
        fi
    done
    return $FAILED_DAEMONS
}
#
#  Ended daemons running check function
#
##############################################################################


#=============================================================================
# LET'S PROCEED WITH OUR INSTALLATION
#=============================================================================
# Let's get the dependencies install function
DEP_FUNC_NAMES="install_${DISTRO_NAME_L}${PREFIXED_DISTRO_MAJOR_VERSION}_${ITYPE}_deps"
DEP_FUNC_NAMES="$DEP_FUNC_NAMES install_${DISTRO_NAME_L}${PREFIXED_DISTRO_MAJOR_VERSION}${PREFIXED_DISTRO_MINOR_VERSION}_${ITYPE}_deps"
DEP_FUNC_NAMES="$DEP_FUNC_NAMES install_${DISTRO_NAME_L}${PREFIXED_DISTRO_MAJOR_VERSION}_deps"
DEP_FUNC_NAMES="$DEP_FUNC_NAMES install_${DISTRO_NAME_L}${PREFIXED_DISTRO_MAJOR_VERSION}${PREFIXED_DISTRO_MINOR_VERSION}_deps"
DEP_FUNC_NAMES="$DEP_FUNC_NAMES install_${DISTRO_NAME_L}_${ITYPE}_deps"
DEP_FUNC_NAMES="$DEP_FUNC_NAMES install_${DISTRO_NAME_L}_deps"

DEPS_INSTALL_FUNC="null"
for DEP_FUNC_NAME in $(__strip_duplicates $DEP_FUNC_NAMES); do
    if __function_defined $DEP_FUNC_NAME; then
        DEPS_INSTALL_FUNC=$DEP_FUNC_NAME
        break
    fi
done


# Let's get the minion config function
CONFIG_SALT_FUNC="null"
if [ "$TEMP_CONFIG_DIR" != "null" ]; then

    CONFIG_FUNC_NAMES="config_${DISTRO_NAME_L}${PREFIXED_DISTRO_MAJOR_VERSION}_${ITYPE}_salt"
    CONFIG_FUNC_NAMES="$CONFIG_FUNC_NAMES config_${DISTRO_NAME_L}${PREFIXED_DISTRO_MAJOR_VERSION}${PREFIXED_DISTRO_MINOR_VERSION}_${ITYPE}_salt"
    CONFIG_FUNC_NAMES="$CONFIG_FUNC_NAMES config_${DISTRO_NAME_L}${PREFIXED_DISTRO_MAJOR_VERSION}_salt"
    CONFIG_FUNC_NAMES="$CONFIG_FUNC_NAMES config_${DISTRO_NAME_L}${PREFIXED_DISTRO_MAJOR_VERSION}${PREFIXED_DISTRO_MINOR_VERSION}_salt"
    CONFIG_FUNC_NAMES="$CONFIG_FUNC_NAMES config_${DISTRO_NAME_L}_${ITYPE}_salt"
    CONFIG_FUNC_NAMES="$CONFIG_FUNC_NAMES config_${DISTRO_NAME_L}_salt"
    CONFIG_FUNC_NAMES="$CONFIG_FUNC_NAMES config_salt"

    for FUNC_NAME in $(__strip_duplicates $CONFIG_FUNC_NAMES); do
        if __function_defined $FUNC_NAME; then
            CONFIG_SALT_FUNC=$FUNC_NAME
            break
        fi
    done
fi


# Let's get the install function
INSTALL_FUNC_NAMES="install_${DISTRO_NAME_L}${PREFIXED_DISTRO_MAJOR_VERSION}_${ITYPE}"
INSTALL_FUNC_NAMES="$INSTALL_FUNC_NAMES install_${DISTRO_NAME_L}${PREFIXED_DISTRO_MAJOR_VERSION}${PREFIXED_DISTRO_MINOR_VERSION}_${ITYPE}"
INSTALL_FUNC_NAMES="$INSTALL_FUNC_NAMES install_${DISTRO_NAME_L}_${ITYPE}"

INSTALL_FUNC="null"
for FUNC_NAME in $(__strip_duplicates $INSTALL_FUNC_NAMES); do
    if __function_defined $FUNC_NAME; then
        INSTALL_FUNC=$FUNC_NAME
        break
    fi
done


# Let's get the post install function
POST_FUNC_NAMES="install_${DISTRO_NAME_L}${PREFIXED_DISTRO_MAJOR_VERSION}_${ITYPE}_post"
POST_FUNC_NAMES="$POST_FUNC_NAMES install_${DISTRO_NAME_L}${PREFIXED_DISTRO_MAJOR_VERSION}${PREFIXED_DISTRO_MINOR_VERSION}_${ITYPE}_post"
POST_FUNC_NAMES="$POST_FUNC_NAMES install_${DISTRO_NAME_L}${PREFIXED_DISTRO_MAJOR_VERSION}_post"
POST_FUNC_NAMES="$POST_FUNC_NAMES install_${DISTRO_NAME_L}${PREFIXED_DISTRO_MAJOR_VERSION}${PREFIXED_DISTRO_MINOR_VERSION}_post"
POST_FUNC_NAMES="$POST_FUNC_NAMES install_${DISTRO_NAME_L}_${ITYPE}_post"
POST_FUNC_NAMES="$POST_FUNC_NAMES install_${DISTRO_NAME_L}_post"


POST_INSTALL_FUNC="null"
for FUNC_NAME in $(__strip_duplicates $POST_FUNC_NAMES); do
    if __function_defined $FUNC_NAME; then
        POST_INSTALL_FUNC=$FUNC_NAME
        break
    fi
done


# Let's get the start daemons install function
STARTDAEMONS_FUNC_NAMES="install_${DISTRO_NAME_L}${PREFIXED_DISTRO_MAJOR_VERSION}_${ITYPE}_restart_daemons"
STARTDAEMONS_FUNC_NAMES="$STARTDAEMONS_FUNC_NAMES install_${DISTRO_NAME_L}${PREFIXED_DISTRO_MAJOR_VERSION}${PREFIXED_DISTRO_MINOR_VERSION}_${ITYPE}_restart_daemons"
STARTDAEMONS_FUNC_NAMES="$STARTDAEMONS_FUNC_NAMES install_${DISTRO_NAME_L}${PREFIXED_DISTRO_MAJOR_VERSION}_restart_daemons"
STARTDAEMONS_FUNC_NAMES="$STARTDAEMONS_FUNC_NAMES install_${DISTRO_NAME_L}${PREFIXED_DISTRO_MAJOR_VERSION}${PREFIXED_DISTRO_MINOR_VERSION}_restart_daemons"
STARTDAEMONS_FUNC_NAMES="$STARTDAEMONS_FUNC_NAMES install_${DISTRO_NAME_L}_${ITYPE}_restart_daemons"
STARTDAEMONS_FUNC_NAMES="$STARTDAEMONS_FUNC_NAMES install_${DISTRO_NAME_L}_restart_daemons"

STARTDAEMONS_INSTALL_FUNC="null"
for FUNC_NAME in $(__strip_duplicates $STARTDAEMONS_FUNC_NAMES); do
    if __function_defined $FUNC_NAME; then
        STARTDAEMONS_INSTALL_FUNC=$FUNC_NAME
        break
    fi
done


# Let's get the daemons running check function.
DAEMONS_RUNNING_FUNC="null"
DAEMONS_RUNNING_FUNC_NAMES="daemons_running_${DISTRO_NAME_L}${PREFIXED_DISTRO_MAJOR_VERSION}_${ITYPE}"
DAEMONS_RUNNING_FUNC_NAMES="$DAEMONS_RUNNING_FUNC_NAMES daemons_running_${DISTRO_NAME_L}${PREFIXED_DISTRO_MAJOR_VERSION}${PREFIXED_DISTRO_MINOR_VERSION}_${ITYPE}"
DAEMONS_RUNNING_FUNC_NAMES="$DAEMONS_RUNNING_FUNC_NAMES daemons_running_${DISTRO_NAME_L}${PREFIXED_DISTRO_MAJOR_VERSION}"
DAEMONS_RUNNING_FUNC_NAMES="$DAEMONS_RUNNING_FUNC_NAMES daemons_running_${DISTRO_NAME_L}${PREFIXED_DISTRO_MAJOR_VERSION}${PREFIXED_DISTRO_MINOR_VERSION}"
DAEMONS_RUNNING_FUNC_NAMES="$DAEMONS_RUNNING_FUNC_NAMES daemons_running_${DISTRO_NAME_L}_${ITYPE}"
DAEMONS_RUNNING_FUNC_NAMES="$DAEMONS_RUNNING_FUNC_NAMES daemons_running_${DISTRO_NAME_L}"
DAEMONS_RUNNING_FUNC_NAMES="$DAEMONS_RUNNING_FUNC_NAMES daemons_running"

for FUNC_NAME in $(__strip_duplicates $DAEMONS_RUNNING_FUNC_NAMES); do
    if __function_defined $FUNC_NAME; then
        DAEMONS_RUNNING_FUNC=$FUNC_NAME
        break
    fi
done



if [ $DEPS_INSTALL_FUNC = "null" ]; then
    echoerror "No dependencies installation function found. Exiting..."
    exit 1
fi

if [ $INSTALL_FUNC = "null" ]; then
    echoerror "No installation function found. Exiting..."
    exit 1
fi


# Install dependencies
if [ $CONFIG_ONLY -eq $BS_FALSE ]; then
    # Only execute function is not in config mode only
    echoinfo "Running ${DEPS_INSTALL_FUNC}()"
    $DEPS_INSTALL_FUNC
    if [ $? -ne 0 ]; then
        echoerror "Failed to run ${DEPS_INSTALL_FUNC}()!!!"
        exit 1
    fi
fi


# Configure Salt
if [ "$TEMP_CONFIG_DIR" != "null" ] && [ "$CONFIG_SALT_FUNC" != "null" ]; then
    echoinfo "Running ${CONFIG_SALT_FUNC}()"
    $CONFIG_SALT_FUNC
    if [ $? -ne 0 ]; then
        echoerror "Failed to run ${CONFIG_SALT_FUNC}()!!!"
        exit 1
    fi
fi


# Install Salt
if [ $CONFIG_ONLY -eq $BS_FALSE ]; then
    # Only execute function is not in config mode only
    echoinfo "Running ${INSTALL_FUNC}()"
    $INSTALL_FUNC
    if [ $? -ne 0 ]; then
        echoerror "Failed to run ${INSTALL_FUNC}()!!!"
        exit 1
    fi
fi


# Run any post install function, Only execute function is not in config mode only
if [ $CONFIG_ONLY -eq $BS_FALSE ] && [ "$POST_INSTALL_FUNC" != "null" ]; then
    echoinfo "Running ${POST_INSTALL_FUNC}()"
    $POST_INSTALL_FUNC
    if [ $? -ne 0 ]; then
        echoerror "Failed to run ${POST_INSTALL_FUNC}()!!!"
        exit 1
    fi
fi


# Run any start daemons function
if [ "$STARTDAEMONS_INSTALL_FUNC" != "null" ]; then
    echoinfo "Running ${STARTDAEMONS_INSTALL_FUNC}()"
    $STARTDAEMONS_INSTALL_FUNC
    if [ $? -ne 0 ]; then
        echoerror "Failed to run ${STARTDAEMONS_INSTALL_FUNC}()!!!"
        exit 1
    fi
fi

# Check if the installed daemons are running or not
if [ "$DAEMONS_RUNNING_FUNC" != "null" ]; then
    sleep 3  # Sleep a little bit to let daemons start
    echoinfo "Running ${DAEMONS_RUNNING_FUNC}()"
    $DAEMONS_RUNNING_FUNC
    if [ $? -ne 0 ]; then
        echoerror "Failed to run ${DAEMONS_RUNNING_FUNC}()!!!"
        exit 1
    fi
fi


# Done!
if [ $CONFIG_ONLY -eq $BS_FALSE ]; then
    echoinfo "Salt installed!"
else
    echoinfo "Salt configured"
fi
exit 0<|MERGE_RESOLUTION|>--- conflicted
+++ resolved
@@ -724,38 +724,26 @@
     cd /tmp/git
     if [ -d $SALT_GIT_CHECKOUT_DIR ]; then
         cd $SALT_GIT_CHECKOUT_DIR
-<<<<<<< HEAD
         git fetch || return 1
+        # Tags are needed because of salt's versioning, also fetch that
+        git fetch --tags || return 1
         git reset --hard $GIT_REV || return 1
-=======
-        git fetch
-        git fetch --tags
-        git reset --hard $GIT_REV
 
         # Just calling `git reset --hard $GIT_REV` on a branch name that has
         # already been checked out will not update that branch to the upstream
         # HEAD; instead it will simply reset to itself.  Check the ref to see
         # if it is a branch name, check out the branch, and pull in the
         # changes.
-        set +e
         git branch -a | grep -q ${GIT_REV}
-        status=$?
-        set -e
-        if [ $status -eq 0 ]; then
-            git pull --rebase
-        fi;
->>>>>>> 69d545c1
+        if [ $? -eq 0 ]; then
+            git pull --rebase || return 1
+        fi
     else
         git clone https://github.com/saltstack/salt.git salt || return 1
         cd $SALT_GIT_CHECKOUT_DIR
         git checkout $GIT_REV || return 1
     fi
-<<<<<<< HEAD
-    # Tags are needed because of salt's versioning, also fetch that
-    git fetch --tags || return 1
     return 0
-=======
->>>>>>> 69d545c1
 }
 
 
