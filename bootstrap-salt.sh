#!/bin/sh -
#======================================================================================================================
# vim: softtabstop=4 shiftwidth=4 expandtab fenc=utf-8 spell spelllang=en cc=120
#======================================================================================================================
#
#          FILE: bootstrap-salt.sh
#
#   DESCRIPTION: Bootstrap salt installation for various systems/distributions
#
#          BUGS: https://github.com/saltstack/salt-bootstrap/issues
#
#     COPYRIGHT: (c) 2012-2014 by the SaltStack Team, see AUTHORS.rst for more
#                details.
#
#       LICENSE: Apache 2.0
#  ORGANIZATION: SaltStack (saltstack.org)
#       CREATED: 10/15/2012 09:49:37 PM WEST
#======================================================================================================================
set -o nounset                              # Treat unset variables as an error
<<<<<<< HEAD
__ScriptVersion="2015.03.15"
=======
__ScriptVersion="2014.11.22"
>>>>>>> a894d0fc
__ScriptName="bootstrap-salt.sh"

#======================================================================================================================
#  Environment variables taken into account.
#----------------------------------------------------------------------------------------------------------------------
#   * BS_COLORS:                If 0 disables colour support
#   * BS_PIP_ALLOWED:           If 1 enable pip based installations(if needed)
#   * BS_ECHO_DEBUG:            If 1 enable debug echo which can also be set by -D
#   * BS_SALT_ETC_DIR:          Defaults to /etc/salt (Only tweak'able on git based installations)
#   * BS_KEEP_TEMP_FILES:       If 1, don't move temporary files, instead copy them
#   * BS_FORCE_OVERWRITE:       Force overriding copied files(config, init.d, etc)
#   * BS_UPGRADE_SYS:           If 1 and an option, upgrade system. Default 0.
#   * BS_GENTOO_USE_BINHOST:    If 1 add `--getbinpkg` to gentoo's emerge
#   * BS_SALT_MASTER_ADDRESS:   The IP or DNS name of the salt-master the minion should connect to
#   * BS_SALT_GIT_CHECKOUT_DIR: The directory where to clone Salt on git installations
#======================================================================================================================


#======================================================================================================================
#  LET THE BLACK MAGIC BEGIN!!!!
#======================================================================================================================


# Bootstrap script truth values
BS_TRUE=1
BS_FALSE=0

# Default sleep time used when waiting for daemons to start, restart and checking for these running
__DEFAULT_SLEEP=3
__DEFAULT_SLEEP_ORIGINAL="${__DEFAULT_SLEEP}"

#---  FUNCTION  -------------------------------------------------------------------------------------------------------
#          NAME:  __detect_color_support
#   DESCRIPTION:  Try to detect color support.
#----------------------------------------------------------------------------------------------------------------------
_COLORS=${BS_COLORS:-$(tput colors 2>/dev/null || echo 0)}
__detect_color_support() {
    if [ $? -eq 0 ] && [ "$_COLORS" -gt 2 ]; then
        RC="\033[1;31m"
        GC="\033[1;32m"
        BC="\033[1;34m"
        YC="\033[1;33m"
        EC="\033[0m"
    else
        RC=""
        GC=""
        BC=""
        YC=""
        EC=""
    fi
}
__detect_color_support


#---  FUNCTION  -------------------------------------------------------------------------------------------------------
#          NAME:  echoerr
#   DESCRIPTION:  Echo errors to stderr.
#----------------------------------------------------------------------------------------------------------------------
echoerror() {
    printf "${RC} * ERROR${EC}: %s\n" "$@" 1>&2;
}

#---  FUNCTION  -------------------------------------------------------------------------------------------------------
#          NAME:  echoinfo
#   DESCRIPTION:  Echo information to stdout.
#----------------------------------------------------------------------------------------------------------------------
echoinfo() {
    printf "${GC} *  INFO${EC}: %s\n" "$@";
}

#---  FUNCTION  -------------------------------------------------------------------------------------------------------
#          NAME:  echowarn
#   DESCRIPTION:  Echo warning informations to stdout.
#----------------------------------------------------------------------------------------------------------------------
echowarn() {
    printf "${YC} *  WARN${EC}: %s\n" "$@";
}

#---  FUNCTION  -------------------------------------------------------------------------------------------------------
#          NAME:  echodebug
#   DESCRIPTION:  Echo debug information to stdout.
#----------------------------------------------------------------------------------------------------------------------
echodebug() {
    if [ "$_ECHO_DEBUG" -eq $BS_TRUE ]; then
        printf "${BC} * DEBUG${EC}: %s\n" "$@";
    fi
}

#---  FUNCTION  -------------------------------------------------------------------------------------------------------
#          NAME:  check_pip_allowed
#   DESCRIPTION:  Simple function to let the users know that -P needs to be
#                 used.
#----------------------------------------------------------------------------------------------------------------------
check_pip_allowed() {
    if [ $# -eq 1 ]; then
        _PIP_ALLOWED_ERROR_MSG=$1
    else
        _PIP_ALLOWED_ERROR_MSG="pip based installations were not allowed. Retry using '-P'"
    fi

    if [ "$_PIP_ALLOWED" -eq $BS_FALSE ]; then
        echoerror "$_PIP_ALLOWED_ERROR_MSG"
        usage
        exit 1
    fi
}

#---  FUNCTION  -------------------------------------------------------------------------------------------------------
#         NAME:  __check_config_dir
#  DESCRIPTION:  Checks the config directory, retrieves URLs if provided.
#----------------------------------------------------------------------------------------------------------------------
__check_config_dir() {
    CC_DIR_NAME="$1"
    CC_DIR_BASE=$(basename "${CC_DIR_NAME}")

    case "$CC_DIR_NAME" in
        http://*|https://*)
            __fetch_url "/tmp/${CC_DIR_BASE}" "${CC_DIR_NAME}"
            CC_DIR_NAME="/tmp/${CC_DIR_BASE}"
            ;;
        ftp://*)
            __fetch_url "/tmp/${CC_DIR_BASE}" "${CC_DIR_NAME}"
            CC_DIR_NAME="/tmp/${CC_DIR_BASE}"
            ;;
        *)
            if [ ! -e "${CC_DIR_NAME}" ]; then
                echo "null"
                return 0
            fi
            ;;
    esac

    case "$CC_DIR_NAME" in
        *.tgz|*.tar.gz)
            tar -zxf "${CC_DIR_NAME}" -C /tmp
            CC_DIR_BASE=$(basename "${CC_DIR_BASE}" ".tgz")
            CC_DIR_BASE=$(basename "${CC_DIR_BASE}" ".tar.gz")
            CC_DIR_NAME="/tmp/${CC_DIR_BASE}"
            ;;
        *.tbz|*.tar.bz2)
            tar -xjf "${CC_DIR_NAME}" -C /tmp
            CC_DIR_BASE=$(basename "${CC_DIR_BASE}" ".tbz")
            CC_DIR_BASE=$(basename "${CC_DIR_BASE}" ".tar.bz2")
            CC_DIR_NAME="/tmp/${CC_DIR_BASE}"
            ;;
        *.txz|*.tar.xz)
            tar -xJf "${CC_DIR_NAME}" -C /tmp
            CC_DIR_BASE=$(basename "${CC_DIR_BASE}" ".txz")
            CC_DIR_BASE=$(basename "${CC_DIR_BASE}" ".tar.xz")
            CC_DIR_NAME="/tmp/${CC_DIR_BASE}"
            ;;
    esac

    echo "${CC_DIR_NAME}"
}


#----------------------------------------------------------------------------------------------------------------------
#  Handle command line arguments
#----------------------------------------------------------------------------------------------------------------------
_KEEP_TEMP_FILES=${BS_KEEP_TEMP_FILES:-$BS_FALSE}
_TEMP_CONFIG_DIR="null"
_SALTSTACK_REPO_URL="git://github.com/saltstack/salt.git"
_SALT_REPO_URL=${_SALTSTACK_REPO_URL}
_TEMP_KEYS_DIR="null"
_INSTALL_MASTER=$BS_FALSE
_INSTALL_SYNDIC=$BS_FALSE
_INSTALL_MINION=$BS_TRUE
_INSTALL_CLOUD=$BS_FALSE
_START_DAEMONS=$BS_TRUE
_ECHO_DEBUG=${BS_ECHO_DEBUG:-$BS_FALSE}
_CONFIG_ONLY=$BS_FALSE
_PIP_ALLOWED=${BS_PIP_ALLOWED:-$BS_FALSE}
_SALT_ETC_DIR=${BS_SALT_ETC_DIR:-/etc/salt}
_PKI_DIR=${_SALT_ETC_DIR}/pki
_FORCE_OVERWRITE=${BS_FORCE_OVERWRITE:-$BS_FALSE}
_GENTOO_USE_BINHOST=${BS_GENTOO_USE_BINHOST:-$BS_FALSE}
_EPEL_REPO=${BS_EPEL_REPO:-epel}
__EPEL_REPOS_INSTALLED=${BS_FALSE}
_UPGRADE_SYS=${BS_UPGRADE_SYS:-$BS_FALSE}
_INSECURE_DL=${BS_INSECURE_DL:-$BS_FALSE}
_WGET_ARGS=${BS_WGET_ARGS:-}
_CURL_ARGS=${BS_CURL_ARGS:-}
_FETCH_ARGS=${BS_FETCH_ARGS:-}
_ENABLE_EXTERNAL_ZMQ_REPOS=${BS_ENABLE_EXTERNAL_ZMQ_REPOS:-$BS_FALSE}
_SALT_MASTER_ADDRESS=${BS_SALT_MASTER_ADDRESS:-null}
_SALT_MINION_ID="null"
# __SIMPLIFY_VERSION is mostly used in Solaris based distributions
__SIMPLIFY_VERSION=$BS_TRUE
_LIBCLOUD_MIN_VERSION="0.14.0"
_EXTRA_PACKAGES=""
_HTTP_PROXY=""
__SALT_GIT_CHECKOUT_DIR=${BS_SALT_GIT_CHECKOUT_DIR:-/tmp/git/salt}


#---  FUNCTION  -------------------------------------------------------------------------------------------------------
#         NAME:  usage
#  DESCRIPTION:  Display usage information.
#----------------------------------------------------------------------------------------------------------------------
usage() {
    cat << EOT

  Usage :  ${__ScriptName} [options] <install-type> <install-type-args>

  Installation types:
    - stable (default)
    - daily  (ubuntu specific)
    - git

  Examples:
    - ${__ScriptName}
    - ${__ScriptName} stable
    - ${__ScriptName} daily
    - ${__ScriptName} git
    - ${__ScriptName} git develop
    - ${__ScriptName} git v0.17.0
    - ${__ScriptName} git 8c3fadf15ec183e5ce8c63739850d543617e4357

  Options:
  -h  Display this message
  -v  Display script version
  -n  No colours.
  -D  Show debug output.
  -c  Temporary configuration directory
  -g  Salt repository URL. (default: git://github.com/saltstack/salt.git)
  -G  Instead of cloning from git://github.com/saltstack/salt.git, clone from https://github.com/saltstack/salt.git (Usually necessary on systems which have the regular git protocol port blocked, where https usually is not)
  -k  Temporary directory holding the minion keys which will pre-seed
      the master.
  -s  Sleep time used when waiting for daemons to start, restart and when checking
      for the services running. Default: ${__DEFAULT_SLEEP}
  -M  Also install salt-master
  -S  Also install salt-syndic
  -N  Do not install salt-minion
  -X  Do not start daemons after installation
  -C  Only run the configuration function. This option automatically
      bypasses any installation.
  -P  Allow pip based installations. On some distributions the required salt
      packages or its dependencies are not available as a package for that
      distribution. Using this flag allows the script to use pip as a last
      resort method. NOTE: This only works for functions which actually
      implement pip based installations.
  -F  Allow copied files to overwrite existing(config, init.d, etc)
  -U  If set, fully upgrade the system prior to bootstrapping salt
  -K  If set, keep the temporary files in the temporary directories specified
      with -c and -k.
  -I  If set, allow insecure connections while downloading any files. For
      example, pass '--no-check-certificate' to 'wget' or '--insecure' to 'curl'
  -A  Pass the salt-master DNS name or IP. This will be stored under
      ${_SALT_ETC_DIR}/minion.d/99-master-address.conf
  -i  Pass the salt-minion id. This will be stored under
      ${_SALT_ETC_DIR}/minion_id
  -L  Install the Apache Libcloud package if possible(required for salt-cloud)
  -p  Extra-package to install while installing salt dependencies. One package
      per -p flag. You're responsible for providing the proper package name.
  -H  Use the specified http proxy for the installation
  -Z  Enable external software source for newer ZeroMQ(Only available for RHEL/CentOS/Fedora based distributions)

EOT
}   # ----------  end of function usage  ----------


while getopts ":hvnDc:Gg:k:MSNXCPFUKIA:i:Lp:H:Z" opt
do
  case "${opt}" in

    h )  usage; exit 0                                  ;;

    v )  echo "$0 -- Version $__ScriptVersion"; exit 0  ;;
    n )  _COLORS=0; __detect_color_support              ;;
    D )  _ECHO_DEBUG=$BS_TRUE                           ;;
    c )  _TEMP_CONFIG_DIR=$(__check_config_dir "$OPTARG")
         # If the configuration directory does not exist, error out
         if [ "$_TEMP_CONFIG_DIR" = "null" ]; then
             echoerror "Unsupported URI scheme for $OPTARG"
             exit 1
         fi
         if [ ! -d "$_TEMP_CONFIG_DIR" ]; then
             echoerror "The configuration directory ${_TEMP_CONFIG_DIR} does not exist."
             exit 1
         fi
         ;;
    g ) _SALT_REPO_URL=$OPTARG                          ;;
    G ) if [ "${_SALT_REPO_URL}" = "${_SALTSTACK_REPO_URL}" ]; then
            _SALTSTACK_REPO_URL="https://github.com/saltstack/salt.git"
            _SALT_REPO_URL=${_SALTSTACK_REPO_URL}
        else
            _SALTSTACK_REPO_URL="https://github.com/saltstack/salt.git"
        fi
         ;;
    k )  _TEMP_KEYS_DIR="$OPTARG"
         # If the configuration directory does not exist, error out
         if [ ! -d "$_TEMP_KEYS_DIR" ]; then
             echoerror "The pre-seed keys directory ${_TEMP_KEYS_DIR} does not exist."
             exit 1
         fi
         ;;
    M )  _INSTALL_MASTER=$BS_TRUE                       ;;
    S )  _INSTALL_SYNDIC=$BS_TRUE                       ;;
    N )  _INSTALL_MINION=$BS_FALSE                      ;;
    X )  _START_DAEMONS=$BS_FALSE                       ;;
    C )  _CONFIG_ONLY=$BS_TRUE                          ;;
    P )  _PIP_ALLOWED=$BS_TRUE                          ;;
    F )  _FORCE_OVERWRITE=$BS_TRUE                      ;;
    U )  _UPGRADE_SYS=$BS_TRUE                          ;;
    K )  _KEEP_TEMP_FILES=$BS_TRUE                      ;;
    I )  _INSECURE_DL=$BS_TRUE                          ;;
    A )  _SALT_MASTER_ADDRESS=$OPTARG                   ;;
    i )  _SALT_MINION_ID=$OPTARG                        ;;
    L )  _INSTALL_CLOUD=$BS_TRUE                        ;;
    p )  _EXTRA_PACKAGES="$_EXTRA_PACKAGES $OPTARG"     ;;
    H )  _HTTP_PROXY="$OPTARG"                          ;;
    Z)   _ENABLE_EXTERNAL_ZMQ_REPOS=$BS_TRUE            ;;


    \?)  echo
         echoerror "Option does not exist : $OPTARG"
         usage
         exit 1
         ;;

  esac    # --- end of case ---
done
shift $((OPTIND-1))


__check_unparsed_options() {
    shellopts="$1"
    # grep alternative for SunOS
    if [ -f /usr/xpg4/bin/grep ]; then
        grep='/usr/xpg4/bin/grep'
    else
        grep='grep'
    fi
    unparsed_options=$( echo "$shellopts" | ${grep} -E '(^|[[:space:]])[-]+[[:alnum:]]' )
    if [ "$unparsed_options" != "" ]; then
        usage
        echo
        echoerror "options are only allowed before install arguments"
        echo
        exit 1
    fi
}


# Check that we're actually installing one of minion/master/syndic
if [ "$_INSTALL_MINION" -eq $BS_FALSE ] && [ "$_INSTALL_MASTER" -eq $BS_FALSE ] && [ "$_INSTALL_SYNDIC" -eq $BS_FALSE ] && [ "$_CONFIG_ONLY" -eq $BS_FALSE ]; then
    echowarn "Nothing to install or configure"
    exit 0
fi

if [ "$_CONFIG_ONLY" -eq $BS_TRUE ] && [ "$_TEMP_CONFIG_DIR" = "null" ]; then
    echoerror "In order to run the script in configuration only mode you also need to provide the configuration directory."
    exit 1
fi

# Check that we're installing a minion if we're being passed a master address
if [ "$_INSTALL_MINION" -eq $BS_FALSE ] && [ "$_SALT_MASTER_ADDRESS" != "null" ]; then
    echoerror "Don't pass a master address (-A) if no minion is going to be bootstrapped."
    exit 1
fi

# Check that we're installing a minion if we're being passed a master address
if [ "$_INSTALL_MINION" -eq $BS_FALSE ] && [ "$_SALT_MINION_ID" != "null" ]; then
    echoerror "Don't pass a minion id (-i) if no minion is going to be bootstrapped."
    exit 1
fi


# Define installation type
if [ "$#" -eq 0 ];then
    ITYPE="stable"
else
    __check_unparsed_options "$*"
    ITYPE=$1
    shift
fi

# Check installation type
if [ "$(echo "$ITYPE" | egrep '(stable|testing|daily|git)')" = "" ]; then
    echoerror "Installation type \"$ITYPE\" is not known..."
    exit 1
fi

# If doing a git install, check what branch/tag/sha will be checked out
if [ "$ITYPE" = "git" ]; then
    if [ "$#" -eq 0 ];then
        GIT_REV="develop"
    else
        __check_unparsed_options "$*"
        GIT_REV="$1"
        shift
    fi
fi

# Check for any unparsed arguments. Should be an error.
if [ "$#" -gt 0 ]; then
    __check_unparsed_options "$*"
    usage
    echo
    echoerror "Too many arguments."
    exit 1
fi

# whoami alternative for SunOS
if [ -f /usr/xpg4/bin/id ]; then
    whoami='/usr/xpg4/bin/id -un'
else
    whoami='whoami'
fi

# Root permissions are required to run this script
if [ "$(${whoami})" != "root" ]; then
    echoerror "Salt requires root privileges to install. Please re-run this script as root."
    exit 1
fi

# Export the http_proxy configuration to our current environment
if [ "${_HTTP_PROXY}" != "" ]; then
    export http_proxy="$_HTTP_PROXY"
    export https_proxy="$_HTTP_PROXY"
fi

# Let's discover how we're being called
# shellcheck disable=SC2009
CALLER=$(ps -a -o pid,args | grep $$ | grep -v grep | tr -s ' ' | cut -d ' ' -f 3)

if [ "${CALLER}x" = "${0}x" ]; then
    CALLER="PIPED THROUGH"
fi

echoinfo "${CALLER} ${0} -- Version ${__ScriptVersion}"
echowarn "Running the unstable version of ${__ScriptName}"

#---  FUNCTION  -------------------------------------------------------------------------------------------------------
#          NAME:  __exit_cleanup
#   DESCRIPTION:  Cleanup any leftovers after script has ended
#
#
#   http://www.unix.com/man-page/POSIX/1posix/trap/
#
#               Signal Number   Signal Name
#               1               SIGHUP
#               2               SIGINT
#               3               SIGQUIT
#               6               SIGABRT
#               9               SIGKILL
#              14               SIGALRM
#              15               SIGTERM
#----------------------------------------------------------------------------------------------------------------------
__exit_cleanup() {
    EXIT_CODE=$?

    if [ "$ITYPE" = "git" ] && [ -d "${__SALT_GIT_CHECKOUT_DIR}" ]; then
        if [ $_KEEP_TEMP_FILES -eq $BS_FALSE ]; then
            # Clean up the checked out repository
            echodebug "Cleaning up the Salt Temporary Git Repository"
            rm -rf "${__SALT_GIT_CHECKOUT_DIR}"
        else
            echowarn "Not cleaning up the Salt Temporary git repository on request"
            echowarn "Note that if you intend to re-run this script using the git approach, you might encounter some issues"
        fi
    fi

    # Remove the logging pipe when the script exits
    echodebug "Removing the logging pipe $LOGPIPE"
    rm -f "$LOGPIPE"

    # Kill tee when exiting, CentOS, at least requires this
    # shellcheck disable=SC2009
    TEE_PID=$(ps ax | grep tee | grep "$LOGFILE" | awk '{print $1}')

    [ "$TEE_PID" = "" ] && exit $EXIT_CODE

    echodebug "Killing logging pipe tee's with pid(s): $TEE_PID"

    # We need to trap errors since killing tee will cause a 127 errno
    # We also do this as late as possible so we don't "mis-catch" other errors
    __trap_errors() {
        echoinfo "Errors Trapped: $EXIT_CODE"
        # Exit with the "original" exit code, not the trapped code
        exit $EXIT_CODE
    }
    trap "__trap_errors" INT QUIT ABRT KILL QUIT TERM

    # Now we're "good" to kill tee
    kill -s TERM "$TEE_PID"

    # In case the 127 errno is not triggered, exit with the "original" exit code
    exit $EXIT_CODE
}
trap "__exit_cleanup" EXIT INT


# Define our logging file and pipe paths
LOGFILE="/tmp/$( echo $__ScriptName | sed s/.sh/.log/g )"
LOGPIPE="/tmp/$( echo $__ScriptName | sed s/.sh/.logpipe/g )"

# Create our logging pipe
# On FreeBSD we have to use mkfifo instead of mknod
mknod "$LOGPIPE" p >/dev/null 2>&1 || mkfifo "$LOGPIPE" >/dev/null 2>&1
if [ $? -ne 0 ]; then
    echoerror "Failed to create the named pipe required to log"
    exit 1
fi

# What ever is written to the logpipe gets written to the logfile
tee < "$LOGPIPE" "$LOGFILE" &

# Close STDOUT, reopen it directing it to the logpipe
exec 1>&-
exec 1>"$LOGPIPE"
# Close STDERR, reopen it directing it to the logpipe
exec 2>&-
exec 2>"$LOGPIPE"


# Handle the insecure flags
if [ "$_INSECURE_DL" -eq $BS_TRUE ]; then
    _CURL_ARGS="${_CURL_ARGS} --insecure"
    _WGET_ARGS="${_WGET_ARGS} --no-check-certificate"
    _FETCH_ARGS="${_FETCH_ARGS} --no-verify-peer"
fi

#---  FUNCTION  -------------------------------------------------------------------------------------------------------
#         NAME:  __fetch_url
#  DESCRIPTION:  Retrieves a URL and writes it to a given path
#----------------------------------------------------------------------------------------------------------------------
__fetch_url() {
    # shellcheck disable=SC2086
    curl $_CURL_ARGS -s -o "$1" "$2" >/dev/null 2>&1 ||
        wget $_WGET_ARGS -q -O "$1" "$2" >/dev/null 2>&1 ||
            fetch $_FETCH_ARGS -q -o "$1" "$2" >/dev/null 2>&1 ||
                fetch -q -o "$1" "$2" >/dev/null 2>&1           # Pre FreeBSD 10

}


#---  FUNCTION  -------------------------------------------------------------------------------------------------------
#          NAME:  __gather_hardware_info
#   DESCRIPTION:  Discover hardware information
#----------------------------------------------------------------------------------------------------------------------
__gather_hardware_info() {
    if [ -f /proc/cpuinfo ]; then
        CPU_VENDOR_ID=$(awk '/vendor_id|Processor/ {sub(/-.*$/,"",$3); print $3; exit}' /proc/cpuinfo )
    elif [ -f /usr/bin/kstat ]; then
        # SmartOS.
        # Solaris!?
        # This has only been tested for a GenuineIntel CPU
        CPU_VENDOR_ID=$(/usr/bin/kstat -p cpu_info:0:cpu_info0:vendor_id | awk '{print $2}')
    else
        CPU_VENDOR_ID=$( sysctl -n hw.model )
    fi
    # shellcheck disable=SC2034
    CPU_VENDOR_ID_L=$( echo "$CPU_VENDOR_ID" | tr '[:upper:]' '[:lower:]' )
    CPU_ARCH=$(uname -m 2>/dev/null || uname -p 2>/dev/null || echo "unknown")
    CPU_ARCH_L=$( echo "$CPU_ARCH" | tr '[:upper:]' '[:lower:]' )

}
__gather_hardware_info


#---  FUNCTION  -------------------------------------------------------------------------------------------------------
#          NAME:  __gather_os_info
#   DESCRIPTION:  Discover operating system information
#----------------------------------------------------------------------------------------------------------------------
__gather_os_info() {
    OS_NAME=$(uname -s 2>/dev/null)
    OS_NAME_L=$( echo "$OS_NAME" | tr '[:upper:]' '[:lower:]' )
    OS_VERSION=$(uname -r)
    # shellcheck disable=SC2034
    OS_VERSION_L=$( echo "$OS_VERSION" | tr '[:upper:]' '[:lower:]' )
}
__gather_os_info


#---  FUNCTION  -------------------------------------------------------------------------------------------------------
#          NAME:  __parse_version_string
#   DESCRIPTION:  Parse version strings ignoring the revision.
#                 MAJOR.MINOR.REVISION becomes MAJOR.MINOR
#----------------------------------------------------------------------------------------------------------------------
__parse_version_string() {
    VERSION_STRING="$1"
    PARSED_VERSION=$(
        echo "$VERSION_STRING" |
        sed -e 's/^/#/' \
            -e 's/^#[^0-9]*\([0-9][0-9]*\.[0-9][0-9]*\)\(\.[0-9][0-9]*\).*$/\1/' \
            -e 's/^#[^0-9]*\([0-9][0-9]*\.[0-9][0-9]*\).*$/\1/' \
            -e 's/^#[^0-9]*\([0-9][0-9]*\).*$/\1/' \
            -e 's/^#.*$//'
    )
    echo "$PARSED_VERSION"
}


#---  FUNCTION  -------------------------------------------------------------------------------------------------------
#          NAME:  __derive_debian_numeric_version
#   DESCRIPTION:  Derive the numeric version from a Debian version string.
#----------------------------------------------------------------------------------------------------------------------
__derive_debian_numeric_version() {
    NUMERIC_VERSION=""
    INPUT_VERSION="$1"
    if echo "$INPUT_VERSION" | grep -q '^[0-9]'; then
        NUMERIC_VERSION="$INPUT_VERSION"
    elif [ -z "$INPUT_VERSION" -a -f "/etc/debian_version" ]; then
        INPUT_VERSION="$(cat /etc/debian_version)"
    fi
    if [ -z "$NUMERIC_VERSION" ]; then
        if [ "$INPUT_VERSION" = "wheezy/sid" ]; then
            # I've found an EC2 wheezy image which did not tell its version
            NUMERIC_VERSION=$(__parse_version_string "7.0")
        elif [ "$INPUT_VERSION" = "jessie/sid" ]; then
            # Let's start detecting the upcoming Debian 8 (Jessie)
            NUMERIC_VERSION=$(__parse_version_string "8.0")
        else
            echowarn "Unable to parse the Debian Version (codename: '$INPUT_VERSION')"
        fi
    fi
    echo "$NUMERIC_VERSION"
}


#---  FUNCTION  -------------------------------------------------------------------------------------------------------
#          NAME:  __unquote_string
#   DESCRIPTION:  Strip single or double quotes from the provided string.
#----------------------------------------------------------------------------------------------------------------------
__unquote_string() {
    echo "${@}" | sed "s/^\([\"']\)\(.*\)\1\$/\2/g"
}

#---  FUNCTION  -------------------------------------------------------------------------------------------------------
#          NAME:  __camelcase_split
#   DESCRIPTION:  Convert CamelCased strings to Camel_Cased
#----------------------------------------------------------------------------------------------------------------------
__camelcase_split() {
    echo "${@}" | sed -r 's/([^A-Z-])([A-Z])/\1 \2/g'
}

#---  FUNCTION  -------------------------------------------------------------------------------------------------------
#          NAME:  __strip_duplicates
#   DESCRIPTION:  Strip duplicate strings
#----------------------------------------------------------------------------------------------------------------------
__strip_duplicates() {
    echo "${@}" | tr -s '[:space:]' '\n' | awk '!x[$0]++'
}

#---  FUNCTION  -------------------------------------------------------------------------------------------------------
#          NAME:  __sort_release_files
#   DESCRIPTION:  Custom sort function. Alphabetical or numerical sort is not
#                 enough.
#----------------------------------------------------------------------------------------------------------------------
__sort_release_files() {
    KNOWN_RELEASE_FILES=$(echo "(arch|centos|debian|ubuntu|fedora|redhat|suse|\
        mandrake|mandriva|gentoo|slackware|turbolinux|unitedlinux|lsb|system|\
        oracle|os)(-|_)(release|version)" | sed -r 's:[[:space:]]::g')
    primary_release_files=""
    secondary_release_files=""
    # Sort know VS un-known files first
    for release_file in $(echo "${@}" | sed -r 's:[[:space:]]:\n:g' | sort --unique --ignore-case); do
        match=$(echo "$release_file" | egrep -i "${KNOWN_RELEASE_FILES}")
        if [ "${match}" != "" ]; then
            primary_release_files="${primary_release_files} ${release_file}"
        else
            secondary_release_files="${secondary_release_files} ${release_file}"
        fi
    done

    # Now let's sort by know files importance, max important goes last in the max_prio list
    max_prio="redhat-release centos-release oracle-release"
    for entry in $max_prio; do
        if [ "$(echo "${primary_release_files}" | grep "$entry")" != "" ]; then
            primary_release_files=$(echo "${primary_release_files}" | sed -e "s:\(.*\)\($entry\)\(.*\):\2 \1 \3:g")
        fi
    done
    # Now, least important goes last in the min_prio list
    min_prio="lsb-release"
    for entry in $min_prio; do
        if [ "$(echo "${primary_release_files}" | grep "$entry")" != "" ]; then
            primary_release_files=$(echo "${primary_release_files}" | sed -e "s:\(.*\)\($entry\)\(.*\):\1 \3 \2:g")
        fi
    done

    # Echo the results collapsing multiple white-space into a single white-space
    echo "${primary_release_files} ${secondary_release_files}" | sed -r 's:[[:space:]]+:\n:g'
}


#---  FUNCTION  -------------------------------------------------------------------------------------------------------
#          NAME:  __gather_linux_system_info
#   DESCRIPTION:  Discover Linux system information
#----------------------------------------------------------------------------------------------------------------------
__gather_linux_system_info() {
    DISTRO_NAME=""
    DISTRO_VERSION=""

    # Let's test if the lsb_release binary is available
    rv=$(lsb_release >/dev/null 2>&1)
    if [ $? -eq 0 ]; then
        DISTRO_NAME=$(lsb_release -si)
        if [ "${DISTRO_NAME}" = "Scientific" ]; then
            DISTRO_NAME="Scientific Linux"
        elif [ "$(echo "$DISTRO_NAME" | grep RedHat)" != "" ]; then
            # Let's convert CamelCase to Camel Case
            DISTRO_NAME=$(__camelcase_split "$DISTRO_NAME")
        elif [ "${DISTRO_NAME}" = "openSUSE project" ]; then
            # lsb_release -si returns "openSUSE project" on openSUSE 12.3
            DISTRO_NAME="opensuse"
        elif [ "${DISTRO_NAME}" = "SUSE LINUX" ]; then
            if [ "$(lsb_release -sd | grep -i opensuse)" != "" ]; then
                # openSUSE 12.2 reports SUSE LINUX on lsb_release -si
                DISTRO_NAME="opensuse"
            else
                # lsb_release -si returns "SUSE LINUX" on SLES 11 SP3
                DISTRO_NAME="suse"
            fi
        elif [ "${DISTRO_NAME}" = "EnterpriseEnterpriseServer" ]; then
            # This the Oracle Linux Enterprise ID before ORACLE LINUX 5 UPDATE 3
            DISTRO_NAME="Oracle Linux"
        elif [ "${DISTRO_NAME}" = "OracleServer" ]; then
            # This the Oracle Linux Server 6.5
            DISTRO_NAME="Oracle Linux"
        elif [ "${DISTRO_NAME}" = "AmazonAMI" ]; then
            DISTRO_NAME="Amazon Linux AMI"
        elif [ "${DISTRO_NAME}" = "Arch" ]; then
            DISTRO_NAME="Arch Linux"
            return
        fi
        rv=$(lsb_release -sr)
        [ "${rv}" != "" ] && DISTRO_VERSION=$(__parse_version_string "$rv")
    elif [ -f /etc/lsb-release ]; then
        # We don't have the lsb_release binary, though, we do have the file it parses
        DISTRO_NAME=$(grep DISTRIB_ID /etc/lsb-release | sed -e 's/.*=//')
        rv=$(grep DISTRIB_RELEASE /etc/lsb-release | sed -e 's/.*=//')
        [ "${rv}" != "" ] && DISTRO_VERSION=$(__parse_version_string "$rv")
    fi

    if [ "$DISTRO_NAME" != "" ] && [ "$DISTRO_VERSION" != "" ]; then
        # We already have the distribution name and version
        return
    fi

    # shellcheck disable=SC2035,SC2086
    for rsource in $(__sort_release_files "$(
            cd /etc && /bin/ls *[_-]release *[_-]version 2>/dev/null | env -i sort | \
            sed -e '/^redhat-release$/d' -e '/^lsb-release$/d'; \
            echo redhat-release lsb-release
            )"); do

        [ -L "/etc/${rsource}" ] && continue        # Don't follow symlinks
        [ ! -f "/etc/${rsource}" ] && continue      # Does not exist

        n=$(echo "${rsource}" | sed -e 's/[_-]release$//' -e 's/[_-]version$//')
        shortname=$(echo "${n}" | tr '[:upper:]' '[:lower:]')
        if [ "$shortname" = "debian" ]; then
            rv=$(__derive_debian_numeric_version `cat /etc/${rsource}`)
        else
            rv=$( (grep VERSION "/etc/${rsource}"; cat "/etc/${rsource}") | grep '[0-9]' | sed -e 'q' )
        fi
        [ "${rv}" = "" ] && [ "$shortname" != "arch" ] && continue  # There's no version information. Continue to next rsource
        v=$(__parse_version_string "$rv")
        case $shortname in
            redhat             )
                if [ "$(egrep 'CentOS' /etc/${rsource})" != "" ]; then
                    n="CentOS"
                elif [ "$(egrep 'Scientific' /etc/${rsource})" != "" ]; then
                    n="Scientific Linux"
                elif [ "$(egrep 'Red Hat Enterprise Linux' /etc/${rsource})" != "" ]; then
                    n="<R>ed <H>at <E>nterprise <L>inux"
                else
                    n="<R>ed <H>at <L>inux"
                fi
                ;;
            arch               ) n="Arch Linux"     ;;
            centos             ) n="CentOS"         ;;
            debian             ) n="Debian"         ;;
            ubuntu             ) n="Ubuntu"         ;;
            fedora             ) n="Fedora"         ;;
            suse               ) n="SUSE"           ;;
            mandrake*|mandriva ) n="Mandriva"       ;;
            gentoo             ) n="Gentoo"         ;;
            slackware          ) n="Slackware"      ;;
            turbolinux         ) n="TurboLinux"     ;;
            unitedlinux        ) n="UnitedLinux"    ;;
            oracle             ) n="Oracle Linux"   ;;
            system             )
                while read -r line; do
                    [ "${n}x" != "systemx" ] && break
                    case "$line" in
                        *Amazon*Linux*AMI*)
                            n="Amazon Linux AMI"
                            break
                    esac
                done < "/etc/${rsource}"
                ;;
            os                 )
                nn="$(__unquote_string "$(grep '^ID=' /etc/os-release | sed -e 's/^ID=\(.*\)$/\1/g')")"
                rv="$(__unquote_string "$(grep '^VERSION_ID=' /etc/os-release | sed -e 's/^VERSION_ID=\(.*\)$/\1/g')")"
                [ "${rv}" != "" ] && v=$(__parse_version_string "$rv") || v=""
                case $(echo "${nn}" | tr '[:upper:]' '[:lower:]') in
                    amzn        )
                        # Amazon AMI's after 2014.9 match here
                        n="Amazon Linux AMI"
                        ;;
                    arch        )
                        n="Arch Linux"
                        v=""  # Arch Linux does not provide a version.
                        ;;
                    debian      )
                        n="Debian"
                        v=$(__derive_debian_numeric_version "$v")
                        ;;
                    *           )
                        n=${nn}
                        ;;
                esac
                ;;
            *                  ) n="${n}"           ;
        esac
        DISTRO_NAME=$n
        DISTRO_VERSION=$v
        break
    done
}


#---  FUNCTION  -------------------------------------------------------------------------------------------------------
#          NAME:  __gather_sunos_system_info
#   DESCRIPTION:  Discover SunOS system info
#----------------------------------------------------------------------------------------------------------------------
__gather_sunos_system_info() {
    if [ -f /sbin/uname ]; then
        DISTRO_VERSION=$(/sbin/uname -X | awk '/[kK][eE][rR][nN][eE][lL][iI][dD]/ { print $3}')
    fi

    DISTRO_NAME=""
    if [ -f /etc/release ]; then
        while read -r line; do
            [ "${DISTRO_NAME}" != "" ] && break
            case "$line" in
                *OpenIndiana*oi_[0-9]*)
                    DISTRO_NAME="OpenIndiana"
                    DISTRO_VERSION=$(echo "$line" | sed -nr "s/OpenIndiana(.*)oi_([[:digit:]]+)(.*)/\2/p")
                    break
                    ;;
                *OpenSolaris*snv_[0-9]*)
                    DISTRO_NAME="OpenSolaris"
                    DISTRO_VERSION=$(echo "$line" | sed -nr "s/OpenSolaris(.*)snv_([[:digit:]]+)(.*)/\2/p")
                    break
                    ;;
                *Oracle*Solaris*[0-9]*)
                    DISTRO_NAME="Oracle Solaris"
                    DISTRO_VERSION=$(echo "$line" | sed -nr "s/(Oracle Solaris) ([[:digit:]]+)(.*)/\2/p")
                    break
                    ;;
                *Solaris*)
                    DISTRO_NAME="Solaris"
                    # Let's make sure we not actually on a Joyent's SmartOS VM since some releases
                    # don't have SmartOS in `/etc/release`, only `Solaris`
                    uname -v | grep joyent >/dev/null 2>&1
                    if [ $? -eq 0 ]; then
                        DISTRO_NAME="SmartOS"
                    fi
                    break
                    ;;
                *NexentaCore*)
                    DISTRO_NAME="Nexenta Core"
                    break
                    ;;
                *SmartOS*)
                    DISTRO_NAME="SmartOS"
                    break
                    ;;
                *OmniOS*)
                    DISTRO_NAME="OmniOS"
                    DISTRO_VERSION=$(echo "$line" | awk '{print $3}')
                    __SIMPLIFY_VERSION=$BS_FALSE
                    break
                    ;;
            esac
        done < /etc/release
    fi

    if [ "${DISTRO_NAME}" = "" ]; then
        DISTRO_NAME="Solaris"
        DISTRO_VERSION=$(
            echo "${OS_VERSION}" |
            sed -e 's;^4\.;1.;' \
                -e 's;^5\.\([0-6]\)[^0-9]*$;2.\1;' \
                -e 's;^5\.\([0-9][0-9]*\).*;\1;'
        )
    fi

    if [ "${DISTRO_NAME}" = "SmartOS" ]; then
        VIRTUAL_TYPE="smartmachine"
        if [ "$(zonename)" = "global" ]; then
            VIRTUAL_TYPE="global"
        fi
    fi
}


#---  FUNCTION  -------------------------------------------------------------------------------------------------------
#          NAME:  __gather_bsd_system_info
#   DESCRIPTION:  Discover OpenBSD, NetBSD and FreeBSD systems information
#----------------------------------------------------------------------------------------------------------------------
__gather_bsd_system_info() {
    DISTRO_NAME=${OS_NAME}
    DISTRO_VERSION=$(echo "${OS_VERSION}" | sed -e 's;[()];;' -e 's/-.*$//')
}


#---  FUNCTION  -------------------------------------------------------------------------------------------------------
#          NAME:  __gather_system_info
#   DESCRIPTION:  Discover which system and distribution we are running.
#----------------------------------------------------------------------------------------------------------------------
__gather_system_info() {
    case ${OS_NAME_L} in
        linux )
            __gather_linux_system_info
            ;;
        sunos )
            __gather_sunos_system_info
            ;;
        openbsd|freebsd|netbsd )
            __gather_bsd_system_info
            ;;
        * )
            echoerror "${OS_NAME} not supported.";
            exit 1
            ;;
    esac

}

#---  FUNCTION  -------------------------------------------------------------------------------------------------------
#          NAME:  __ubuntu_derivatives_translation
#   DESCRIPTION:  Map Ubuntu derivatives to their Ubuntu base versions.
#                 If distro has a known Ubuntu base version, use those install
#                 functions by pretending to be Ubuntu (i.e. change global vars)
#----------------------------------------------------------------------------------------------------------------------
# shellcheck disable=SC2034
__ubuntu_derivatives_translation() {
    UBUNTU_DERIVATIVES="(trisquel|linuxmint|linaro|elementary_os)"
    # Mappings
    trisquel_6_ubuntu_base="12.04"
    linuxmint_13_ubuntu_base="12.04"
    linuxmint_14_ubuntu_base="12.10"
    #linuxmint_15_ubuntu_base="13.04"
    # Bug preventing add-apt-repository from working on Mint 15:
    # https://bugs.launchpad.net/linuxmint/+bug/1198751

    linuxmint_16_ubuntu_base="13.10"
    linuxmint_17_ubuntu_base="14.04"
    linaro_12_ubuntu_base="12.04"
    elementary_os_02_ubuntu_base="12.04"

    # Translate Ubuntu derivatives to their base Ubuntu version
    match=$(echo "$DISTRO_NAME_L" | egrep ${UBUNTU_DERIVATIVES})

    if [ "${match}" != "" ]; then
        case $match in
            "elementary_os")
                _major=$(echo "$DISTRO_VERSION" | sed 's/\.//g')
                ;;
            "linuxmint")
                export LSB_ETC_LSB_RELEASE=/etc/upstream-release/lsb-release
                _major=$(echo "$DISTRO_VERSION" | sed 's/^\([0-9]*\).*/\1/g')
                ;;
            *)
                _major=$(echo "$DISTRO_VERSION" | sed 's/^\([0-9]*\).*/\1/g')
                ;;
        esac

        _ubuntu_version=$(eval echo "\$${match}_${_major}_ubuntu_base")

        if [ "$_ubuntu_version" != "" ]; then
            echodebug "Detected Ubuntu $_ubuntu_version derivative"
            DISTRO_NAME_L="ubuntu"
            DISTRO_VERSION="$_ubuntu_version"
        fi
    fi
}

#---  FUNCTION  -------------------------------------------------------------------------------------------------------
#          NAME:  __debian_derivatives_translation
#   DESCRIPTION:  Map Debian derivatives to their Debian base versions.
#                 If distro has a known Debian base version, use those install
#                 functions by pretending to be Debian (i.e. change global vars)
#----------------------------------------------------------------------------------------------------------------------
# shellcheck disable=SC2034
__debian_derivatives_translation() {

    # If the file does not exist, return
    [ ! -f /etc/os-release ] && return

    DEBIAN_DERIVATIVES="(kali|linuxmint)"
    # Mappings
    kali_1_debian_base="7.0"
    linuxmint_1_debian_base="8.0"

    # Detect derivates, Kali and LinuxMint *only* for now
    rv=$(grep ^ID= /etc/os-release | sed -e 's/.*=//')

    # Translate Debian derivatives to their base Debian version
    match=$(echo "$rv" | egrep ${DEBIAN_DERIVATIVES})

    if [ "${match}" != "" ]; then
        case $match in
            kali)
                _major=$(echo "$DISTRO_VERSION" | sed 's/^\([0-9]*\).*/\1/g')
                _debian_derivative="kali"
                ;;
            linuxmint)
                _major=$(echo "$DISTRO_VERSION" | sed 's/^\([0-9]*\).*/\1/g')
                _debian_derivative="linuxmint"
                ;;
        esac

        _debian_version=$(eval echo "\$${_debian_derivative}_${_major}_debian_base")

        if [ "$_debian_version" != "" ]; then
            echodebug "Detected Debian $_debian_version derivative"
            DISTRO_NAME_L="debian"
            DISTRO_VERSION="$_debian_version"
        fi
    fi
}

__gather_system_info

echo
echoinfo "System Information:"
echoinfo "  CPU:          ${CPU_VENDOR_ID}"
echoinfo "  CPU Arch:     ${CPU_ARCH}"
echoinfo "  OS Name:      ${OS_NAME}"
echoinfo "  OS Version:   ${OS_VERSION}"
echoinfo "  Distribution: ${DISTRO_NAME} ${DISTRO_VERSION}"
echo

echodebug "Binaries will be searched using the following \$PATH: ${PATH}"

# Let users know that we'll use a proxy
if [ "${_HTTP_PROXY}" != "" ]; then
    echoinfo "Using http proxy $_HTTP_PROXY"
fi

# Let users know what's going to be installed/configured
if [ "$_INSTALL_MINION" -eq $BS_TRUE ]; then
    if [ "$_CONFIG_ONLY" -eq $BS_FALSE ]; then
        echoinfo "Installing minion"
    else
        echoinfo "Configuring minion"
    fi
fi

if [ "$_INSTALL_MASTER" -eq $BS_TRUE ]; then
    if [ "$_CONFIG_ONLY" -eq $BS_FALSE ]; then
        echoinfo "Installing master"
    else
        echoinfo "Configuring master"
    fi
fi

if [ "$_INSTALL_SYNDIC" -eq $BS_TRUE ]; then
    if [ "$_CONFIG_ONLY" -eq $BS_FALSE ]; then
        echoinfo "Installing syndic"
    else
        echoinfo "Configuring syndic"
    fi
fi

if [ "$_INSTALL_CLOUD" -eq $BS_TRUE ] && [ "$_CONFIG_ONLY" -eq $BS_FALSE ]; then
    echoinfo "Installing Apache-Libcloud required for salt-cloud"
fi

if [ $_START_DAEMONS -eq $BS_FALSE ]; then
    echoinfo "Daemons will not be started"
fi

# Simplify distro name naming on functions
DISTRO_NAME_L=$(echo "$DISTRO_NAME" | tr '[:upper:]' '[:lower:]' | sed 's/[^a-zA-Z0-9_ ]//g' | sed -re 's/([[:space:]])+/_/g')

# For Ubuntu derivatives, pretend to be their Ubuntu base version
__ubuntu_derivatives_translation

# For Debian derivates, pretend to be their Debian base version
__debian_derivatives_translation

# Simplify version naming on functions
if [ "${DISTRO_VERSION}" = "" ] || [ $__SIMPLIFY_VERSION -eq $BS_FALSE ]; then
    DISTRO_MAJOR_VERSION=""
    DISTRO_MINOR_VERSION=""
    PREFIXED_DISTRO_MAJOR_VERSION=""
    PREFIXED_DISTRO_MINOR_VERSION=""
else
    DISTRO_MAJOR_VERSION=$(echo "$DISTRO_VERSION" | sed 's/^\([0-9]*\).*/\1/g')
    DISTRO_MINOR_VERSION=$(echo "$DISTRO_VERSION" | sed 's/^\([0-9]*\).\([0-9]*\).*/\2/g')
    PREFIXED_DISTRO_MAJOR_VERSION="_${DISTRO_MAJOR_VERSION}"
    if [ "${PREFIXED_DISTRO_MAJOR_VERSION}" = "_" ]; then
        PREFIXED_DISTRO_MAJOR_VERSION=""
    fi
    PREFIXED_DISTRO_MINOR_VERSION="_${DISTRO_MINOR_VERSION}"
    if [ "${PREFIXED_DISTRO_MINOR_VERSION}" = "_" ]; then
        PREFIXED_DISTRO_MINOR_VERSION=""
    fi
fi

# Only Ubuntu has daily packages, let's let users know about that
if ([ "${DISTRO_NAME_L}" != "ubuntu" ] && [ "$ITYPE" = "daily" ]); then
    echoerror "${DISTRO_NAME} does not have daily packages support"
    exit 1
fi

# Only RedHat based distros have testing support
if [ "${ITYPE}" = "testing" ]; then
    if [ "$(echo "${DISTRO_NAME_L}" | egrep '(centos|red_hat|amazon|oracle)')" = "" ]; then
        echoerror "${DISTRO_NAME} does not have testing packages support"
        exit 1
    fi
    _EPEL_REPO="epel-testing"
fi

#---  FUNCTION  -------------------------------------------------------------------------------------------------------
#          NAME:  __function_defined
#   DESCRIPTION:  Checks if a function is defined within this scripts scope
#    PARAMETERS:  function name
#       RETURNS:  0 or 1 as in defined or not defined
#----------------------------------------------------------------------------------------------------------------------
__function_defined() {
    FUNC_NAME=$1
    if [ "$(command -v "$FUNC_NAME")" != "" ]; then
        echoinfo "Found function $FUNC_NAME"
        return 0
    fi
    echodebug "$FUNC_NAME not found...."
    return 1
}


#---  FUNCTION  -------------------------------------------------------------------------------------------------------
#          NAME:  __git_clone_and_checkout
#   DESCRIPTION:  (DRY) Helper function to clone and checkout salt to a
#                 specific revision.
#----------------------------------------------------------------------------------------------------------------------
__git_clone_and_checkout() {

    echodebug "Installed git version: $(git --version | awk '{ print $3 }')"

    local __SALT_GIT_CHECKOUT_PARENT_DIR=$(dirname "${__SALT_GIT_CHECKOUT_DIR}" 2>/dev/null)
    __SALT_GIT_CHECKOUT_PARENT_DIR="${__SALT_GIT_CHECKOUT_PARENT_DIR:-/tmp/git}"
    local __SALT_CHECKOUT_REPONAME="$(basename "${__SALT_GIT_CHECKOUT_DIR}" 2>/dev/null)"
    __SALT_CHECKOUT_REPONAME="${__SALT_CHECKOUT_REPONAME:-salt}"
    [ -d "${__SALT_GIT_CHECKOUT_PARENT_DIR}" ] || mkdir "${__SALT_GIT_CHECKOUT_PARENT_DIR}"
    cd "${__SALT_GIT_CHECKOUT_PARENT_DIR}"
    if [ -d "${__SALT_GIT_CHECKOUT_DIR}" ]; then
        echodebug "Found a checked out Salt repository"
        cd "${__SALT_GIT_CHECKOUT_DIR}"
        echodebug "Fetching git changes"
        git fetch || return 1
        # Tags are needed because of salt's versioning, also fetch that
        echodebug "Fetching git tags"
        git fetch --tags || return 1

        # If we have the SaltStack remote set as upstream, we also need to fetch the tags from there
        if [ "$(git remote -v | grep $_SALTSTACK_REPO_URL)" != "" ]; then
            echodebug "Fetching upstream(SaltStack's Salt repository) git tags"
            git fetch --tags upstream
        else
            echoinfo "Adding SaltStack's Salt repository as a remote"
            git remote add upstream "$_SALTSTACK_REPO_URL"
            echodebug "Fetching upstream(SaltStack's Salt repository) git tags"
            git fetch --tags upstream
        fi

        echodebug "Hard reseting the cloned repository to ${GIT_REV}"
        git reset --hard "$GIT_REV" || return 1

        # Just calling `git reset --hard $GIT_REV` on a branch name that has
        # already been checked out will not update that branch to the upstream
        # HEAD; instead it will simply reset to itself.  Check the ref to see
        # if it is a branch name, check out the branch, and pull in the
        # changes.
        git branch -a | grep -q "${GIT_REV}"
        if [ $? -eq 0 ]; then
            echodebug "Rebasing the cloned repository branch"
            git pull --rebase || return 1
        fi
    else
        __SHALLOW_CLONE="${BS_FALSE}"
        if [ "$(echo "$GIT_REV" | sed 's/^.*\(v[[:digit:]]\{1,4\}\.[[:digit:]]\{1,2\}\)\(\.[[:digit:]]\{1,2\}\)\?.*$/MATCH/')" = "MATCH" ]; then
            echoinfo "Git revision matches a Salt version tag"
            # Let's try shallow cloning to speed up.
            # Test for "--single-branch" option introduced in git 1.7.10, the minimal version of git where the shallow
            # cloning we need actually works
            if [ "$(git clone --help | grep 'single-branch')" != "" ]; then
                # The "--single-branch" option is supported, attempt shallow cloning
                echoinfo "Attempting to shallow clone $GIT_REV from Salt's repository ${_SALT_REPO_URL}"
                git clone --depth 1 --branch "$GIT_REV" "$_SALT_REPO_URL" "$__SALT_CHECKOUT_REPONAME"
                if [ $? -eq 0 ]; then
                    cd "${__SALT_GIT_CHECKOUT_DIR}"
                    __SHALLOW_CLONE="${BS_TRUE}"
                else
                    # Shallow clone above failed(missing upstream tags???), let's resume the old behaviour.
                    echowarn "Failed to shallow clone."
                    echoinfo "Resuming regular git clone and remote SaltStack repository addition procedure"
                    git clone "$_SALT_REPO_URL" "$__SALT_CHECKOUT_REPONAME" || return 1
                    cd "${__SALT_GIT_CHECKOUT_DIR}"
                fi
            else
                echodebug "Shallow cloning not possible. Required git version not met."
                git clone "$_SALT_REPO_URL" "$__SALT_CHECKOUT_REPONAME" || return 1
                cd "${__SALT_GIT_CHECKOUT_DIR}"
            fi
        else
            echowarn "The git revision being installed does not match a Salt version tag. Shallow cloning disabled"
            git clone "$_SALT_REPO_URL" "$__SALT_CHECKOUT_REPONAME" || return 1
            cd "${__SALT_GIT_CHECKOUT_DIR}"
        fi

        if [ "$(echo "$_SALT_REPO_URL" | grep -c -e '\(\(git\|https\)://github\.com/\|git@github\.com:\)saltstack/salt\.git')" -eq 0 ]; then
            # We need to add the saltstack repository as a remote and fetch tags for proper versioning
            echoinfo "Adding SaltStack's Salt repository as a remote"
            git remote add upstream "$_SALTSTACK_REPO_URL" || return 1
            echodebug "Fetching upstream(SaltStack's Salt repository) git tags"
            git fetch --tags upstream || return 1
        fi

        if [ "$__SHALLOW_CLONE" -eq "${BS_FALSE}" ]; then
            echodebug "Checking out $GIT_REV"
            git checkout "$GIT_REV" || return 1
        fi

    fi
    echoinfo "Cloning Salt's git repository succeeded"
    return 0
}


#---  FUNCTION  -------------------------------------------------------------------------------------------------------
#          NAME:  __apt_get_install_noinput
#   DESCRIPTION:  (DRY) apt-get install with noinput options
#----------------------------------------------------------------------------------------------------------------------
__apt_get_install_noinput() {
    apt-get install -y -o DPkg::Options::=--force-confold "${@}"; return $?
}


#---  FUNCTION  -------------------------------------------------------------------------------------------------------
#          NAME:  __apt_get_upgrade_noinput
#   DESCRIPTION:  (DRY) apt-get upgrade with noinput options
#----------------------------------------------------------------------------------------------------------------------
__apt_get_upgrade_noinput() {
    apt-get upgrade -y -o DPkg::Options::=--force-confold; return $?
}


#---  FUNCTION  -------------------------------------------------------------------------------------------------------
#          NAME:  __check_end_of_life_versions
#   DESCRIPTION:  Check for end of life distribution versions
#----------------------------------------------------------------------------------------------------------------------
__check_end_of_life_versions() {

    case "${DISTRO_NAME_L}" in
        debian)
            # Debian versions bellow 6 are not supported
            if [ "$DISTRO_MAJOR_VERSION" -lt 6 ]; then
                echoerror "End of life distributions are not supported."
                echoerror "Please consider upgrading to the next stable. See:"
                echoerror "    https://wiki.debian.org/DebianReleases"
                exit 1
            fi
            ;;

        ubuntu)
            # Ubuntu versions not supported
            #
            #  < 10
            #  = 10.10
            #  = 11.04
            #  = 11.10
            if ([ "$DISTRO_MAJOR_VERSION" -eq 10 ] && [ "$DISTRO_MINOR_VERSION" -eq 10 ]) || \
               ([ "$DISTRO_MAJOR_VERSION" -eq 11 ] && [ "$DISTRO_MINOR_VERSION" -eq 04 ]) || \
               ([ "$DISTRO_MAJOR_VERSION" -eq 11 ] && [ "$DISTRO_MINOR_VERSION" -eq 10 ]) || \
               [ "$DISTRO_MAJOR_VERSION" -lt 10 ]; then
                echoerror "End of life distributions are not supported."
                echoerror "Please consider upgrading to the next stable. See:"
                echoerror "    https://wiki.ubuntu.com/Releases"
                exit 1
            fi
            ;;

        opensuse)
            # openSUSE versions not supported
            #
            #  <= 12.1
            if ([ "$DISTRO_MAJOR_VERSION" -eq 12 ] && [ "$DISTRO_MINOR_VERSION" -eq 1 ]) || [ "$DISTRO_MAJOR_VERSION" -lt 12 ]; then
                echoerror "End of life distributions are not supported."
                echoerror "Please consider upgrading to the next stable. See:"
                echoerror "    http://en.opensuse.org/Lifetime"
                exit 1
            fi
            ;;

        suse)
            # SuSE versions not supported
            #
            # < 11 SP2
            SUSE_PATCHLEVEL=$(awk '/PATCHLEVEL/ {print $3}' /etc/SuSE-release )
            if [ "${SUSE_PATCHLEVEL}" = "" ]; then
                SUSE_PATCHLEVEL="00"
            fi
            if ([ "$DISTRO_MAJOR_VERSION" -eq 11 ] && [ "$SUSE_PATCHLEVEL" -lt 02 ]) || [ "$DISTRO_MAJOR_VERSION" -lt 11 ]; then
                echoerror "Versions lower than SuSE 11 SP2 are not supported."
                echoerror "Please consider upgrading to the next stable"
                exit 1
            fi
            ;;

        fedora)
            # Fedora lower than 18 are no longer supported
            if [ "$DISTRO_MAJOR_VERSION" -lt 18 ]; then
                echoerror "End of life distributions are not supported."
                echoerror "Please consider upgrading to the next stable. See:"
                echoerror "    https://fedoraproject.org/wiki/Releases"
                exit 1
            fi
            ;;

        centos)
            # CentOS versions lower than 5 are no longer supported
            if [ "$DISTRO_MAJOR_VERSION" -lt 5 ]; then
                echoerror "End of life distributions are not supported."
                echoerror "Please consider upgrading to the next stable. See:"
                echoerror "    http://wiki.centos.org/Download"
                exit 1
            fi
            ;;

        red_hat*linux)
            # Red Hat (Enterprise) Linux versions lower than 5 are no longer supported
            if [ "$DISTRO_MAJOR_VERSION" -lt 5 ]; then
                echoerror "End of life distributions are not supported."
                echoerror "Please consider upgrading to the next stable. See:"
                echoerror "    https://access.redhat.com/support/policy/updates/errata/"
                exit 1
            fi
            ;;

        freebsd)
            # FreeBSD versions lower than 9.1 are not supported.
            if ([ "$DISTRO_MAJOR_VERSION" -eq 9 ] && [ "$DISTRO_MINOR_VERSION" -lt 01 ]) || [ "$DISTRO_MAJOR_VERSION" -lt 9 ]; then
                echoerror "Versions lower than FreeBSD 9.1 are not supported."
                exit 1
            fi
            ;;

        *)
            ;;
    esac
}
# Fail soon for end of life versions
__check_end_of_life_versions


#---  FUNCTION  -------------------------------------------------------------------------------------------------------
#          NAME:  copyfile
#   DESCRIPTION:  Simple function to copy files. Overrides if asked.
#----------------------------------------------------------------------------------------------------------------------
copyfile() {
    overwrite=$_FORCE_OVERWRITE
    if [ $# -eq 2 ]; then
        sfile=$1
        dfile=$2
    elif [ $# -eq 3 ]; then
        sfile=$1
        dfile=$2
        overwrite=$3
    else
        echoerror "Wrong number of arguments for copyfile()"
        echoinfo "USAGE: copyfile <source> <dest>  OR  copyfile <source> <dest> <overwrite>"
        exit 1
    fi

    # Does the source file exist?
    if [ ! -f "$sfile" ]; then
        echowarn "$sfile does not exist!"
        return 1
    fi

    # If the destination is a directory, let's make it a full path so the logic
    # below works as expected
    if [ -d "$dfile" ]; then
        echodebug "The passed destination($dfile) is a directory"
        dfile="${dfile}/$(basename "$sfile")"
        echodebug "Full destination path is now: $dfile"
    fi

    if [ ! -f "$dfile" ]; then
        # The destination file does not exist, copy
        echodebug "Copying $sfile to $dfile"
        cp "$sfile" "$dfile" || return 1
    elif [ -f "$dfile" ] && [ "$overwrite" -eq $BS_TRUE ]; then
        # The destination exist and we're overwriting
        echodebug "Overriding $dfile with $sfile"
        cp -f "$sfile" "$dfile" || return 1
    elif [ -f "$dfile" ] && [ "$overwrite" -ne $BS_TRUE ]; then
        echodebug "Not overriding $dfile with $sfile"
    fi
    return 0
}


#---  FUNCTION  -------------------------------------------------------------------------------------------------------
#          NAME:  movefile
#   DESCRIPTION:  Simple function to move files. Overrides if asked.
#----------------------------------------------------------------------------------------------------------------------
movefile() {
    overwrite=$_FORCE_OVERWRITE
    if [ $# -eq 2 ]; then
        sfile=$1
        dfile=$2
    elif [ $# -eq 3 ]; then
        sfile=$1
        dfile=$2
        overwrite=$3
    else
        echoerror "Wrong number of arguments for movefile()"
        echoinfo "USAGE: movefile <source> <dest>  OR  movefile <source> <dest> <overwrite>"
        exit 1
    fi

    if [ $_KEEP_TEMP_FILES -eq $BS_TRUE ]; then
        # We're being told not to move files, instead copy them so we can keep
        # them around
        echodebug "Since BS_KEEP_TEMP_FILES=1 we're copying files instead of moving them"
        copyfile "$sfile" "$dfile" "$overwrite"
        return $?
    fi

    # Does the source file exist?
    if [ ! -f "$sfile" ]; then
        echowarn "$sfile does not exist!"
        return 1
    fi

    # If the destination is a directory, let's make it a full path so the logic
    # below works as expected
    if [ -d "$dfile" ]; then
        echodebug "The passed destination($dfile) is a directory"
        dfile="${dfile}/$(basename "$sfile")"
        echodebug "Full destination path is now: $dfile"
    fi

    if [ ! -f "$dfile" ]; then
        # The destination file does not exist, copy
        echodebug "Moving $sfile to $dfile"
        mv "$sfile" "$dfile" || return 1
    elif [ -f "$dfile" ] && [ "$overwrite" -eq $BS_TRUE ]; then
        # The destination exist and we're overwriting
        echodebug "Overriding $dfile with $sfile"
        mv -f "$sfile" "$dfile" || return 1
    elif [ -f "$dfile" ] && [ "$overwrite" -ne $BS_TRUE ]; then
        echodebug "Not overriding $dfile with $sfile"
    fi

    return 0
}



#---  FUNCTION  -------------------------------------------------------------------------------------------------------
#          NAME:  __check_services_systemd
#   DESCRIPTION:  Return 0 or 1 in case the service is enabled or not
#    PARAMETERS:  servicename
#----------------------------------------------------------------------------------------------------------------------
__check_services_systemd() {
    if [ $# -eq 0 ]; then
        echoerror "You need to pass a service name to check!"
        exit 1
    elif [ $# -ne 1 ]; then
        echoerror "You need to pass a service name to check as the single argument to the function"
    fi

    servicename=$1
    echodebug "Checking if service ${servicename} is enabled"

    if [ "$(systemctl is-enabled "${servicename}")" = "enabled" ]; then
        echodebug "Service ${servicename} is enabled"
        return 0
    else
        echodebug "Service ${servicename} is NOT enabled"
        return 1
    fi
}   # ----------  end of function __check_services_systemd  ----------


#---  FUNCTION  -------------------------------------------------------------------------------------------------------
#          NAME:  __check_services_upstart
#   DESCRIPTION:  Return 0 or 1 in case the service is enabled or not
#    PARAMETERS:  servicename
#----------------------------------------------------------------------------------------------------------------------
__check_services_upstart() {
    if [ $# -eq 0 ]; then
        echoerror "You need to pass a service name to check!"
        exit 1
    elif [ $# -ne 1 ]; then
        echoerror "You need to pass a service name to check as the single argument to the function"
    fi

    servicename=$1
    echodebug "Checking if service ${servicename} is enabled"

    # Check if service is enabled to start at boot
    initctl list | grep "${servicename}" > /dev/null 2>&1

    if [ $? -eq 0 ]; then
        echodebug "Service ${servicename} is enabled"
        return 0
    else
        echodebug "Service ${servicename} is NOT enabled"
        return 1
    fi
}   # ----------  end of function __check_services_upstart  ----------


#---  FUNCTION  -------------------------------------------------------------------------------------------------------
#          NAME:  __check_services_sysvinit
#   DESCRIPTION:  Return 0 or 1 in case the service is enabled or not
#    PARAMETERS:  servicename
#----------------------------------------------------------------------------------------------------------------------
__check_services_sysvinit() {
    if [ $# -eq 0 ]; then
        echoerror "You need to pass a service name to check!"
        exit 1
    elif [ $# -ne 1 ]; then
        echoerror "You need to pass a service name to check as the single argument to the function"
    fi

    servicename=$1
    echodebug "Checking if service ${servicename} is enabled"

    if [ "$(LC_ALL=C /sbin/chkconfig --list  | grep salt-"$fname" | grep '[2-5]:on')" != "" ]; then
        echodebug "Service ${servicename} is enabled"
        return 0
    else
        echodebug "Service ${servicename} is NOT enabled"
        return 1
    fi
}   # ----------  end of function __check_services_sysvinit  ----------


#---  FUNCTION  -------------------------------------------------------------------------------------------------------
#          NAME:  __check_services_debian
#   DESCRIPTION:  Return 0 or 1 in case the service is enabled or not
#    PARAMETERS:  servicename
#----------------------------------------------------------------------------------------------------------------------
__check_services_debian() {
    if [ $# -eq 0 ]; then
        echoerror "You need to pass a service name to check!"
        exit 1
    elif [ $# -ne 1 ]; then
        echoerror "You need to pass a service name to check as the single argument to the function"
    fi

    servicename=$1
    echodebug "Checking if service ${servicename} is enabled"

    # shellcheck disable=SC2086,SC2046,SC2144
    if [ -f /etc/rc$(runlevel | awk '{ print $2 }').d/S*${servicename} ]; then
        echodebug "Service ${servicename} is enabled"
        return 0
    else
        echodebug "Service ${servicename} is NOT enabled"
        return 1
    fi
}   # ----------  end of function __check_services_debian  ----------


#######################################################################################################################
#
#   Distribution install functions
#
#   In order to install salt for a distribution you need to define:
#
#   To Install Dependencies, which is required, one of:
#       1. install_<distro>_<major_version>_<install_type>_deps
#       2. install_<distro>_<major_version>_<minor_version>_<install_type>_deps
#       3. install_<distro>_<major_version>_deps
#       4  install_<distro>_<major_version>_<minor_version>_deps
#       5. install_<distro>_<install_type>_deps
#       6. install_<distro>_deps
#
#   Optionally, define a salt configuration function, which will be called if
#   the -c (config-dir) option is passed. One of:
#       1. config_<distro>_<major_version>_<install_type>_salt
#       2. config_<distro>_<major_version>_<minor_version>_<install_type>_salt
#       3. config_<distro>_<major_version>_salt
#       4  config_<distro>_<major_version>_<minor_version>_salt
#       5. config_<distro>_<install_type>_salt
#       6. config_<distro>_salt
#       7. config_salt [THIS ONE IS ALREADY DEFINED AS THE DEFAULT]
#
#   Optionally, define a salt master pre-seed function, which will be called if
#   the -k (pre-seed master keys) option is passed. One of:
#       1. preseed_<distro>_<major_version>_<install_type>_master
#       2. preseed_<distro>_<major_version>_<minor_version>_<install_type>_master
#       3. preseed_<distro>_<major_version>_master
#       4  preseed_<distro>_<major_version>_<minor_version>_master
#       5. preseed_<distro>_<install_type>_master
#       6. preseed_<distro>_master
#       7. preseed_master [THIS ONE IS ALREADY DEFINED AS THE DEFAULT]
#
#   To install salt, which, of course, is required, one of:
#       1. install_<distro>_<major_version>_<install_type>
#       2. install_<distro>_<major_version>_<minor_version>_<install_type>
#       3. install_<distro>_<install_type>
#
#   Optionally, define a post install function, one of:
#       1. install_<distro>_<major_version>_<install_type>_post
#       2. install_<distro>_<major_version>_<minor_version>_<install_type>_post
#       3. install_<distro>_<major_version>_post
#       4  install_<distro>_<major_version>_<minor_version>_post
#       5. install_<distro>_<install_type>_post
#       6. install_<distro>_post
#
#   Optionally, define a start daemons function, one of:
#       1. install_<distro>_<major_version>_<install_type>_restart_daemons
#       2. install_<distro>_<major_version>_<minor_version>_<install_type>_restart_daemons
#       3. install_<distro>_<major_version>_restart_daemons
#       4  install_<distro>_<major_version>_<minor_version>_restart_daemons
#       5. install_<distro>_<install_type>_restart_daemons
#       6. install_<distro>_restart_daemons
#
#       NOTE: The start daemons function should be able to restart any daemons
#             which are running, or start if they're not running.
#
#   Optionally, define a daemons running function, one of:
#       1. daemons_running_<distro>_<major_version>_<install_type>
#       2. daemons_running_<distro>_<major_version>_<minor_version>_<install_type>
#       3. daemons_running_<distro>_<major_version>
#       4  daemons_running_<distro>_<major_version>_<minor_version>
#       5. daemons_running_<distro>_<install_type>
#       6. daemons_running_<distro>
#       7. daemons_running  [THIS ONE IS ALREADY DEFINED AS THE DEFAULT]
#
#   Optionally, check enabled Services:
#       1. install_<distro>_<major_version>_<install_type>_check_services
#       2. install_<distro>_<major_version>_<minor_version>_<install_type>_check_services
#       3. install_<distro>_<major_version>_check_services
#       4  install_<distro>_<major_version>_<minor_version>_check_services
#       5. install_<distro>_<install_type>_check_services
#       6. install_<distro>_check_services
#
#######################################################################################################################


#######################################################################################################################
#
#   Ubuntu Install Functions
#
__enable_universe_repository() {
    if [ "$(grep -R universe /etc/apt/sources.list /etc/apt/sources.list.d/ | grep -v '#')" != "" ]; then
        # The universe repository is already enabled
        return 0
    fi

    echodebug "Enabling the universe repository"

    # Ubuntu versions higher than 12.04 do not live in the old repositories
    if [ "$DISTRO_MAJOR_VERSION" -gt 12 ] || ([ "$DISTRO_MAJOR_VERSION" -eq 12 ] && [ "$DISTRO_MINOR_VERSION" -gt 04 ]); then
        add-apt-repository -y "deb http://archive.ubuntu.com/ubuntu $(lsb_release -sc) universe" || return 1
    elif [ "$DISTRO_MAJOR_VERSION" -lt 11 ] && [ "$DISTRO_MINOR_VERSION" -lt 10 ]; then
        # Below Ubuntu 11.10, the -y flag to add-apt-repository is not supported
        add-apt-repository "deb http://old-releases.ubuntu.com/ubuntu $(lsb_release -sc) universe" || return 1
    fi

    add-apt-repository -y "deb http://old-releases.ubuntu.com/ubuntu $(lsb_release -sc) universe" || return 1

    return 0
}

install_ubuntu_deps() {
    if [ "${__DEFAULT_SLEEP}" -eq "${__DEFAULT_SLEEP_ORIGINAL}" ]; then
        # The user did not pass a custom sleep value as an argument, let's increase the default value
        echodebug "On Ubuntu systems we increase the default sleep value to 10."
        echodebug "See https://github.com/saltstack/salt/issues/12248 for more info."
        __DEFAULT_SLEEP=10
    fi
    if [ $_START_DAEMONS -eq $BS_FALSE ]; then
        echowarn "Not starting daemons on Debian based distributions is not working mostly because starting them is the default behaviour."
    fi
    # No user interaction, libc6 restart services for example
    export DEBIAN_FRONTEND=noninteractive

    apt-get update

    # Install Keys
    __apt_get_install_noinput debian-archive-keyring && apt-get update

    if [ "$DISTRO_MAJOR_VERSION" -gt 12 ] || ([ "$DISTRO_MAJOR_VERSION" -eq 12 ] && [ "$DISTRO_MINOR_VERSION" -eq 10 ]); then
        # Above Ubuntu 12.04 add-apt-repository is in a different package
        __apt_get_install_noinput software-properties-common || return 1
    else
        __apt_get_install_noinput python-software-properties || return 1
    fi

    __enable_universe_repository || return 1

    if [ "$DISTRO_MAJOR_VERSION" -gt 11 ] || ([ "$DISTRO_MAJOR_VERSION" -eq 11 ] && [ "$DISTRO_MINOR_VERSION" -gt 04 ]); then
        # Above Ubuntu 11.04 add a -y flag
        add-apt-repository -y ppa:saltstack/salt || return 1
    else
        add-apt-repository ppa:saltstack/salt || return 1
    fi

    apt-get update

    # Minimal systems might not have upstart installed, install it
    __apt_get_install_noinput upstart

    # Need python-apt for managing packages via Salt
    __apt_get_install_noinput python-apt

    if [ "$DISTRO_MAJOR_VERSION" -gt 12 ] || ([ "$DISTRO_MAJOR_VERSION" -eq 12 ] && [ "$DISTRO_MINOR_VERSION" -gt 03 ]); then
        if [ "$_ENABLE_EXTERNAL_ZMQ_REPOS" -eq $BS_TRUE ]; then
            echoinfo "Installing ZMQ>=4/PyZMQ>=14 from Chris Lea's PPA repository"
            add-apt-repository -y ppa:chris-lea/zeromq || return 1
            apt-get update
        fi
        __apt_get_install_noinput python-requests
        __PIP_PACKAGES=""
    else
        check_pip_allowed "You need to allow pip based installations (-P) in order to install the python package 'requests'"
        __apt_get_install_noinput python-setuptools python-pip
        __PIP_PACKAGES="requests"
        pip install requests
    fi

    # Additionally install procps and pciutils which allows for Docker boostraps. See 366#issuecomment-39666813
    __apt_get_install_noinput procps pciutils

    if [ "$_INSTALL_CLOUD" -eq $BS_TRUE ]; then
        check_pip_allowed "You need to allow pip based installations (-P) in order to install 'apache-libcloud'"
        if [ "${__PIP_PACKAGES}" = "" ]; then
            __apt_get_install_noinput python-pip
        fi
        # shellcheck disable=SC2089
        __PIP_PACKAGES="${__PIP_PACKAGES} 'apache-libcloud>=$_LIBCLOUD_MIN_VERSION'"
    fi

    if [ "${__PIP_PACKAGES}" != "" ]; then
        # shellcheck disable=SC2086,SC2090
        pip install -U ${__PIP_PACKAGES}
    fi

    if [ "$_UPGRADE_SYS" -eq $BS_TRUE ]; then
        __apt_get_upgrade_noinput || return 1
    fi

    if [ "${_EXTRA_PACKAGES}" != "" ]; then
        echoinfo "Installing the following extra packages as requested: ${_EXTRA_PACKAGES}"
        # shellcheck disable=SC2086
        __apt_get_install_noinput ${_EXTRA_PACKAGES} || return 1
    fi

    return 0
}

install_ubuntu_daily_deps() {
    install_ubuntu_deps || return 1
    if [ "$DISTRO_MAJOR_VERSION" -ge 12 ]; then
        # Above Ubuntu 11.10 add-apt-repository is in a different package
        __apt_get_install_noinput software-properties-common || return 1
    else
        __apt_get_install_noinput python-software-properties || return 1
    fi

    __enable_universe_repository || return 1

    # for anything up to and including 11.04 do not use the -y option
    if [ "$DISTRO_MAJOR_VERSION" -gt 11 ] || ([ "$DISTRO_MAJOR_VERSION" -eq 11 ] && [ "$DISTRO_MINOR_VERSION" -gt 04 ]); then
        # Above Ubuntu 11.04 add a -y flag
        add-apt-repository -y ppa:saltstack/salt-daily || return 1
    else
        add-apt-repository ppa:saltstack/salt-daily || return 1
    fi

    apt-get update

    if [ "$_UPGRADE_SYS" -eq $BS_TRUE ]; then
        __apt_get_upgrade_noinput || return 1
    fi

    return 0
}

install_ubuntu_git_deps() {
    install_ubuntu_deps || return 1
    __apt_get_install_noinput git-core python-yaml python-m2crypto python-crypto \
        msgpack-python python-zmq python-jinja2 || return 1

    __git_clone_and_checkout || return 1

    # Let's trigger config_salt()
    if [ "$_TEMP_CONFIG_DIR" = "null" ]; then
        _TEMP_CONFIG_DIR="${__SALT_GIT_CHECKOUT_DIR}/conf/"
        CONFIG_SALT_FUNC="config_salt"
    fi

    return 0
}

install_ubuntu_stable() {
    __PACKAGES=""
    if [ "$_INSTALL_MINION" -eq $BS_TRUE ]; then
        __PACKAGES="${__PACKAGES} salt-minion"
    fi
    if [ "$_INSTALL_MASTER" -eq $BS_TRUE ]; then
        __PACKAGES="${__PACKAGES} salt-master"
    fi
    if [ "$_INSTALL_SYNDIC" -eq $BS_TRUE ]; then
        __PACKAGES="${__PACKAGES} salt-syndic"
    fi
    # shellcheck disable=SC2086
    __apt_get_install_noinput ${__PACKAGES} || return 1
    return 0
}

install_ubuntu_daily() {
    install_ubuntu_stable || return 1
    return 0
}

install_ubuntu_git() {
    if [ -f "${__SALT_GIT_CHECKOUT_DIR}/salt/syspaths.py" ]; then
        python setup.py install --install-layout=deb --salt-config-dir="$_SALT_ETC_DIR" || return 1
    else
        python setup.py install --install-layout=deb || return 1
    fi
    return 0
}

install_ubuntu_git_post() {
    for fname in minion master syndic api; do

        # Skip if not meant to be installed
        [ $fname = "minion" ] && [ "$_INSTALL_MINION" -eq $BS_FALSE ] && continue
        [ $fname = "master" ] && [ "$_INSTALL_MASTER" -eq $BS_FALSE ] && continue
        [ $fname = "api" ] && ([ "$_INSTALL_MASTER" -eq $BS_FALSE ] || [ "$(which salt-${fname} 2>/dev/null)" = "" ]) && continue
        [ $fname = "syndic" ] && [ "$_INSTALL_SYNDIC" -eq $BS_FALSE ] && continue

        if [ -f /sbin/initctl ]; then
            _upstart_conf="/etc/init/salt-$fname.conf"
            # We have upstart support
            echodebug "There's upstart support"
            if [ ! -f $_upstart_conf ]; then
                # upstart does not know about our service, let's copy the proper file
                echowarn "Upstart does not appear to know about salt-$fname"
                echodebug "Copying ${__SALT_GIT_CHECKOUT_DIR}/pkg/salt-$fname.upstart to $_upstart_conf"
                copyfile "${__SALT_GIT_CHECKOUT_DIR}/pkg/salt-${fname}.upstart" $_upstart_conf
            fi
        # No upstart support in Ubuntu!?
        elif [ -f "${__SALT_GIT_CHECKOUT_DIR}/debian/salt-${fname}.init" ]; then
            echodebug "There's NO upstart support!?"
            echodebug "Copying ${__SALT_GIT_CHECKOUT_DIR}/debian/salt-${fname}.init to /etc/init.d/salt-$fname"
            copyfile "${__SALT_GIT_CHECKOUT_DIR}/debian/salt-${fname}.init" "/etc/init.d/salt-$fname"
            chmod +x /etc/init.d/salt-$fname

            # Skip salt-api since the service should be opt-in and not necessarily started on boot
            [ $fname = "api" ] && continue

            update-rc.d salt-$fname defaults
        else
            echoerror "Neither upstart not init.d was setup for salt-$fname"
        fi
    done
}

install_ubuntu_restart_daemons() {
    [ $_START_DAEMONS -eq $BS_FALSE ] && return

    # Ensure upstart configs are loaded
    [ -f /sbin/initctl ] && /sbin/initctl reload-configuration
    for fname in minion master syndic api; do
        # Skip salt-api since the service should be opt-in and not necessarily started on boot
        [ $fname = "api" ] && continue

        # Skip if not meant to be installed
        [ $fname = "minion" ] && [ "$_INSTALL_MINION" -eq $BS_FALSE ] && continue
        [ $fname = "master" ] && [ "$_INSTALL_MASTER" -eq $BS_FALSE ] && continue
        #[ $fname = "api" ] && ([ "$_INSTALL_MASTER" -eq $BS_FALSE ] || [ "$(which salt-${fname} 2>/dev/null)" = "" ]) && continue
        [ $fname = "syndic" ] && [ "$_INSTALL_SYNDIC" -eq $BS_FALSE ] && continue

        if [ -f /sbin/initctl ]; then
            echodebug "There's upstart support while checking salt-$fname"

            status salt-$fname 2>/dev/null | grep -q running
            if [ $? -eq 0 ]; then
                stop salt-$fname || (echodebug "Failed to stop salt-$fname" && return 1)
            fi

            start salt-$fname
            [ $? -eq 0 ] && continue
            # We failed to start the service, let's test the SysV code below
            echodebug "Failed to start salt-$fname using Upstart"
        fi

        if [ ! -f /etc/init.d/salt-$fname ]; then
            echoerror "No init.d support for salt-$fname was found"
            return 1
        fi

        /etc/init.d/salt-$fname stop > /dev/null 2>&1
        /etc/init.d/salt-$fname start
    done
    return 0
}

install_ubuntu_check_services() {
    for fname in minion master syndic api; do
        # Skip salt-api since the service should be opt-in and not necessarily started on boot
        [ $fname = "api" ] && continue

        # Skip if not meant to be installed
        [ $fname = "minion" ] && [ "$_INSTALL_MINION" -eq $BS_FALSE ] && continue
        [ $fname = "master" ] && [ "$_INSTALL_MASTER" -eq $BS_FALSE ] && continue
        #[ $fname = "api" ] && ([ "$_INSTALL_MASTER" -eq $BS_FALSE ] || [ "$(which salt-${fname} 2>/dev/null)" = "" ]) && continue
        [ $fname = "syndic" ] && [ "$_INSTALL_SYNDIC" -eq $BS_FALSE ] && continue
        if [ -f /sbin/initctl ] && [ -f /etc/init/salt-${fname}.conf ]; then
            __check_services_upstart salt-$fname || return 1
        elif [ -f /etc/init.d/salt-$fname ]; then
            __check_services_debian salt-$fname || return 1
        fi
    done
    return 0
}
#
#   End of Ubuntu Install Functions
#
#######################################################################################################################

#######################################################################################################################
#
#   Debian Install Functions
#
install_debian_deps() {
    if [ $_START_DAEMONS -eq $BS_FALSE ]; then
        echowarn "Not starting daemons on Debian based distributions is not working mostly because starting them is the default behaviour."
    fi
    # No user interaction, libc6 restart services for example
    export DEBIAN_FRONTEND=noninteractive

    apt-get update

    # Install Keys
    __apt_get_install_noinput debian-archive-keyring && apt-get update

    # Install procps and pciutils which allows for Docker bootstraps. See #366#issuecomment-39666813
    __PACKAGES="procps pciutils"
    __PIP_PACKAGES=""

    if [ "$DISTRO_MAJOR_VERSION" -lt 7 ]; then
        # Both python-requests which is a hard dependency and apache-libcloud which is a soft dependency, under debian < 7
        # need to be installed using pip
        check_pip_allowed "You need to allow pip based installations (-P) in order to install the python 'requests' package"
        # Additionally install procps and pciutils which allows for Docker boostraps. See 366#issuecomment-39666813
        __PACKAGES="${__PACKAGES} python-pip"
        __PIP_PACKAGES="${__PIP_PACKAGES} requests"
    fi

    # shellcheck disable=SC2086
    __apt_get_install_noinput ${__PACKAGES}

    if [ "$_INSTALL_CLOUD" -eq $BS_TRUE ]; then
        # shellcheck disable=SC2089
        __PIP_PACKAGES="${__PIP_PACKAGES} 'apache-libcloud>=$_LIBCLOUD_MIN_VERSION'"
    fi
    # shellcheck disable=SC2086,SC2090
    pip install -U ${__PIP_PACKAGES}

    if [ "$_UPGRADE_SYS" -eq $BS_TRUE ]; then
        __apt_get_upgrade_noinput || return 1
    fi

    if [ "${_EXTRA_PACKAGES}" != "" ]; then
        echoinfo "Installing the following extra packages as requested: ${_EXTRA_PACKAGES}"
        # shellcheck disable=SC2086
        __apt_get_install_noinput ${_EXTRA_PACKAGES} || return 1
    fi

    return 0
}

install_debian_6_deps() {
    if [ $_START_DAEMONS -eq $BS_FALSE ]; then
        echowarn "Not starting daemons on Debian based distributions is not working mostly because starting them is the default behaviour."
    fi
    # No user interaction, libc6 restart services for example
    export DEBIAN_FRONTEND=noninteractive

    apt-get update

    # Make sure wget is available
    __apt_get_install_noinput wget

    # Install Keys
    __apt_get_install_noinput debian-archive-keyring && apt-get update

    # Install Debian Archive Automatic Signing Key (6.0/squeeze), see #557
    if [ "$(apt-key finger | grep '9FED 2BCB DCD2 9CDF 7626  78CB AED4 B06F 4730 41FA')" = "" ]; then
        apt-key adv --keyserver keyserver.ubuntu.com --recv-keys AED4B06F473041FA || return 1
    fi

    # shellcheck disable=SC2086
    wget $_WGET_ARGS -q http://debian.saltstack.com/debian-salt-team-joehealy.gpg.key -O - | apt-key add - || return 1

    if [ "$_PIP_ALLOWED" -eq $BS_TRUE ]; then
        echowarn "PyZMQ will be installed from PyPI in order to compile it against ZMQ3"
        echowarn "This is required for long term stable minion connections to the master."
        echowarn "YOU WILL END UP WITH QUITE A FEW PACKAGES FROM DEBIAN UNSTABLE"
        echowarn "Sleeping for 5 seconds so you can cancel..."
        sleep 5

        if [ ! -f /etc/apt/sources.list.d/debian-unstable.list ]; then
           cat <<_eof > /etc/apt/sources.list.d/debian-unstable.list
deb http://ftp.debian.org/debian unstable main
deb-src http://ftp.debian.org/debian unstable main
_eof

           cat <<_eof > /etc/apt/preferences.d/libzmq3-debian-unstable.pref
Package: libzmq3
Pin: release a=unstable
Pin-Priority: 800

Package: libzmq3-dev
Pin: release a=unstable
Pin-Priority: 800
_eof
        fi

        apt-get update
        # We NEED to install the unstable dpkg or mime-support WILL fail to install
        __apt_get_install_noinput -t unstable dpkg liblzma5 python mime-support || return 1
        __apt_get_install_noinput -t unstable libzmq3 libzmq3-dev || return 1
        __apt_get_install_noinput build-essential python-dev python-pip || return 1

        # Saltstack's Unstable Debian repository
        if [ "$(grep -R 'debian.saltstack.com' /etc/apt)" = "" ]; then
            echo "deb http://debian.saltstack.com/debian unstable main" >> \
                /etc/apt/sources.list.d/saltstack.list
        fi
        return 0
    fi

    # Debian Backports
    if [ "$(grep -R 'squeeze-backports' /etc/apt | grep -v "^#")" = "" ]; then
        echo "deb http://ftp.de.debian.org/debian-backports squeeze-backports main" >> \
            /etc/apt/sources.list.d/backports.list
    fi

    # Saltstack's Stable Debian repository
    if [ "$(grep -R 'squeeze-saltstack' /etc/apt)" = "" ]; then
        echo "deb http://debian.saltstack.com/debian squeeze-saltstack main" >> \
            /etc/apt/sources.list.d/saltstack.list
    fi
    apt-get update || return 1

    # Python requests is available through Squeeze backports
    # Additionally install procps and pciutils which allows for Docker boostraps. See 366#issuecomment-39666813
    __apt_get_install_noinput python-requests python-pip procps pciutils

    # Need python-apt for managing packages via Salt
    __apt_get_install_noinput python-apt

    if [ "$_INSTALL_CLOUD" -eq $BS_TRUE ]; then
        check_pip_allowed "You need to allow pip based installations (-P) in order to install apache-libcloud"
        __apt_get_install_noinput python-pip
        pip install -U "apache-libcloud>=$_LIBCLOUD_MIN_VERSION"
    fi

    if [ "$_UPGRADE_SYS" -eq $BS_TRUE ]; then
        __apt_get_upgrade_noinput || return 1
    fi

    __apt_get_install_noinput python-zmq || return 1

    if [ "${_EXTRA_PACKAGES}" != "" ]; then
        echoinfo "Installing the following extra packages as requested: ${_EXTRA_PACKAGES}"
        # shellcheck disable=SC2086
        __apt_get_install_noinput ${_EXTRA_PACKAGES} || return 1
    fi

    return 0
}

install_debian_7_deps() {
    if [ $_START_DAEMONS -eq $BS_FALSE ]; then
        echowarn "Not starting daemons on Debian based distributions is not working mostly because starting them is the default behaviour."
    fi
    # No user interaction, libc6 restart services for example
    export DEBIAN_FRONTEND=noninteractive

    apt-get update

    # Make sure wget is available
    __apt_get_install_noinput wget

    # Install Keys
    __apt_get_install_noinput debian-archive-keyring && apt-get update

    # Install Debian Archive Automatic Signing Key (7.0/wheezy), see #557
    if [ "$(apt-key finger | grep 'A1BD 8E9D 78F7 FE5C 3E65  D8AF 8B48 AD62 4692 5553')" = "" ]; then
        apt-key adv --keyserver keyserver.ubuntu.com --recv-keys 8B48AD6246925553 || return 1
    fi

    # Debian Backports
    if [ "$(grep -R 'wheezy-backports' /etc/apt | grep -v "^#")" = "" ]; then
        echo "deb http://http.debian.net/debian wheezy-backports main" >> \
            /etc/apt/sources.list.d/backports.list
    fi

    # Saltstack's Stable Debian repository
    if [ "$(grep -R 'wheezy-saltstack' /etc/apt)" = "" ]; then
        echo "deb http://debian.saltstack.com/debian wheezy-saltstack main" >> \
            /etc/apt/sources.list.d/saltstack.list
    fi

    # shellcheck disable=SC2086
    wget $_WGET_ARGS -q http://debian.saltstack.com/debian-salt-team-joehealy.gpg.key -O - | apt-key add - || return 1

    apt-get update || return 1
    __apt_get_install_noinput -t wheezy-backports libzmq3 libzmq3-dev python-zmq python-requests python-apt || return 1
    # Additionally install procps and pciutils which allows for Docker boostraps. See 366#issuecomment-39666813
    __PACKAGES="procps pciutils"
    # shellcheck disable=SC2086
    __apt_get_install_noinput ${__PACKAGES} || return 1

    if [ "$_INSTALL_CLOUD" -eq $BS_TRUE ]; then
        check_pip_allowed "You need to allow pip based installations (-P) in order to install apache-libcloud"
        __PACKAGES="build-essential python-dev python-pip"
        # shellcheck disable=SC2086
        __apt_get_install_noinput ${__PACKAGES} || return 1
        pip install -U "apache-libcloud>=$_LIBCLOUD_MIN_VERSION"
    fi

    if [ "$_UPGRADE_SYS" -eq $BS_TRUE ]; then
        __apt_get_upgrade_noinput || return 1
    fi

    if [ "${_EXTRA_PACKAGES}" != "" ]; then
        echoinfo "Installing the following extra packages as requested: ${_EXTRA_PACKAGES}"
        # shellcheck disable=SC2086
        __apt_get_install_noinput ${_EXTRA_PACKAGES} || return 1
    fi

    return 0
}

install_debian_8_deps() {
    echodebug "install_debian_8_deps"

    if [ $_START_DAEMONS -eq $BS_FALSE ]; then
        echowarn "Not starting daemons on Debian based distributions is not working mostly because starting them is the default behaviour."
    fi
    # No user interaction, libc6 restart services for example
    export DEBIAN_FRONTEND=noninteractive

    apt-get update

    # Make sure wget is available
    __apt_get_install_noinput wget

    # Install Keys
    __apt_get_install_noinput debian-archive-keyring && apt-get update

    # Install Debian Archive Automatic Signing Key (8/jessie), see #557
    if [ "$(apt-key finger | grep '126C 0D24 BD8A 2942 CC7D  F8AC 7638 D044 2B90 D010')" = "" ]; then
        apt-key adv --keyserver keyserver.ubuntu.com --recv-keys 7638D0442B90D010 || return 1
    fi

    # Debian Backports
    if [ "$(grep -R 'jessie-backports' /etc/apt | grep -v "^#")" = "" ]; then
        echo "deb http://http.debian.net/debian jessie-backports main" >> \
            /etc/apt/sources.list.d/backports.list
    fi

    # Saltstack's Stable Debian repository
    if [ "$(grep -R 'jessie-saltstack' /etc/apt)" = "" ]; then
        echo "deb http://debian.saltstack.com/debian jessie-saltstack main" >> \
            /etc/apt/sources.list.d/saltstack.list
    fi

    # shellcheck disable=SC2086
    wget $_WGET_ARGS -q http://debian.saltstack.com/debian-salt-team-joehealy.gpg.key -O - | apt-key add - || return 1

    apt-get update || return 1
    __apt_get_install_noinput -t jessie-backports libzmq3 libzmq3-dev python-zmq python-requests python-apt || return 1

    # Additionally install procps and pciutils which allows for Docker boostraps. See 366#issuecomment-39666813
    __PACKAGES="procps pciutils"
    # shellcheck disable=SC2086
    __apt_get_install_noinput ${__PACKAGES} || return 1

    if [ "$_INSTALL_CLOUD" -eq $BS_TRUE ]; then
        check_pip_allowed "You need to allow pip based installations (-P) in order to install apache-libcloud"
        __PACKAGES="build-essential python-dev python-pip"
        # shellcheck disable=SC2086
        __apt_get_install_noinput ${__PACKAGES} || return 1
        pip install -U "apache-libcloud>=$_LIBCLOUD_MIN_VERSION"
    fi

    if [ "$_UPGRADE_SYS" -eq $BS_TRUE ]; then
        __apt_get_upgrade_noinput || return 1
    fi

    if [ "${_EXTRA_PACKAGES}" != "" ]; then
        echoinfo "Installing the following extra packages as requested: ${_EXTRA_PACKAGES}"
        # shellcheck disable=SC2086
        __apt_get_install_noinput ${_EXTRA_PACKAGES} || return 1
    fi

    return 0
}

install_debian_git_deps() {
    if [ $_START_DAEMONS -eq $BS_FALSE ]; then
        echowarn "Not starting daemons on Debian based distributions is not working mostly because starting them is the default behaviour."
    fi
    # No user interaction, libc6 restart services for example
    export DEBIAN_FRONTEND=noninteractive

    apt-get update

    # Install Keys
    __apt_get_install_noinput debian-archive-keyring && apt-get update

    if [ "$(which git)" = "" ]; then
        __apt_get_install_noinput git || return 1
    fi

    __apt_get_install_noinput lsb-release python python-pkg-resources python-crypto \
        python-jinja2 python-m2crypto python-yaml msgpack-python python-pip || return 1

    __git_clone_and_checkout || return 1

    # Let's trigger config_salt()
    if [ "$_TEMP_CONFIG_DIR" = "null" ]; then
        _TEMP_CONFIG_DIR="${__SALT_GIT_CHECKOUT_DIR}/conf/"
        CONFIG_SALT_FUNC="config_salt"
    fi

    if [ "$_INSTALL_CLOUD" -eq $BS_TRUE ]; then
        check_pip_allowed "You need to allow pip based installations (-P) in order to install apache-libcloud"
        pip install -U "apache-libcloud>=$_LIBCLOUD_MIN_VERSION"
    fi

    if [ "$_UPGRADE_SYS" -eq $BS_TRUE ]; then
        __apt_get_upgrade_noinput || return 1
    fi

    if [ "${_EXTRA_PACKAGES}" != "" ]; then
        echoinfo "Installing the following extra packages as requested: ${_EXTRA_PACKAGES}"
        # shellcheck disable=SC2086
        __apt_get_install_noinput ${_EXTRA_PACKAGES} || return 1
    fi

    return 0
}

install_debian_6_git_deps() {
    install_debian_6_deps || return 1
    if [ "$_PIP_ALLOWED" -eq $BS_TRUE ]; then
        easy_install -U Jinja2 || return 1

        if [ "$(which git)" = "" ]; then
            __apt_get_install_noinput git || return 1
        fi

        __apt_get_install_noinput lsb-release python python-pkg-resources python-crypto \
            python-m2crypto python-yaml msgpack-python python-pip || return 1

        __git_clone_and_checkout || return 1

        # Let's trigger config_salt()
        if [ "$_TEMP_CONFIG_DIR" = "null" ]; then
            _TEMP_CONFIG_DIR="${__SALT_GIT_CHECKOUT_DIR}/conf/"
            CONFIG_SALT_FUNC="config_salt"
        fi
    else
        install_debian_git_deps || return 1  # Grab the actual deps
    fi

    if [ "$_UPGRADE_SYS" -eq $BS_TRUE ]; then
        __apt_get_upgrade_noinput || return 1
    fi

    return 0
}

install_debian_7_git_deps() {
    install_debian_7_deps || return 1
    install_debian_git_deps || return 1  # Grab the actual deps
    return 0
}

install_debian_8_git_deps() {
    install_debian_8_deps || return 1
    install_debian_git_deps || return 1  # Grab the actual deps
    return 0
}

__install_debian_stable() {
    __PACKAGES=""
    if [ "$_INSTALL_MINION" -eq $BS_TRUE ]; then
        __PACKAGES="${__PACKAGES} salt-minion"
    fi
    if [ "$_INSTALL_MASTER" -eq $BS_TRUE ]; then
        __PACKAGES="${__PACKAGES} salt-master"
    fi
    if [ "$_INSTALL_SYNDIC" -eq $BS_TRUE ]; then
        __PACKAGES="${__PACKAGES} salt-syndic"
    fi
    # shellcheck disable=SC2086
    __apt_get_install_noinput ${__PACKAGES} || return 1

    if [ "$_PIP_ALLOWED" -eq $BS_TRUE ]; then
        # Building pyzmq from source to build it against libzmq3.
        # Should override current installation
        # Using easy_install instead of pip because at least on Debian 6,
        # there's no default virtualenv active.
        easy_install -U pyzmq || return 1
    fi

    return 0
}


install_debian_6_stable() {
    __install_debian_stable || return 1
    return 0
}

install_debian_7_stable() {
    __install_debian_stable || return 1
    return 0
}

install_debian_8_stable() {
    __install_debian_stable || return 1
    return 0
}

install_debian_git() {
    if [ "$_PIP_ALLOWED" -eq $BS_TRUE ]; then
        # Building pyzmq from source to build it against libzmq3.
        # Should override current installation
        # Using easy_install instead of pip because at least on Debian 6,
        # there's no default virtualenv active.
        easy_install -U pyzmq || return 1
    fi

    if [ -f "${__SALT_GIT_CHECKOUT_DIR}/salt/syspaths.py" ]; then
        python setup.py install --install-layout=deb --salt-config-dir="$_SALT_ETC_DIR" || return 1
    else
        python setup.py install --install-layout=deb || return 1
    fi
}

install_debian_6_git() {
    install_debian_git || return 1
    return 0
}

install_debian_7_git() {
    install_debian_git || return 1
    return 0
}

install_debian_8_git() {
    install_debian_git || return 1
    return 0
}

install_debian_git_post() {
    for fname in minion master syndic api; do

        # Skip if not meant to be installed
        [ $fname = "minion" ] && [ "$_INSTALL_MINION" -eq $BS_FALSE ] && continue
        [ $fname = "master" ] && [ "$_INSTALL_MASTER" -eq $BS_FALSE ] && continue
        [ $fname = "api" ] && ([ "$_INSTALL_MASTER" -eq $BS_FALSE ] || [ "$(which salt-${fname} 2>/dev/null)" = "" ]) && continue
        [ $fname = "syndic" ] && [ "$_INSTALL_SYNDIC" -eq $BS_FALSE ] && continue

        if [ -f /bin/systemctl ]; then
            if [ ! -f /etc/systemd/system/salt-${fname}.service ] || ([ -f /etc/systemd/system/salt-${fname}.service ] && [ $_FORCE_OVERWRITE -eq $BS_TRUE ]); then
                copyfile "${__SALT_GIT_CHECKOUT_DIR}/pkg/salt-${fname}.service" /etc/systemd/system
            fi

            # Skip salt-api since the service should be opt-in and not necessarily started on boot
            [ $fname = "api" ] && continue

            /bin/systemctl enable salt-${fname}.service
            SYSTEMD_RELOAD=$BS_TRUE

        elif [ ! -f /etc/init.d/salt-$fname ] || ([ -f /etc/init.d/salt-$fname ] && [ $_FORCE_OVERWRITE -eq $BS_TRUE ]); then
            if [ -f "${__SALT_GIT_CHECKOUT_DIR}/debian/salt-$fname.init" ]; then
                copyfile "${__SALT_GIT_CHECKOUT_DIR}/debian/salt-$fname.init" "/etc/init.d/salt-$fname"
            fi
            if [ ! -f "/etc/init.d/salt-$fname" ]; then
                echowarn "The init script for salt-$fname was not found, skipping it..."
                continue
            fi
            chmod +x "/etc/init.d/salt-$fname"

            # Skip salt-api since the service should be opt-in and not necessarily started on boot
            [ $fname = "api" ] && continue

            update-rc.d "salt-$fname" defaults
        fi

    done
}

install_debian_restart_daemons() {
    [ "$_START_DAEMONS" -eq $BS_FALSE ] && return

    for fname in minion master syndic api; do
        # Skip salt-api since the service should be opt-in and not necessarily started on boot
        [ $fname = "api" ] && continue

        # Skip if not meant to be installed
        [ $fname = "minion" ] && [ "$_INSTALL_MINION" -eq $BS_FALSE ] && continue
        [ $fname = "master" ] && [ "$_INSTALL_MASTER" -eq $BS_FALSE ] && continue
        #[ $fname = "api" ] && ([ "$_INSTALL_MASTER" -eq $BS_FALSE ] || [ ! -f "/etc/init.d/salt-$fname" ]) && continue
        [ $fname = "syndic" ] && [ "$_INSTALL_SYNDIC" -eq $BS_FALSE ] && continue
        if [ -f /bin/systemctl ]; then
            # Debian 8 uses systemd
            /bin/systemctl stop salt-$fname > /dev/null 2>&1
            /bin/systemctl start salt-$fname.service
        elif [ -f /etc/init.d/salt-$fname ]; then
            # Still in SysV init
            /etc/init.d/salt-$fname stop > /dev/null 2>&1
            /etc/init.d/salt-$fname start
        fi
    done
}

install_debian_check_services() {
    for fname in minion master syndic api; do
        # Skip salt-api since the service should be opt-in and not necessarily started on boot
        [ $fname = "api" ] && continue

        # Skip if not meant to be installed
        [ $fname = "minion" ] && [ "$_INSTALL_MINION" -eq $BS_FALSE ] && continue
        [ $fname = "master" ] && [ "$_INSTALL_MASTER" -eq $BS_FALSE ] && continue
        #[ $fname = "api" ] && ([ "$_INSTALL_MASTER" -eq $BS_FALSE ] || [ ! -f "/etc/init.d/salt-$fname" ]) && continue
        [ $fname = "syndic" ] && [ "$_INSTALL_SYNDIC" -eq $BS_FALSE ] && continue
        if [ -f /bin/systemctl ]; then
            __check_services_systemd salt-$fname || return 1
        elif [ -f /etc/init.d/salt-$fname ]; then
            __check_services_debian salt-$fname || return 1
        fi
    done
    return 0
}
#
#   Ended Debian Install Functions
#
#######################################################################################################################

#######################################################################################################################
#
#   Fedora Install Functions
#
install_fedora_deps() {
    if [ "$_ENABLE_EXTERNAL_ZMQ_REPOS" -eq $BS_TRUE ]; then
        __install_saltstack_copr_zeromq_repository || return 1
    fi

    __PACKAGES="yum-utils PyYAML libyaml m2crypto python-crypto python-jinja2 python-msgpack python-zmq python-requests"

    if [ "$_INSTALL_CLOUD" -eq $BS_TRUE ]; then
        __PACKAGES="${__PACKAGES} python-libcloud"
    fi

    # shellcheck disable=SC2086
    yum install -y ${__PACKAGES} || return 1

    if [ "$_UPGRADE_SYS" -eq $BS_TRUE ]; then
        yum -y update || return 1
    fi

    if [ "${_EXTRA_PACKAGES}" != "" ]; then
        echoinfo "Installing the following extra packages as requested: ${_EXTRA_PACKAGES}"
        # shellcheck disable=SC2086
        yum install -y ${_EXTRA_PACKAGES} || return 1
    fi

    return 0
}

install_fedora_stable() {
    __PACKAGES=""
    if [ "$_INSTALL_MINION" -eq $BS_TRUE ]; then
        __PACKAGES="${__PACKAGES} salt-minion"
    fi
    if [ "$_INSTALL_MASTER" -eq $BS_TRUE ] || [ "$_INSTALL_SYNDIC" -eq $BS_TRUE ]; then
        __PACKAGES="${__PACKAGES} salt-master"
    fi
    # shellcheck disable=SC2086
    yum install -y ${__PACKAGES} || return 1
    return 0
}

install_fedora_stable_post() {
    for fname in minion master syndic api; do
        # Skip if not meant to be installed
        [ $fname = "minion" ] && [ "$_INSTALL_MINION" -eq $BS_FALSE ] && continue
        [ $fname = "master" ] && [ "$_INSTALL_MASTER" -eq $BS_FALSE ] && continue
        [ $fname = "api" ] && ([ "$_INSTALL_MASTER" -eq $BS_FALSE ] || [ "$(which salt-${fname} 2>/dev/null)" = "" ]) && continue
        [ $fname = "syndic" ] && [ "$_INSTALL_SYNDIC" -eq $BS_FALSE ] && continue

        # Skip salt-api since the service should be opt-in and not necessarily started on boot
        [ $fname = "api" ] && continue

        systemctl is-enabled salt-$fname.service || (systemctl preset salt-$fname.service && systemctl enable salt-$fname.service)
        sleep 0.1
        systemctl daemon-reload
    done
}

install_fedora_git_deps() {
    install_fedora_deps || return 1

    if [ "$(which git)" = "" ]; then
        yum install -y git || return 1
    fi

    yum install -y systemd-python || return 1

    __git_clone_and_checkout || return 1

    # Let's trigger config_salt()
    if [ "$_TEMP_CONFIG_DIR" = "null" ]; then
        _TEMP_CONFIG_DIR="${__SALT_GIT_CHECKOUT_DIR}/conf/"
        CONFIG_SALT_FUNC="config_salt"
    fi

    return 0
}

install_fedora_git() {
    if [ -f "${__SALT_GIT_CHECKOUT_DIR}/salt/syspaths.py" ]; then
        python setup.py install --salt-config-dir="$_SALT_ETC_DIR" || return 1
    else
        python setup.py install || return 1
    fi
    return 0
}

install_fedora_git_post() {
    for fname in minion master syndic api; do

        # Skip if not meant to be installed
        [ $fname = "minion" ] && [ "$_INSTALL_MINION" -eq $BS_FALSE ] && continue
        [ $fname = "master" ] && [ "$_INSTALL_MASTER" -eq $BS_FALSE ] && continue
        [ $fname = "api" ] && ([ "$_INSTALL_MASTER" -eq $BS_FALSE ] || [ "$(which salt-${fname} 2>/dev/null)" = "" ]) && continue
        [ $fname = "syndic" ] && [ "$_INSTALL_SYNDIC" -eq $BS_FALSE ] && continue

        copyfile "${__SALT_GIT_CHECKOUT_DIR}/pkg/rpm/salt-${fname}.service" "/lib/systemd/system/salt-${fname}.service"

        # Skip salt-api since the service should be opt-in and not necessarily started on boot
        [ $fname = "api" ] && continue

        systemctl is-enabled salt-$fname.service || (systemctl preset salt-$fname.service && systemctl enable salt-$fname.service)
        sleep 0.1
        systemctl daemon-reload
    done
}

install_fedora_restart_daemons() {
    [ $_START_DAEMONS -eq $BS_FALSE ] && return

    for fname in minion master syndic api; do
        # Skip salt-api since the service should be opt-in and not necessarily started on boot
        [ $fname = "api" ] && continue

        # Skip if not meant to be installed
        [ $fname = "minion" ] && [ "$_INSTALL_MINION" -eq $BS_FALSE ] && continue
        [ $fname = "master" ] && [ "$_INSTALL_MASTER" -eq $BS_FALSE ] && continue
        #[ $fname = "api" ] && ([ "$_INSTALL_MASTER" -eq $BS_FALSE ] || [ "$(which salt-${fname} 2>/dev/null)" = "" ]) && continue
        [ $fname = "syndic" ] && [ "$_INSTALL_SYNDIC" -eq $BS_FALSE ] && continue

        systemctl stop salt-$fname > /dev/null 2>&1
        systemctl start salt-$fname.service
    done
}

install_fedora_check_services() {
    for fname in minion master syndic api; do
        # Skip salt-api since the service should be opt-in and not necessarily started on boot
        [ $fname = "api" ] && continue

        # Skip if not meant to be installed
        [ $fname = "minion" ] && [ "$_INSTALL_MINION" -eq $BS_FALSE ] && continue
        [ $fname = "master" ] && [ "$_INSTALL_MASTER" -eq $BS_FALSE ] && continue
        #[ $fname = "api" ] && ([ "$_INSTALL_MASTER" -eq $BS_FALSE ] || [ "$(which salt-${fname} 2>/dev/null)" = "" ]) && continue
        [ $fname = "syndic" ] && [ "$_INSTALL_SYNDIC" -eq $BS_FALSE ] && continue
        __check_services_systemd salt-$fname || return 1
    done
    return 0
}
#
#   Ended Fedora Install Functions
#
#######################################################################################################################

#######################################################################################################################
#
#   CentOS Install Functions
#
__install_epel_repository() {
    if [ ${__EPEL_REPOS_INSTALLED} -eq $BS_TRUE ]; then
        return 0
    fi

    # Check if epel repo is already enabled and flag it accordingly
    yum repolist | grep -i "epel" > /dev/null 2>&1
    if [ $? -eq 0 ]; then
        __EPEL_REPOS_INSTALLED=${BS_TRUE}
        return 0
    fi

    # Check if epel-release is already installed and flag it accordingly
    rpm --nodigest --nosignature -q epel-release > /dev/null 2>&1
    if [ $? -eq 0 ]; then
        __EPEL_REPOS_INSTALLED=${BS_TRUE}
        return 0
    fi

    if [ "$CPU_ARCH_L" = "i686" ]; then
        EPEL_ARCH="i386"
    else
        EPEL_ARCH=$CPU_ARCH_L
    fi
    if [ "$DISTRO_MAJOR_VERSION" -eq 5 ]; then
        # Use dl.fedoraproject.org to avoid redirect breakage:
        # https://lists.fedoraproject.org/pipermail/users/2012-February/414558.html
        rpm -Uvh --force "http://dl.fedoraproject.org/pub/epel/5/${EPEL_ARCH}/epel-release-5-4.noarch.rpm" || return 1
    elif [ "$DISTRO_MAJOR_VERSION" -eq 6 ]; then
        rpm -Uvh --force "http://download.fedoraproject.org/pub/epel/6/${EPEL_ARCH}/epel-release-6-8.noarch.rpm" || return 1
    elif [ "$DISTRO_MAJOR_VERSION" -eq 7 ]; then
        rpm -Uvh --force "http://download.fedoraproject.org/pub/epel/7/${EPEL_ARCH}/e/epel-release-7-5.noarch.rpm" || return 1
    else
        echoerror "Failed add EPEL repository support."
        return 1
    fi
    __EPEL_REPOS_INSTALLED=${BS_TRUE}
    return 0
}

__install_saltstack_copr_zeromq_repository() {
    echoinfo "Installing Zeromq >=4 and PyZMQ>=14 from SaltStack's COPR repository"
    if [ ! -s /etc/yum.repos.d/saltstack-zeromq4.repo ]; then
        if [ "${DISTRO_NAME_L}" = "fedora" ]; then
            __REPOTYPE="${DISTRO_NAME_L}"
        else
            __REPOTYPE="epel"
        fi
        __fetch_url /etc/yum.repos.d/saltstack-zeromq4.repo \
                         "http://copr.fedoraproject.org/coprs/saltstack/zeromq4/repo/${__REPOTYPE}-${DISTRO_MAJOR_VERSION}/saltstack-zeromq4-${__REPOTYPE}-${DISTRO_MAJOR_VERSION}.repo" || return 1
    fi
    return 0
}

__install_saltstack_copr_salt_el5_repository() {
    if [ ! -s /etc/yum.repos.d/saltstack-salt-el5-epel-5.repo ]; then
        __fetch_url /etc/yum.repos.d/saltstack-salt-el5-epel-5.repo \
            "http://copr.fedoraproject.org/coprs/saltstack/salt-el5/repo/epel-5/saltstack-salt-el5-epel-5.repo" || return 1
    fi
    return 0
}

install_centos_stable_deps() {
    __install_epel_repository || return 1
    if [ "$DISTRO_MAJOR_VERSION" -eq 5 ]; then
        __install_saltstack_copr_salt_el5_repository || return 1
    fi

    if [ "$_ENABLE_EXTERNAL_ZMQ_REPOS" -eq $BS_TRUE ] && [ "$DISTRO_MAJOR_VERSION" -gt 5 ]; then
        yum -y install python-hashlib || return 1
        __install_saltstack_copr_zeromq_repository || return 1
    fi

    if [ "$_UPGRADE_SYS" -eq $BS_TRUE ]; then
        yum -y update || return 1
    fi

    __PACKAGES="yum-utils chkconfig"

    if [ "$DISTRO_MAJOR_VERSION" -eq 5 ]; then
        __PACKAGES="${__PACKAGES} python26-PyYAML python26-m2crypto m2crypto python26 python26-requests"
        __PACKAGES="${__PACKAGES} python26-crypto python26-msgpack python26-zmq python26-jinja2"
        if [ "$_INSTALL_CLOUD" -eq $BS_TRUE ]; then
            check_pip_allowed "You need to allow pip based installations (-P) in order to install apache-libcloud"
            __PACKAGES="${__PACKAGES} python26-setuptools"
        fi
    else
        __PACKAGES="${__PACKAGES} PyYAML m2crypto python-crypto python-msgpack python-zmq python-jinja2 python-requests"
        if [ "$_INSTALL_CLOUD" -eq $BS_TRUE ]; then
            check_pip_allowed "You need to allow pip based installations (-P) in order to install apache-libcloud"
            __PACKAGES="${__PACKAGES} python-pip"
        fi
    fi

    if [ "$DISTRO_NAME_L" = "oracle_linux" ]; then
        # We need to install one package at a time because --enablerepo=X disables ALL OTHER REPOS!!!!
        for package in ${__PACKAGES}; do
            # shellcheck disable=SC2086
            yum -y install ${package} || yum -y install ${package} --enablerepo=${_EPEL_REPO} || return 1
        done
    else
        # shellcheck disable=SC2086
        yum -y install ${__PACKAGES} --enablerepo=${_EPEL_REPO} || return 1
    fi

    if [ "$_INSTALL_CLOUD" -eq $BS_TRUE ]; then
        check_pip_allowed "You need to allow pip based installations (-P) in order to install apache-libcloud"
        if [ "$DISTRO_MAJOR_VERSION" -eq 5 ]; then
            easy_install-2.6 "apache-libcloud>=$_LIBCLOUD_MIN_VERSION"
        else
            pip install "apache-libcloud>=$_LIBCLOUD_MIN_VERSION"
        fi
    fi

    if [ "${_EXTRA_PACKAGES}" != "" ]; then
        echoinfo "Installing the following extra packages as requested: ${_EXTRA_PACKAGES}"
        if [ "$DISTRO_NAME_L" = "oracle_linux" ]; then
            # We need to install one package at a time because --enablerepo=X disables ALL OTHER REPOS!!!!
            for package in ${_EXTRA_PACKAGES}; do
                # shellcheck disable=SC2086
                yum -y install ${package} || yum -y install ${package} --enablerepo=${_EPEL_REPO} || return 1
            done
        else
            # shellcheck disable=SC2086
            yum install -y ${_EXTRA_PACKAGES} --enablerepo=${_EPEL_REPO} || return 1
        fi
    fi

    return 0
}

install_centos_stable() {
    __PACKAGES=""
    if [ "$_INSTALL_MINION" -eq $BS_TRUE ]; then
        __PACKAGES="${__PACKAGES} salt-minion"
    fi
    if [ "$_INSTALL_MASTER" -eq $BS_TRUE ];then
        __PACKAGES="${__PACKAGES} salt-master"
    fi
    if [ "$_INSTALL_SYNDIC" -eq $BS_TRUE ];then
        __PACKAGES="${__PACKAGES} salt-syndic"
    fi

    if [ "$DISTRO_NAME_L" = "oracle_linux" ]; then
        # We need to install one package at a time because --enablerepo=X disables ALL OTHER REPOS!!!!
        for package in ${__PACKAGES}; do
            # shellcheck disable=SC2086
            yum -y install ${package} || yum -y install ${package} --enablerepo=${_EPEL_REPO} || return 1
        done
    else
        # shellcheck disable=SC2086
        yum -y install ${__PACKAGES} --enablerepo=${_EPEL_REPO} || return 1
    fi
    return 0
}

install_centos_stable_post() {
    for fname in minion master syndic api; do
        # Skip if not meant to be installed
        # Skip salt-api since the service should be opt-in and not necessarily started on boot
        [ $fname = "api" ] && continue

        [ $fname = "minion" ] && [ "$_INSTALL_MINION" -eq $BS_FALSE ] && continue
        [ $fname = "master" ] && [ "$_INSTALL_MASTER" -eq $BS_FALSE ] && continue
        #[ $fname = "api" ] && ([ "$_INSTALL_MASTER" -eq $BS_FALSE ] || [ "$(which salt-${fname} 2>/dev/null)" = "" ]) && continue
        [ $fname = "syndic" ] && [ "$_INSTALL_SYNDIC" -eq $BS_FALSE ] && continue

        if [ -f /etc/init.d/salt-$fname ]; then
            # Still in SysV init!?
            /sbin/chkconfig salt-$fname on
        elif [ -f /usr/bin/systemctl ]; then
            # Using systemd
            /usr/bin/systemctl is-enabled salt-$fname.service > /dev/null 2>&1 || (
                /usr/bin/systemctl preset salt-$fname.service > /dev/null 2>&1 &&
                /usr/bin/systemctl enable salt-$fname.service > /dev/null 2>&1
            )
            sleep 0.1
            /usr/bin/systemctl daemon-reload
        fi
    done
}

install_centos_git_deps() {
    install_centos_stable_deps || return 1
    if [ "$(which git)" = "" ]; then
        # git not installed - need to install it
        if [ "$DISTRO_NAME_L" = "oracle_linux" ]; then
            # try both ways --enablerepo=X disables ALL OTHER REPOS!!!!
            yum install -y git || yum install -y git --enablerepo=${_EPEL_REPO} || return 1
        else
            yum install -y git --enablerepo=${_EPEL_REPO} || return 1
        fi
    fi
    if [ "$DISTRO_NAME_L" = "oracle_linux" ]; then
        # try both ways --enablerepo=X disables ALL OTHER REPOS!!!!
        yum install -y systemd-python || yum install -y systemd-python --enablerepo=${_EPEL_REPO} || return 1
    else
        yum install -y systemd-python --enablerepo=${_EPEL_REPO} || return 1
    fi

    __git_clone_and_checkout || return 1

    # Let's trigger config_salt()
    if [ "$_TEMP_CONFIG_DIR" = "null" ]; then
        _TEMP_CONFIG_DIR="${__SALT_GIT_CHECKOUT_DIR}/conf/"
        CONFIG_SALT_FUNC="config_salt"
    fi

    return 0
}

install_centos_git() {
    if [ "$DISTRO_MAJOR_VERSION" -eq 5 ]; then
        _PYEXE=python2.6
    else
        _PYEXE=python2
    fi
    if [ -f "${__SALT_GIT_CHECKOUT_DIR}/salt/syspaths.py" ]; then
        $_PYEXE setup.py install --salt-config-dir="$_SALT_ETC_DIR" || return 1
    else
        $_PYEXE setup.py install || return 1
    fi
    return 0
}

install_centos_git_post() {
    SYSTEMD_RELOAD=$BS_FALSE
    for fname in minion master syndic api; do

        # Skip if not meant to be installed
        [ $fname = "minion" ] && [ "$_INSTALL_MINION" -eq $BS_FALSE ] && continue
        [ $fname = "master" ] && [ "$_INSTALL_MASTER" -eq $BS_FALSE ] && continue
        [ $fname = "api" ] && ([ "$_INSTALL_MASTER" -eq $BS_FALSE ] || [ "$(which salt-${fname} 2>/dev/null)" = "" ]) && continue
        [ $fname = "syndic" ] && [ "$_INSTALL_SYNDIC" -eq $BS_FALSE ] && continue

        if [ -f /bin/systemctl ]; then
            if [ ! -f /usr/lib/systemd/system/salt-${fname}.service ] || ([ -f /usr/lib/systemd/system/salt-${fname}.service ] && [ $_FORCE_OVERWRITE -eq $BS_TRUE ]); then
                copyfile "${__SALT_GIT_CHECKOUT_DIR}/pkg/rpm/salt-${fname}.service" /usr/lib/systemd/system/
            fi

            # Skip salt-api since the service should be opt-in and not necessarily started on boot
            [ $fname = "api" ] && continue

            /bin/systemctl enable salt-${fname}.service
            SYSTEMD_RELOAD=$BS_TRUE

        elif [ ! -f /etc/init.d/salt-$fname ] || ([ -f /etc/init.d/salt-$fname ] && [ $_FORCE_OVERWRITE -eq $BS_TRUE ]); then
            copyfile "${__SALT_GIT_CHECKOUT_DIR}/pkg/rpm/salt-${fname}" /etc/init.d/
            chmod +x /etc/init.d/salt-${fname}

            # Skip salt-api since the service should be opt-in and not necessarily started on boot
            [ $fname = "api" ] && continue

            /sbin/chkconfig salt-${fname} on
        fi

        #if [ -f /sbin/initctl ]; then
        #    # We have upstart support
        #    /sbin/initctl status salt-$fname > /dev/null 2>&1
        #    if [ $? -eq 1 ]; then
        #        # upstart does not know about our service, let's copy the proper file
        #        copyfile ${__SALT_GIT_CHECKOUT_DIR}/pkg/salt-$fname.upstart /etc/init/salt-$fname.conf
        #    fi
        ## Still in SysV init?!
        #elif [ ! -f /etc/init.d/salt-$fname ] || ([ -f /etc/init.d/salt-$fname ] && [ $_FORCE_OVERWRITE -eq $BS_TRUE ]); then
        #    copyfile ${__SALT_GIT_CHECKOUT_DIR}/pkg/rpm/salt-${fname} /etc/init.d/
        #    chmod +x /etc/init.d/salt-${fname}
        #    /sbin/chkconfig salt-${fname} on
        #fi
    done

    if [ "$SYSTEMD_RELOAD" -eq $BS_TRUE ]; then
        /bin/systemctl daemon-reload
    fi
}

install_centos_restart_daemons() {
    [ $_START_DAEMONS -eq $BS_FALSE ] && return

    for fname in minion master syndic api; do
        # Skip if not meant to be installed
        # Skip salt-api since the service should be opt-in and not necessarily started on boot
        [ $fname = "api" ] && continue

        [ $fname = "minion" ] && [ "$_INSTALL_MINION" -eq $BS_FALSE ] && continue
        [ $fname = "master" ] && [ "$_INSTALL_MASTER" -eq $BS_FALSE ] && continue
        #[ $fname = "api" ] && ([ "$_INSTALL_MASTER" -eq $BS_FALSE ] || [ "$(which salt-${fname} 2>/dev/null)" = "" ]) && continue
        [ $fname = "syndic" ] && [ "$_INSTALL_SYNDIC" -eq $BS_FALSE ] && continue

        if [ -f /sbin/initctl ] && [ -f /etc/init/salt-${fname}.conf ]; then
            # We have upstart support and upstart knows about our service
            /sbin/initctl status salt-$fname > /dev/null 2>&1
            if [ $? -ne 0 ]; then
                # Everything is in place and upstart gave us an error code? Fail!
                return 1
            fi

            # upstart knows about this service.
            # Let's try to stop it, and then start it
            /sbin/initctl stop salt-$fname > /dev/null 2>&1
            /sbin/initctl start salt-$fname > /dev/null 2>&1
            # Restart service
            if [ $? -ne 0 ]; then
                # Failed the restart?!
                return 1
            fi
        elif [ -f /etc/init.d/salt-$fname ]; then
            # Still in SysV init!?
            /etc/init.d/salt-$fname stop > /dev/null 2>&1
            /etc/init.d/salt-$fname start
        elif [ -f /usr/bin/systemctl ]; then
            # CentOS 7 uses systemd
            /usr/bin/systemctl stop salt-$fname > /dev/null 2>&1
            /usr/bin/systemctl start salt-$fname.service
        fi
    done
}

install_centos_testing_deps() {
    install_centos_stable_deps || return 1
    return 0
}

install_centos_testing() {
    install_centos_stable || return 1
    return 0
}

install_centos_testing_post() {
    install_centos_stable_post || return 1
    return 0
}

install_centos_check_services() {
    for fname in minion master syndic api; do
        # Skip salt-api since the service should be opt-in and not necessarily started on boot
        [ $fname = "api" ] && continue

        # Skip if not meant to be installed
        [ $fname = "minion" ] && [ "$_INSTALL_MINION" -eq $BS_FALSE ] && continue
        [ $fname = "master" ] && [ "$_INSTALL_MASTER" -eq $BS_FALSE ] && continue
        #[ $fname = "api" ] && ([ "$_INSTALL_MASTER" -eq $BS_FALSE ] || [ "$(which salt-${fname} 2>/dev/null)" = "" ]) && continue
        [ $fname = "syndic" ] && [ "$_INSTALL_SYNDIC" -eq $BS_FALSE ] && continue
        if [ -f /sbin/initctl ] && [ -f /etc/init/salt-${fname}.conf ]; then
            __check_services_upstart salt-$fname || return 1
        elif [ -f /etc/init.d/salt-$fname ]; then
            __check_services_sysvinit salt-$fname || return 1
        elif [ -f /usr/bin/systemctl ]; then
            __check_services_systemd salt-$fname || return 1
        fi
    done
    return 0
}

#
#   Ended CentOS Install Functions
#
#######################################################################################################################

#######################################################################################################################
#
#   RedHat Install Functions
#
__test_rhel_optionals_packages() {
    __install_epel_repository || return 1

    if [ "$DISTRO_MAJOR_VERSION" -ge 7 ]; then
        yum-config-manager --enable \*server-optional || return 1
    fi

    if [ "$DISTRO_MAJOR_VERSION" -ge 6 ]; then
        # Let's enable package installation testing, kind of, --dry-run
        echoinfo "Testing if packages usually on the optionals repository are available:"
        __YUM_CONF_DIR="$(mktemp -d)"
        __YUM_CONF_FILE="${__YUM_CONF_DIR}/yum.conf"
        cp /etc/yum.conf "${__YUM_CONF_FILE}"
        echo 'tsflags=test' >> "${__YUM_CONF_FILE}"

        # Let's try installing the packages that usually require the optional repository
        # shellcheck disable=SC2043
        for package in python-jinja2; do
            echoinfo "  - ${package}"
            if [ "$DISTRO_NAME_L" = "oracle_linux" ]; then
                yum --config "${__YUM_CONF_FILE}" install -y ${package} >/dev/null 2>&1 || \
                    yum --config "${__YUM_CONF_FILE}" install -y ${package} --enablerepo=${_EPEL_REPO} >/dev/null 2>&1
            else
                yum --config "${__YUM_CONF_FILE}" install -y ${package} --enablerepo=${_EPEL_REPO} >/dev/null 2>&1
            fi
            if [ $? -ne 0 ]; then
                echoerror "Failed to find an installable '${package}' package. The optional repository or its subscription might be missing."
                rm -rf "${__YUM_CONF_DIR}"
                return 1
            fi
        done
        rm -rf "${__YUM_CONF_DIR}"
    fi
    return 0
}


install_red_hat_linux_stable_deps() {
    if [ "${DISTRO_MAJOR_VERSION}" -ge 6 ]; then
        # Wait at most 60 seconds for the repository subscriptions to register
        __ATTEMPTS=6
        while [ "${__ATTEMPTS}" -gt 0 ]; do
            __test_rhel_optionals_packages
            if [ $? -eq 1 ]; then
                __ATTEMPTS=$(( __ATTEMPTS -1 ))
                if [ ${__ATTEMPTS} -lt 1 ]; then
                    return 1
                fi
                echoinfo "Sleeping 10 seconds while waiting for the optional repository subscription to be externally configured"
                sleep 10
                continue
            else
                break
            fi
        done
    else
         __test_rhel_optionals_packages || return 1
    fi

    install_centos_stable_deps || return 1
    return 0
}

install_red_hat_linux_git_deps() {
    if [ "${DISTRO_MAJOR_VERSION}" -ge 6 ]; then
        # Wait at most 60 seconds for the repository subscriptions to register
        __ATTEMPTS=6
        while [ "${__ATTEMPTS}" -gt 0 ]; do
            __test_rhel_optionals_packages
            if [ $? -eq 1 ]; then
                __ATTEMPTS=$(( __ATTEMPTS -1 ))
                if [ ${__ATTEMPTS} -lt 1 ]; then
                    return 1
                fi
                echoinfo "Sleeping 10 seconds while waiting for the optional repository subscription to be externally configured"
                sleep 10
                continue
            else
                break
            fi
        done
    else
         __test_rhel_optionals_packages || return 1
    fi
    install_centos_git_deps || return 1
    return 0
}

install_red_hat_enterprise_linux_stable_deps() {
    install_red_hat_linux_stable_deps || return 1
    return 0
}

install_red_hat_enterprise_linux_git_deps() {
    install_red_hat_linux_git_deps || return 1
    return 0
}

install_red_hat_enterprise_server_stable_deps() {
    install_red_hat_linux_stable_deps || return 1
    return 0
}

install_red_hat_enterprise_server_git_deps() {
    install_red_hat_linux_git_deps || return 1
    return 0
}

install_red_hat_enterprise_workstation_stable_deps() {
    install_red_hat_linux_stable_deps || return 1
    return 0
}

install_red_hat_enterprise_workstation_git_deps() {
    install_red_hat_linux_git_deps || return 1
    return 0
}

install_red_hat_linux_stable() {
    install_centos_stable || return 1
    return 0
}

install_red_hat_linux_git() {
    install_centos_git || return 1
    return 0
}

install_red_hat_enterprise_linux_stable() {
    install_red_hat_linux_stable || return 1
    return 0
}

install_red_hat_enterprise_linux_git() {
    install_red_hat_linux_git || return 1
    return 0
}

install_red_hat_enterprise_server_stable() {
    install_red_hat_linux_stable || return 1
    return 0
}

install_red_hat_enterprise_server_git() {
    install_red_hat_linux_git || return 1
    return 0
}

install_red_hat_enterprise_workstation_stable() {
    install_red_hat_linux_stable || return 1
    return 0
}

install_red_hat_enterprise_workstation_git() {
    install_red_hat_linux_git || return 1
    return 0
}


install_red_hat_linux_stable_post() {
    install_centos_stable_post || return 1
    return 0
}

install_red_hat_linux_restart_daemons() {
    install_centos_restart_daemons || return 1
    return 0
}

install_red_hat_linux_git_post() {
    install_centos_git_post || return 1
    return 0
}

install_red_hat_enterprise_linux_stable_post() {
    install_red_hat_linux_stable_post || return 1
    return 0
}

install_red_hat_enterprise_linux_restart_daemons() {
    install_red_hat_linux_restart_daemons || return 1
    return 0
}

install_red_hat_enterprise_linux_git_post() {
    install_red_hat_linux_git_post || return 1
    return 0
}

install_red_hat_enterprise_server_stable_post() {
    install_red_hat_linux_stable_post || return 1
    return 0
}

install_red_hat_enterprise_server_restart_daemons() {
    install_red_hat_linux_restart_daemons || return 1
    return 0
}

install_red_hat_enterprise_server_git_post() {
    install_red_hat_linux_git_post || return 1
    return 0
}

install_red_hat_enterprise_workstation_stable_post() {
    install_red_hat_linux_stable_post || return 1
    return 0
}

install_red_hat_enterprise_workstation_restart_daemons() {
    install_red_hat_linux_restart_daemons || return 1
    return 0
}

install_red_hat_enterprise_workstation_git_post() {
    install_red_hat_linux_git_post || return 1
    return 0
}


install_red_hat_linux_testing_deps() {
    install_centos_testing_deps || return 1
    return 0
}

install_red_hat_linux_testing() {
    install_centos_testing || return 1
    return 0
}

install_red_hat_linux_testing_post() {
    install_centos_testing_post || return 1
    return 0
}

install_red_hat_enterprise_server_testing_deps() {
    install_centos_testing_deps || return 1
    return 0
}

install_red_hat_enterprise_server_testing() {
    install_centos_testing || return 1
    return 0
}

install_red_hat_enterprise_server_testing_post() {
    install_centos_testing_post || return 1
    return 0
}

install_red_hat_enterprise_workstation_testing_deps() {
    install_centos_testing_deps || return 1
    return 0
}

install_red_hat_enterprise_workstation_testing() {
    install_centos_testing || return 1
    return 0
}

install_red_hat_enterprise_workstation_testing_post() {
    install_centos_testing_post || return 1
    return 0
}
#
#   Ended RedHat Install Functions
#
#######################################################################################################################


#######################################################################################################################
#
#   Oracle Linux Install Functions
#
install_oracle_linux_stable_deps() {
    __test_rhel_optionals_packages || return 1
    install_centos_stable_deps || return 1
    return 0
}

install_oracle_linux_git_deps() {
    __test_rhel_optionals_packages || return 1
    install_centos_git_deps || return 1
    return 0
}

install_oracle_linux_testing_deps() {
    install_centos_testing_deps || return 1
    return 0
}

install_oracle_linux_stable() {
    install_centos_stable || return 1
    return 0
}

install_oracle_linux_git() {
    install_centos_git || return 1
    return 0
}

install_oracle_linux_testing() {
    install_centos_testing || return 1
    return 0
}

install_oracle_linux_stable_post() {
    install_centos_stable_post || return 1
    return 0
}

install_oracle_linux_git_post() {
    install_centos_git_post || return 1
    return 0
}


install_oracle_linux_testing_post() {
    install_centos_testing_post || return 1
    return 0
}

install_oracle_linux_restart_daemons() {
    install_centos_restart_daemons || return 1
    return 0
}

install_oracle_linux_check_services() {
    install_centos_check_services || return 1
    return 0
}
#
#   Ended Oracle Linux Install Functions
#
#######################################################################################################################


#######################################################################################################################
#
#   Scientific Linux Install Functions
#
install_scientific_linux_stable_deps() {
    install_centos_stable_deps || return 1
    return 0
}

install_scientific_linux_git_deps() {
    install_centos_git_deps || return 1
    return 0
}

install_scientific_linux_testing_deps() {
    install_centos_testing_deps || return 1
    return 0
}

install_scientific_linux_stable() {
    install_centos_stable || return 1
    return 0
}

install_scientific_linux_git() {
    install_centos_git || return 1
    return 0
}

install_scientific_linux_testing() {
    install_centos_testing || return 1
    return 0
}

install_scientific_linux_stable_post() {
    install_centos_stable_post || return 1
    return 0
}

install_scientific_linux_git_post() {
    install_centos_git_post || return 1
    return 0
}


install_scientific_linux_testing_post() {
    install_centos_testing_post || return 1
    return 0
}

install_scientific_linux_restart_daemons() {
    install_centos_restart_daemons || return 1
    return 0
}

install_scientific_linux_check_services() {
    install_centos_check_services || return 1
    return 0
}
#
#   Ended Scientific Linux Install Functions
#
#######################################################################################################################


#######################################################################################################################
#
#   Amazon Linux AMI Install Functions
#

install_amazon_linux_ami_2010_deps() {
    # Linux Amazon AMI 2010.xx seems to use EPEL5 but the system is based on CentOS6.
    # Supporting this would be quite troublesome and we need to workaround some serious package conflicts
    echoerror "Amazon Linux AMI 2010 is not supported. Please use a more recent image (Amazon Linux AMI >= 2011.xx)"
    exit 1
}

install_amazon_linux_ami_2010_git_deps() {
    # Linux Amazon AMI 2010.xx seems to use EPEL5 but the system is based on CentOS6.
    # Supporting this would be quite troublesome and we need to workaround some serious package conflicts
    echoerror "Amazon Linux AMI 2010 is not supported. Please use a more recent image (Amazon Linux AMI >= 2011.xx)"
    exit 1
}

install_amazon_linux_ami_deps() {
    # According to http://aws.amazon.com/amazon-linux-ami/faqs/#epel we should
    # enable the EPEL 6 repo
    if [ "$CPU_ARCH_L" = "i686" ]; then
        EPEL_ARCH="i386"
    else
        EPEL_ARCH=$CPU_ARCH_L
    fi
    rpm -Uvh --force "http://mirrors.kernel.org/fedora-epel/6/${EPEL_ARCH}/epel-release-6-8.noarch.rpm" || return 1

    if [ "$_UPGRADE_SYS" -eq $BS_TRUE ]; then
        yum -y update || return 1
    fi

    __PACKAGES="PyYAML m2crypto python-crypto python-msgpack python-zmq python-ordereddict python-jinja2 python-requests"

    if [ "$_INSTALL_CLOUD" -eq $BS_TRUE ]; then
        check_pip_allowed "You need to allow pip based installations (-P) in order to install apache-libcloud"
        __PACKAGES="${__PACKAGES} python-pip"
    fi

    # shellcheck disable=SC2086
    yum -y install ${__PACKAGES} --enablerepo=${_EPEL_REPO}"" || return 1

    if [ "$_INSTALL_CLOUD" -eq $BS_TRUE ]; then
        check_pip_allowed "You need to allow pip based installations (-P) in order to install apache-libcloud"
        pip-python install "apache-libcloud>=$_LIBCLOUD_MIN_VERSION"
    fi

    if [ "${_EXTRA_PACKAGES}" != "" ]; then
        echoinfo "Installing the following extra packages as requested: ${_EXTRA_PACKAGES}"
        # shellcheck disable=SC2086
        yum install -y ${_EXTRA_PACKAGES} --enablerepo=${_EPEL_REPO} || return 1
    fi

}

install_amazon_linux_ami_git_deps() {
    install_amazon_linux_ami_deps || return 1

    if [ "$(which git)" = "" ]; then
        yum -y install git --enablerepo=${_EPEL_REPO} || return 1
    fi

    __git_clone_and_checkout || return 1

    # Let's trigger config_salt()
    if [ "$_TEMP_CONFIG_DIR" = "null" ]; then
        _TEMP_CONFIG_DIR="${__SALT_GIT_CHECKOUT_DIR}/conf/"
        CONFIG_SALT_FUNC="config_salt"
    fi

    return 0
}

install_amazon_linux_ami_stable() {
    install_centos_stable || return 1
    return 0
}

install_amazon_linux_ami_stable_post() {
    install_centos_stable_post || return 1
    return 0
}

install_amazon_linux_ami_restart_daemons() {
    install_centos_restart_daemons || return 1
    return 0
}

install_amazon_linux_ami_git() {
    install_centos_git || return 1
    return 0
}

install_amazon_linux_ami_git_post() {
    install_centos_git_post || return 1
    return 0
}

install_amazon_linux_ami_testing() {
    install_centos_testing || return 1
    return 0
}

install_amazon_linux_ami_testing_post() {
    install_centos_testing_post || return 1
    return 0
}

#
#   Ended Amazon Linux AMI Install Functions
#
#######################################################################################################################

#######################################################################################################################
#
#   Arch Install Functions
#
install_arch_linux_stable_deps() {

    if [ ! -f /etc/pacman.d/gnupg ]; then
        pacman-key --init && pacman-key --populate archlinux || return 1
    fi

    pacman -Sy --noconfirm --needed pacman || return 1

    if [ "$(which pacman-db-upgrade)" != "" ]; then
        pacman-db-upgrade || return 1
    fi

    if [ "$_UPGRADE_SYS" -eq $BS_TRUE ]; then
        pacman -Syyu --noconfirm --needed || return 1
    fi

    if [ "$_INSTALL_CLOUD" -eq $BS_TRUE ]; then
        pacman -Sy --noconfirm --needed apache-libcloud || return 1
    fi

    if [ "${_EXTRA_PACKAGES}" != "" ]; then
        echoinfo "Installing the following extra packages as requested: ${_EXTRA_PACKAGES}"
        # shellcheck disable=SC2086
        pacman -Sy --noconfirm --needed ${_EXTRA_PACKAGES} || return 1
    fi

}

install_arch_linux_git_deps() {
    install_arch_linux_stable_deps

    # Don't fail if un-installing python2-distribute threw an error
    if [ "$(which git)" = "" ]; then
        pacman -Sy --noconfirm --needed git  || return 1
    fi
    pacman -R --noconfirm python2-distribute
    pacman -Sy --noconfirm --needed python2-crypto python2-setuptools python2-jinja \
        python2-m2crypto python2-markupsafe python2-msgpack python2-psutil python2-yaml \
        python2-pyzmq zeromq python2-requests python2-systemd || return 1

    __git_clone_and_checkout || return 1

    # Let's trigger config_salt()
    if [ "$_TEMP_CONFIG_DIR" = "null" ]; then
        _TEMP_CONFIG_DIR="${__SALT_GIT_CHECKOUT_DIR}/conf/"
        CONFIG_SALT_FUNC="config_salt"
    fi

    return 0
}

install_arch_linux_stable() {
    pacman -Sy --noconfirm --needed pacman || return 1
    # See https://mailman.archlinux.org/pipermail/arch-dev-public/2013-June/025043.html
    # to know why we're ignoring below.
    pacman -Syu --noconfirm --ignore filesystem,bash || return 1
    pacman -S --noconfirm --needed bash || return 1
    pacman -Su --noconfirm || return 1
    # We can now resume regular salt update
    pacman -Syu --noconfirm salt-zmq || return 1
    return 0
}

install_arch_linux_git() {
    if [ -f "${__SALT_GIT_CHECKOUT_DIR}/salt/syspaths.py" ]; then
        python2 setup.py install --salt-config-dir="$_SALT_ETC_DIR" || return 1
    else
        python2 setup.py install || return 1
    fi
    return 0
}

install_arch_linux_post() {

    for fname in minion master syndic api; do

        # Skip if not meant to be installed
        [ $fname = "minion" ] && [ "$_INSTALL_MINION" -eq $BS_FALSE ] && continue
        [ $fname = "master" ] && [ "$_INSTALL_MASTER" -eq $BS_FALSE ] && continue
        [ $fname = "api" ] && ([ "$_INSTALL_MASTER" -eq $BS_FALSE ] || [ "$(which salt-${fname} 2>/dev/null)" = "" ]) && continue
        [ $fname = "syndic" ] && [ "$_INSTALL_SYNDIC" -eq $BS_FALSE ] && continue

        # Since Arch's pacman renames configuration files
        if [ "$_TEMP_CONFIG_DIR" != "null" ] && [ -f "$_SALT_ETC_DIR/$fname.pacorig" ]; then
            # Since a configuration directory was provided, it also means that any
            # configuration file copied was renamed by Arch, see:
            #   https://wiki.archlinux.org/index.php/Pacnew_and_Pacsave_Files#.pacorig
            copyfile "$_SALT_ETC_DIR/$fname.pacorig" "$_SALT_ETC_DIR/$fname" $BS_TRUE
        fi

        # Skip salt-api since the service should be opt-in and not necessarily started on boot
        [ $fname = "api" ] && continue

        if [ -f /usr/bin/systemctl ]; then
            # Using systemd
            /usr/bin/systemctl is-enabled salt-$fname.service > /dev/null 2>&1 || (
                /usr/bin/systemctl preset salt-$fname.service > /dev/null 2>&1 &&
                /usr/bin/systemctl enable salt-$fname.service > /dev/null 2>&1
            )
            sleep 0.1
            /usr/bin/systemctl daemon-reload
            continue
        fi

        # XXX: How do we enable old Arch init.d scripts?
    done
}

install_arch_linux_git_post() {
    for fname in minion master syndic api; do

        # Skip if not meant to be installed
        [ $fname = "minion" ] && [ "$_INSTALL_MINION" -eq $BS_FALSE ] && continue
        [ $fname = "master" ] && [ "$_INSTALL_MASTER" -eq $BS_FALSE ] && continue
        [ $fname = "api" ] && ([ "$_INSTALL_MASTER" -eq $BS_FALSE ] || [ "$(which salt-${fname} 2>/dev/null)" = "" ]) && continue
        [ $fname = "syndic" ] && [ "$_INSTALL_SYNDIC" -eq $BS_FALSE ] && continue

        if [ -f /usr/bin/systemctl ]; then
            copyfile "${__SALT_GIT_CHECKOUT_DIR}/pkg/rpm/salt-${fname}.service" "/lib/systemd/system/salt-${fname}.service"

            # Skip salt-api since the service should be opt-in and not necessarily started on boot
            [ $fname = "api" ] && continue

            /usr/bin/systemctl is-enabled salt-${fname}.service > /dev/null 2>&1 || (
                /usr/bin/systemctl preset salt-${fname}.service > /dev/null 2>&1 &&
                /usr/bin/systemctl enable salt-${fname}.service > /dev/null 2>&1
            )
            sleep 0.1
            /usr/bin/systemctl daemon-reload
            continue
        fi

        # SysV init!?
        copyfile "${__SALT_GIT_CHECKOUT_DIR}/pkg/rpm/salt-$fname" "/etc/rc.d/init.d/salt-$fname"
        chmod +x /etc/rc.d/init.d/salt-$fname
    done
}

install_arch_linux_restart_daemons() {
    [ $_START_DAEMONS -eq $BS_FALSE ] && return

    for fname in minion master syndic api; do
        # Skip salt-api since the service should be opt-in and not necessarily started on boot
        [ $fname = "api" ] && continue

        # Skip if not meant to be installed
        [ $fname = "minion" ] && [ "$_INSTALL_MINION" -eq $BS_FALSE ] && continue
        [ $fname = "master" ] && [ "$_INSTALL_MASTER" -eq $BS_FALSE ] && continue
        #[ $fname = "api" ] && ([ "$_INSTALL_MASTER" -eq $BS_FALSE ] || [ "$(which salt-${fname} 2>/dev/null)" = "" ]) && continue
        [ $fname = "syndic" ] && [ "$_INSTALL_SYNDIC" -eq $BS_FALSE ] && continue

        if [ -f /usr/bin/systemctl ]; then
            /usr/bin/systemctl stop salt-$fname.service > /dev/null 2>&1
            /usr/bin/systemctl start salt-$fname.service
            continue
        fi
        /etc/rc.d/salt-$fname stop > /dev/null 2>&1
        /etc/rc.d/salt-$fname start
    done
}

install_arch_check_services() {
    if [ ! -f /usr/bin/systemctl ]; then
        # Not running systemd!? Don't check!
        return 0
    fi

    for fname in minion master syndic api; do
        # Skip salt-api since the service should be opt-in and not necessarily started on boot
        [ $fname = "api" ] && continue

        # Skip if not meant to be installed
        [ $fname = "minion" ] && [ "$_INSTALL_MINION" -eq $BS_FALSE ] && continue
        [ $fname = "master" ] && [ "$_INSTALL_MASTER" -eq $BS_FALSE ] && continue
        #[ $fname = "api" ] && ([ "$_INSTALL_MASTER" -eq $BS_FALSE ] || [ "$(which salt-${fname} 2>/dev/null)" = "" ]) && continue
        [ $fname = "syndic" ] && [ "$_INSTALL_SYNDIC" -eq $BS_FALSE ] && continue
        __check_services_systemd salt-$fname || return 1
    done
    return 0
}
#
#   Ended Arch Install Functions
#
#######################################################################################################################

#######################################################################################################################
#
#   FreeBSD Install Functions
#
__freebsd_get_packagesite() {
    if [ "$CPU_ARCH_L" = "amd64" ]; then
        BSD_ARCH="x86:64"
    elif [ "$CPU_ARCH_L" = "x86_64" ]; then
        BSD_ARCH="x86:64"
    elif [ "$CPU_ARCH_L" = "i386" ]; then
        BSD_ARCH="x86:32"
    elif [ "$CPU_ARCH_L" = "i686" ]; then
        BSD_ARCH="x86:32"
    fi

    # Since the variable might not be set, don't, momentarily treat it as a
    # failure
    set +o nounset

    # ABI is a std format for identifying release / architecture combos
    ABI="freebsd:${DISTRO_MAJOR_VERSION}:${BSD_ARCH}"
    _PACKAGESITE="http://pkg.freebsd.org/${ABI}/latest"
    # Awkwardly, we want the `${ABI}` to be in conf file without escaping
    PKGCONFURL="pkg+http://pkg.freebsd.org/\${ABI}/latest"

    # Treat unset variables as errors once more
    set -o nounset
}

# Using a separate conf step to head for idempotent install...
__configure_freebsd_pkg_details() {

    ## pkg.conf is deprecated.
    ## We use conf files in /usr/local or /etc instead
    mkdir -p /usr/local/etc/pkg/repos/
    mkdir -p /etc/pkg/

    ## Use new JSON-like format for pkg repo configs
    conf_file=/usr/local/etc/pkg/repos/freebsd.conf
    {
        echo "FreeBSD:{"
        echo "    url: \"${PKGCONFURL}\","
        echo "    mirror_type: \"SRV\","
        echo "    enabled: true"
        echo "}"
    } > $conf_file
    copyfile $conf_file /etc/pkg/FreeBSD.conf
    SALT_PKG_FLAGS="-r FreeBSD"
    ## ensure future ports builds use pkgng
    echo "WITH_PKGNG=   yes" >> /etc/make.conf
}

install_freebsd_9_stable_deps() {

    #make variables available even if pkg already installed
    __freebsd_get_packagesite

    if [ ! -x /usr/local/sbin/pkg ]; then

        # install new `pkg` code from its own tarball.
        fetch "${_PACKAGESITE}/Latest/pkg.txz" || return 1
        tar xf ./pkg.txz -s ",/.*/,,g" "*/pkg-static" || return 1
        ./pkg-static add ./pkg.txz || return 1
        /usr/local/sbin/pkg2ng || return 1
    fi

    # Configure the pkg repository using new approach
    __configure_freebsd_pkg_details || return 1

    # Now install swig
    # shellcheck disable=SC2086
    /usr/local/sbin/pkg install ${SALT_PKG_FLAGS} -y swig || return 1

    if [ "${_EXTRA_PACKAGES}" != "" ]; then
        echoinfo "Installing the following extra packages as requested: ${_EXTRA_PACKAGES}"
        # shellcheck disable=SC2086
        /usr/local/sbin/pkg install ${SALT_PKG_FLAGS} -y ${_EXTRA_PACKAGES} || return 1
    fi

    if [ "$_UPGRADE_SYS" -eq $BS_TRUE ]; then
        pkg upgrade -y || return 1
    fi

    return 0
}

install_freebsd_10_stable_deps() {
    install_freebsd_9_stable_deps
}

config_freebsd_salt() {
    # Set _SALT_ETC_DIR to ports default
    _SALT_ETC_DIR=${BS_SALT_ETC_DIR:-/usr/local/etc/salt}
    # We also need to redefine the PKI directory
    _PKI_DIR=${_SALT_ETC_DIR}/pki

    config_salt || return 1

    return 0
}

install_freebsd_git_deps() {
    install_freebsd_9_stable_deps || return 1

    if [ "$(which git)" = "" ]; then
        /usr/local/sbin/pkg install -y git || return 1
    fi

    /usr/local/sbin/pkg install -y www/py-requests || return 1

    __git_clone_and_checkout || return 1

    echodebug "Adapting paths to FreeBSD"
    # The list of files was taken from Salt's BSD port Makefile
    for file in doc/man/salt-key.1 doc/man/salt-cp.1 doc/man/salt-minion.1 \
                doc/man/salt-syndic.1 doc/man/salt-master.1 doc/man/salt-run.1 \
                doc/man/salt.7 doc/man/salt.1 doc/man/salt-call.1; do
        [ ! -f $file ] && continue
        echodebug "Patching ${file}"
        sed -in -e "s|/etc/salt|${_SALT_ETC_DIR}|" \
                -e "s|/srv/salt|${_SALT_ETC_DIR}/states|" \
                -e "s|/srv/pillar|${_SALT_ETC_DIR}/pillar|" ${file}
    done
    if [ ! -f salt/syspaths.py ]; then
        # We still can't provide the system paths, salt 0.16.x
        # Let's patch salt's source and adapt paths to what's expected on FreeBSD
        echodebug "Replacing occurrences of '/etc/salt' with \'${_SALT_ETC_DIR}\'"
        # The list of files was taken from Salt's BSD port Makefile
        for file in conf/minion conf/master salt/config.py salt/client.py \
                    salt/modules/mysql.py salt/utils/parsers.py salt/modules/tls.py \
                    salt/modules/postgres.py salt/utils/migrations.py; do
            [ ! -f $file ] && continue
            echodebug "Patching ${file}"
            sed -in -e "s|/etc/salt|${_SALT_ETC_DIR}|" \
                    -e "s|/srv/salt|${_SALT_ETC_DIR}/states|" \
                    -e "s|/srv/pillar|${_SALT_ETC_DIR}/pillar|" ${file}
        done
    fi
    echodebug "Finished patching"

    # Let's trigger config_salt()
    if [ "$_TEMP_CONFIG_DIR" = "null" ]; then
        _TEMP_CONFIG_DIR="${__SALT_GIT_CHECKOUT_DIR}/conf/"
        CONFIG_SALT_FUNC="config_freebsd_salt"
    fi

    return 0
}

install_freebsd_9_stable() {
    # shellcheck disable=SC2086
    /usr/local/sbin/pkg install ${SALT_PKG_FLAGS} -y sysutils/py-salt || return 1
    return 0
}

install_freebsd_10_stable() {
    install_freebsd_9_stable
}

install_freebsd_git() {
    # shellcheck disable=SC2086
    /usr/local/sbin/pkg install ${SALT_PKG_FLAGS} -y sysutils/py-salt || return 1

    # Let's keep the rc.d files before deleting the package
    mkdir /tmp/rc-scripts || return 1
    cp /usr/local/etc/rc.d/salt* /tmp/rc-scripts || return 1

    # Let's delete the package
    /usr/local/sbin/pkg delete -y sysutils/py-salt || return 1

    # Install from git
    if [ ! -f salt/syspaths.py ]; then
        # We still can't provide the system paths, salt 0.16.x
        /usr/local/bin/python2 setup.py install || return 1
    else
        /usr/local/bin/python2 setup.py install \
            --salt-root-dir=/usr/local \
            --salt-config-dir="${_SALT_ETC_DIR}" \
            --salt-cache-dir=/var/cache/salt \
            --salt-sock-dir=/var/run/salt \
            --salt-srv-root-dir=/srv \
            --salt-base-file-roots-dir="${_SALT_ETC_DIR}/states" \
            --salt-base-pillar-roots-dir="${_SALT_ETC_DIR}/pillar" \
            --salt-base-master-roots-dir="${_SALT_ETC_DIR}/salt-master" \
            --salt-logs-dir=/var/log/salt \
            --salt-pidfile-dir=/var/run \
            || return 1
    fi

    # Restore the rc.d scripts
    cp /tmp/rc-scripts/salt* /usr/local/etc/rc.d/ || return 1

    # Delete our temporary scripts directory
    rm -rf /tmp/rc-scripts || return 1

    # And we're good to go
    return 0
}

install_freebsd_9_stable_post() {
    for fname in minion master syndic api; do

        # Skip salt-api since the service should be opt-in and not necessarily started on boot
        [ $fname = "api" ] && continue

        # Skip if not meant to be installed
        [ $fname = "minion" ] && [ "$_INSTALL_MINION" -eq $BS_FALSE ] && continue
        [ $fname = "master" ] && [ "$_INSTALL_MASTER" -eq $BS_FALSE ] && continue
        [ $fname = "api" ] && ([ "$_INSTALL_MASTER" -eq $BS_FALSE ] || [ "$(which salt-${fname} 2>/dev/null)" = "" ]) && continue
        [ $fname = "syndic" ] && [ "$_INSTALL_SYNDIC" -eq $BS_FALSE ] && continue

        enable_string="salt_${fname}_enable=\"YES\""
        grep "$enable_string" /etc/rc.conf >/dev/null 2>&1
        [ $? -eq 1 ] && echo "$enable_string" >> /etc/rc.conf

        [ -f "${_SALT_ETC_DIR}/${fname}.sample" ] && copyfile "${_SALT_ETC_DIR}/${fname}.sample" "${_SALT_ETC_DIR}/${fname}"

        if [ $fname = "minion" ] ; then
            grep "salt_minion_paths" /etc/rc.conf >/dev/null 2>&1
            [ $? -eq 1 ] && echo "salt_minion_paths=\"/bin:/sbin:/usr/bin:/usr/sbin:/usr/local/bin:/usr/local/sbin\"" >> /etc/rc.conf
        fi

    done
}

install_freebsd_10_stable_post() {
    install_freebsd_9_stable_post
}

install_freebsd_git_post() {
    install_freebsd_9_stable_post || return 1
    return 0
}

install_freebsd_restart_daemons() {
    [ $_START_DAEMONS -eq $BS_FALSE ] && return

    for fname in minion master syndic api; do
        # Skip salt-api since the service should be opt-in and not necessarily started on boot
        [ $fname = "api" ] && continue

        # Skip if not meant to be installed
        [ $fname = "minion" ] && [ "$_INSTALL_MINION" -eq $BS_FALSE ] && continue
        [ $fname = "master" ] && [ "$_INSTALL_MASTER" -eq $BS_FALSE ] && continue
        #[ $fname = "api" ] && ([ "$_INSTALL_MASTER" -eq $BS_FALSE ] || [ "$(which salt-${fname} 2>/dev/null)" = "" ]) && continue
        [ $fname = "syndic" ] && [ "$_INSTALL_SYNDIC" -eq $BS_FALSE ] && continue

        service salt_$fname stop > /dev/null 2>&1
        service salt_$fname start
    done
}
#
#   Ended FreeBSD Install Functions
#
#######################################################################################################################

#######################################################################################################################
#
#   SmartOS Install Functions
#
install_smartos_deps() {
    pkgin -y install zeromq py27-m2crypto py27-crypto py27-msgpack py27-yaml py27-jinja2 py27-zmq py27-requests || return 1

    # Let's trigger config_salt()
    if [ "$_TEMP_CONFIG_DIR" = "null" ]; then
        # Let's set the configuration directory to /tmp
        _TEMP_CONFIG_DIR="/tmp"
        CONFIG_SALT_FUNC="config_salt"

        # Let's download, since they were not provided, the default configuration files
        if [ ! -f "$_SALT_ETC_DIR/minion" ] && [ ! -f "$_TEMP_CONFIG_DIR/minion" ]; then
            # shellcheck disable=SC2086
            curl $_CURL_ARGS -s -o "$_TEMP_CONFIG_DIR/minion" -L \
                https://raw.githubusercontent.com/saltstack/salt/develop/conf/minion || return 1
        fi
        if [ ! -f "$_SALT_ETC_DIR/master" ] && [ ! -f $_TEMP_CONFIG_DIR/master ]; then
            # shellcheck disable=SC2086
            curl $_CURL_ARGS -s -o "$_TEMP_CONFIG_DIR/master" -L \
                https://raw.githubusercontent.com/saltstack/salt/develop/conf/master || return 1
        fi
    fi

    if [ "${_EXTRA_PACKAGES}" != "" ]; then
        echoinfo "Installing the following extra packages as requested: ${_EXTRA_PACKAGES}"
        # shellcheck disable=SC2086
        pkgin -y install ${_EXTRA_PACKAGES} || return 1
    fi

    return 0

}

install_smartos_git_deps() {
    install_smartos_deps || return 1

    if [ "$(which git)" = "" ]; then
        pkgin -y install scmgit || return 1
    fi

    __git_clone_and_checkout || return 1
    # Let's trigger config_salt()
    if [ "$_TEMP_CONFIG_DIR" = "null" ]; then
        _TEMP_CONFIG_DIR="${__SALT_GIT_CHECKOUT_DIR}/conf/"
        CONFIG_SALT_FUNC="config_salt"
    fi

    return 0
}

install_smartos_stable() {
    pkgin -y install salt || return 1
    return 0
}

install_smartos_git() {
    # Use setuptools in order to also install dependencies
    USE_SETUPTOOLS=1 /opt/local/bin/python setup.py install || return 1
    return 0
}

install_smartos_post() {
    smf_dir="/opt/custom/smf"
    # Install manifest files if needed.
    for fname in minion master syndic api; do

        # Skip if not meant to be installed
        [ $fname = "minion" ] && [ "$_INSTALL_MINION" -eq $BS_FALSE ] && continue
        [ $fname = "master" ] && [ "$_INSTALL_MASTER" -eq $BS_FALSE ] && continue
        [ $fname = "api" ] && ([ "$_INSTALL_MASTER" -eq $BS_FALSE ] || [ "$(which salt-${fname} 2>/dev/null)" = "" ]) && continue
        [ $fname = "syndic" ] && [ "$_INSTALL_SYNDIC" -eq $BS_FALSE ] && continue

        svcs network/salt-$fname > /dev/null 2>&1
        if [ $? -eq 1 ]; then
            if [ ! -f "$_TEMP_CONFIG_DIR/salt-$fname.xml" ]; then
                # shellcheck disable=SC2086
                curl $_CURL_ARGS -s -o "$_TEMP_CONFIG_DIR/salt-$fname.xml" -L \
                    "https://raw.githubusercontent.com/saltstack/salt/develop/pkg/smartos/salt-$fname.xml"
            fi
            svccfg import "$_TEMP_CONFIG_DIR/salt-$fname.xml"
            if [ "${VIRTUAL_TYPE}" = "global" ]; then
                if [ ! -d "$smf_dir" ]; then
                    mkdir -p "$smf_dir" || return 1
                fi
                if [ ! -f "$smf_dir/salt-$fname.xml" ]; then
                    copyfile "$_TEMP_CONFIG_DIR/salt-$fname.xml" "$smf_dir/" || return 1
                fi
            fi
        fi
    done
}

install_smartos_git_post() {
    smf_dir="/opt/custom/smf"
    # Install manifest files if needed.
    for fname in minion master syndic api; do

        # Skip if not meant to be installed
        [ $fname = "minion" ] && [ "$_INSTALL_MINION" -eq $BS_FALSE ] && continue
        [ $fname = "master" ] && [ "$_INSTALL_MASTER" -eq $BS_FALSE ] && continue
        [ $fname = "api" ] && ([ "$_INSTALL_MASTER" -eq $BS_FALSE ] || [ "$(which salt-${fname} 2>/dev/null)" = "" ]) && continue
        [ $fname = "syndic" ] && [ "$_INSTALL_SYNDIC" -eq $BS_FALSE ] && continue

        svcs "network/salt-$fname" > /dev/null 2>&1
        if [ $? -eq 1 ]; then
            svccfg import "${__SALT_GIT_CHECKOUT_DIR}/pkg/smartos/salt-$fname.xml"
            if [ "${VIRTUAL_TYPE}" = "global" ]; then
                if [ ! -d $smf_dir ]; then
                    mkdir -p "$smf_dir"
                fi
                if [ ! -f "$smf_dir/salt-$fname.xml" ]; then
                    copyfile "${__SALT_GIT_CHECKOUT_DIR}/pkg/smartos/salt-$fname.xml" "$smf_dir/"
                fi
            fi
        fi
    done
}

install_smartos_restart_daemons() {
    [ $_START_DAEMONS -eq $BS_FALSE ] && return

    for fname in minion master syndic api; do
        # Skip salt-api since the service should be opt-in and not necessarily started on boot
        [ $fname = "api" ] && continue

        # Skip if not meant to be installed
        [ $fname = "minion" ] && [ "$_INSTALL_MINION" -eq $BS_FALSE ] && continue
        [ $fname = "master" ] && [ "$_INSTALL_MASTER" -eq $BS_FALSE ] && continue
        #[ $fname = "api" ] && ([ "$_INSTALL_MASTER" -eq $BS_FALSE ] || [ "$(which salt-${fname} 2>/dev/null)" = "" ]) && continue
        [ $fname = "syndic" ] && [ "$_INSTALL_SYNDIC" -eq $BS_FALSE ] && continue

        # Stop if running && Start service
        svcadm disable salt-$fname > /dev/null 2>&1
        svcadm enable salt-$fname
    done
}
#
#   Ended SmartOS Install Functions
#
#######################################################################################################################

#######################################################################################################################
#
#    openSUSE Install Functions.
#

__version_lte() {
    [ "$1" = "`echo -e "$1\n$2" | sort -V | head -n1`" ]
}

install_opensuse_zypper_vars() {
    ZYPPER="zypper --non-interactive "
    ZYPPER_INSTALL="$ZYPPER install --auto-agree-with-licenses "
    # In case of file conflicts replace old files.
    # Option present in zypper 1.10.4 and newer:
    # https://github.com/openSUSE/zypper/blob/95655728d26d6d5aef7796b675f4cc69bc0c05c0/package/zypper.changes#L253
    __version_lte 1.10.4 `zypper --version | sed 's/zypper //'` && ZYPPER_INSTALL="$ZYPPER_INSTALL --replacefiles "
}

install_opensuse_stable_deps() {
    install_opensuse_zypper_vars
    DISTRO_REPO="openSUSE_${DISTRO_MAJOR_VERSION}.${DISTRO_MINOR_VERSION}"

    # Is the repository already known
    $ZYPPER repos | grep devel_languages_python >/dev/null 2>&1
    if [ $? -eq 1 ]; then
        # zypper does not yet know nothing about devel_languages_python
        $ZYPPER addrepo --refresh \
            "http://download.opensuse.org/repositories/devel:/languages:/python/${DISTRO_REPO}/devel:languages:python.repo" || return 1
    fi

    $ZYPPER --gpg-auto-import-keys refresh
    if [ $? -ne 0 ] && [ $? -ne 4 ]; then
        # If the exit code is not 0, and it's not 4 (failed to update a
        # repository) return a failure. Otherwise continue.
        return 1
    fi

    if [ "$DISTRO_MAJOR_VERSION" -eq 12 ] && [ "$DISTRO_MINOR_VERSION" -eq 3 ]; then
        # Because patterns-openSUSE-minimal_base-conflicts conflicts with python, lets remove the first one
        $ZYPPER remove patterns-openSUSE-minimal_base-conflicts
    fi

    if [ "$_UPGRADE_SYS" -eq $BS_TRUE ]; then
        $ZYPPER --gpg-auto-import-keys update || return 1
    fi

    # Salt needs python-zypp installed in order to use the zypper module
    __PACKAGES="python-zypp"
    __PACKAGES="${__PACKAGES} libzmq3 python python-Jinja2 python-M2Crypto python-PyYAML python-requests"
    __PACKAGES="${__PACKAGES} python-msgpack-python python-pycrypto python-pyzmq python-xml"

    if [ "$_INSTALL_CLOUD" -eq $BS_TRUE ]; then
        __PACKAGES="${__PACKAGES} python-apache-libcloud"
    fi

    # shellcheck disable=SC2086
    $ZYPPER_INSTALL ${__PACKAGES} || return 1

    if [ "${_EXTRA_PACKAGES}" != "" ]; then
        echoinfo "Installing the following extra packages as requested: ${_EXTRA_PACKAGES}"
        # shellcheck disable=SC2086
        $ZYPPER_INSTALL ${_EXTRA_PACKAGES} || return 1
    fi

    return 0
}

install_opensuse_git_deps() {
    install_opensuse_zypper_vars
    install_opensuse_stable_deps || return 1
<<<<<<< HEAD

    if [ "$(which git)" = "" ]; then
        zypper --non-interactive install --auto-agree-with-licenses git  || return 1
    fi

    zypper --non-interactive install --auto-agree-with-licenses patch || return 1
=======
    $ZYPPER_INSTALL git || return 1
>>>>>>> a894d0fc

    __git_clone_and_checkout || return 1

    if [ -f "${__SALT_GIT_CHECKOUT_DIR}/pkg/suse/use-forking-daemon.patch" ]; then
        cd "${__SALT_GIT_CHECKOUT_DIR}"
        echowarn "Applying patch to systemd service unit file"
        patch -p1 < pkg/suse/use-forking-daemon.patch || return 1
    fi

    # Let's trigger config_salt()
    if [ "$_TEMP_CONFIG_DIR" = "null" ]; then
        _TEMP_CONFIG_DIR="${__SALT_GIT_CHECKOUT_DIR}/conf/"
        CONFIG_SALT_FUNC="config_salt"
    fi

    return 0
}

install_opensuse_stable() {
    install_opensuse_zypper_vars
    __PACKAGES=""
    if [ "$_INSTALL_MINION" -eq $BS_TRUE ]; then
        __PACKAGES="${__PACKAGES} salt-minion"
    fi
    if [ "$_INSTALL_MASTER" -eq $BS_TRUE ]; then
        __PACKAGES="${__PACKAGES} salt-master"
    fi
    if [ "$_INSTALL_SYNDIC" -eq $BS_TRUE ]; then
        __PACKAGES="${__PACKAGES} salt-syndic"
    fi
    # shellcheck disable=SC2086
    $ZYPPER_INSTALL $__PACKAGES || return 1
    return 0
}

install_opensuse_git() {
    python setup.py install --prefix=/usr || return 1
    return 0
}

install_opensuse_stable_post() {
    for fname in minion master syndic api; do
        # Skip salt-api since the service should be opt-in and not necessarily started on boot
        [ $fname = "api" ] && continue

        # Skip if not meant to be installed
        [ $fname = "minion" ] && [ "$_INSTALL_MINION" -eq $BS_FALSE ] && continue
        [ $fname = "master" ] && [ "$_INSTALL_MASTER" -eq $BS_FALSE ] && continue
        #[ $fname = "api" ] && ([ "$_INSTALL_MASTER" -eq $BS_FALSE ] || [ "$(which salt-${fname} 2>/dev/null)" = "" ]) && continue
        [ $fname = "syndic" ] && [ "$_INSTALL_SYNDIC" -eq $BS_FALSE ] && continue

        if [ -f /bin/systemctl ]; then
            systemctl is-enabled salt-$fname.service || (systemctl preset salt-$fname.service && systemctl enable salt-$fname.service)
            sleep 0.1
            systemctl daemon-reload
            continue
        fi

        /sbin/chkconfig --add salt-$fname
        /sbin/chkconfig salt-$fname on

    done
}

install_opensuse_git_post() {
    for fname in minion master syndic api; do

        # Skip if not meant to be installed
        [ $fname = "minion" ] && [ "$_INSTALL_MINION" -eq $BS_FALSE ] && continue
        [ $fname = "master" ] && [ "$_INSTALL_MASTER" -eq $BS_FALSE ] && continue
        [ $fname = "api" ] && ([ "$_INSTALL_MASTER" -eq $BS_FALSE ] || [ "$(which salt-${fname} 2>/dev/null)" = "" ]) && continue
        [ $fname = "syndic" ] && [ "$_INSTALL_SYNDIC" -eq $BS_FALSE ] && continue

        if [ -f /bin/systemctl ]; then
            copyfile "${__SALT_GIT_CHECKOUT_DIR}/pkg/salt-${fname}.service" "/lib/systemd/system/salt-${fname}.service"
            continue
        fi

        copyfile "${__SALT_GIT_CHECKOUT_DIR}/pkg/rpm/salt-$fname" "/etc/init.d/salt-$fname"
        chmod +x /etc/init.d/salt-$fname

    done

    install_opensuse_stable_post
}

install_opensuse_restart_daemons() {
    [ $_START_DAEMONS -eq $BS_FALSE ] && return

    for fname in minion master syndic api; do
        # Skip salt-api since the service should be opt-in and not necessarily started on boot
        [ $fname = "api" ] && continue

        # Skip if not meant to be installed
        [ $fname = "minion" ] && [ "$_INSTALL_MINION" -eq $BS_FALSE ] && continue
        [ $fname = "master" ] && [ "$_INSTALL_MASTER" -eq $BS_FALSE ] && continue
        #[ $fname = "api" ] && ([ "$_INSTALL_MASTER" -eq $BS_FALSE ] || [ "$(which salt-${fname} 2>/dev/null)" = "" ]) && continue
        [ $fname = "syndic" ] && [ "$_INSTALL_SYNDIC" -eq $BS_FALSE ] && continue

        if [ -f /bin/systemctl ]; then
            systemctl stop salt-$fname > /dev/null 2>&1
            systemctl start salt-$fname.service
            continue
        fi

        service salt-$fname stop > /dev/null 2>&1
        service salt-$fname start

    done
}

install_opensuse_check_services() {
    if [ ! -f /bin/systemctl ]; then
        # Not running systemd!? Don't check!
        return 0
    fi

    for fname in minion master syndic api; do
        # Skip salt-api since the service should be opt-in and not necessarily started on boot
        [ $fname = "api" ] && continue

        # Skip if not meant to be installed
        [ $fname = "minion" ] && [ "$_INSTALL_MINION" -eq $BS_FALSE ] && continue
        [ $fname = "master" ] && [ "$_INSTALL_MASTER" -eq $BS_FALSE ] && continue
        #[ $fname = "api" ] && ([ "$_INSTALL_MASTER" -eq $BS_FALSE ] || [ "$(which salt-${fname} 2>/dev/null)" = "" ]) && continue
        [ $fname = "syndic" ] && [ "$_INSTALL_SYNDIC" -eq $BS_FALSE ] && continue
        __check_services_systemd salt-$fname > /dev/null 2>&1 || __check_services_systemd salt-$fname.service > /dev/null 2>&1 || return 1
    done
    return 0
}

#
#   End of openSUSE Install Functions.
#
#######################################################################################################################

#######################################################################################################################
#
#    SuSE Install Functions.
#
install_suse_11_stable_deps() {
    install_opensuse_zypper_vars
    SUSE_PATCHLEVEL=$(awk '/PATCHLEVEL/ {print $3}' /etc/SuSE-release )
    if [ "${SUSE_PATCHLEVEL}" != "" ]; then
        DISTRO_PATCHLEVEL="_SP${SUSE_PATCHLEVEL}"
    fi
    DISTRO_REPO="SLE_${DISTRO_MAJOR_VERSION}${DISTRO_PATCHLEVEL}"

    # Is the repository already known
    $ZYPPER repos | grep devel_languages_python >/dev/null 2>&1
    if [ $? -eq 1 ]; then
        # zypper does not yet know nothing about devel_languages_python
        $ZYPPER addrepo --refresh \
            "http://download.opensuse.org/repositories/devel:/languages:/python/${DISTRO_REPO}/devel:languages:python.repo" || return 1
    fi

    $ZYPPER --gpg-auto-import-keys refresh || return 1

    if [ "$_UPGRADE_SYS" -eq $BS_TRUE ]; then
        $ZYPPER --gpg-auto-import-keys update || return 1
    fi

    # Salt needs python-zypp installed in order to use the zypper module
    __PACKAGES="python-zypp"
    # shellcheck disable=SC2089
    __PACKAGES="${__PACKAGES} libzmq3 python python-Jinja2 python-msgpack-python"
    __PACKAGES="${__PACKAGES} python-pycrypto python-pyzmq python-pip python-xml python-requests"

    if [ "$SUSE_PATCHLEVEL" -eq 1 ]; then
        check_pip_allowed
        echowarn "PyYaml will be installed using pip"
    else
        __PACKAGES="${__PACKAGES} python-PyYAML"
    fi

    if [ "$_INSTALL_CLOUD" -eq $BS_TRUE ]; then
        __PACKAGES="${__PACKAGES} python-apache-libcloud"
    fi

    # SLES 11 SP3 ships with both python-M2Crypto-0.22.* and python-m2crypto-0.21 and we will be asked which
    # we want to install, even with --non-interactive.
    # Let's try to install the higher version first and then the lower one in case of failure
    $ZYPPER_INSTALL 'python-M2Crypto>=0.22' || $ZYPPER_INSTALL 'python-M2Crypto>=0.21' || return 1
    # shellcheck disable=SC2086,SC2090
    $ZYPPER_INSTALL ${__PACKAGES} || return 1

    if [ "$SUSE_PATCHLEVEL" -eq 1 ]; then
        # There's no python-PyYaml in SP1, let's install it using pip
        pip install PyYaml || return 1
    fi

    # PIP based installs need to copy configuration files "by hand".
    if [ "$SUSE_PATCHLEVEL" -eq 1 ]; then
        # Let's trigger config_salt()
        if [ "$_TEMP_CONFIG_DIR" = "null" ]; then
            # Let's set the configuration directory to /tmp
            _TEMP_CONFIG_DIR="/tmp"
            CONFIG_SALT_FUNC="config_salt"

            for fname in minion master syndic api; do

                # Skip if not meant to be installed
                [ $fname = "minion" ] && [ "$_INSTALL_MINION" -eq $BS_FALSE ] && continue
                [ $fname = "master" ] && [ "$_INSTALL_MASTER" -eq $BS_FALSE ] && continue
                [ $fname = "api" ] && ([ "$_INSTALL_MASTER" -eq $BS_FALSE ] || [ "$(which salt-${fname} 2>/dev/null)" = "" ]) && continue
                [ $fname = "syndic" ] && [ "$_INSTALL_SYNDIC" -eq $BS_FALSE ] && continue

                # Syndic uses the same configuration file as the master
                [ $fname = "syndic" ] && fname=master

                # Let's download, since they were not provided, the default configuration files
                if [ ! -f "$_SALT_ETC_DIR/$fname" ] && [ ! -f "$_TEMP_CONFIG_DIR/$fname" ]; then
                    # shellcheck disable=SC2086
                    curl $_CURL_ARGS -s -o "$_TEMP_CONFIG_DIR/$fname" -L \
                        "https://raw.githubusercontent.com/saltstack/salt/develop/conf/$fname" || return 1
                fi
            done
        fi
    fi

    if [ "${_EXTRA_PACKAGES}" != "" ]; then
        echoinfo "Installing the following extra packages as requested: ${_EXTRA_PACKAGES}"
        # shellcheck disable=SC2086
        $ZYPPER_INSTALL ${_EXTRA_PACKAGES} || return 1
    fi

    return 0
}

install_suse_11_git_deps() {
    install_opensuse_zypper_vars
    install_suse_11_stable_deps || return 1
<<<<<<< HEAD

    if [ "$(which git)" = "" ]; then
        zypper --non-interactive install --auto-agree-with-licenses git  || return 1
    fi
=======
    $ZYPPER_INSTALL git || return 1
>>>>>>> a894d0fc

    __git_clone_and_checkout || return 1

    # Let's trigger config_salt()
    if [ "$_TEMP_CONFIG_DIR" = "null" ]; then
        _TEMP_CONFIG_DIR="${__SALT_GIT_CHECKOUT_DIR}/conf/"
        CONFIG_SALT_FUNC="config_salt"
    fi

    return 0
}

install_suse_11_stable() {
    if [ "$SUSE_PATCHLEVEL" -gt 1 ]; then
        install_opensuse_stable || return 1
    else
        # USE_SETUPTOOLS=1 To work around
        # error: option --single-version-externally-managed not recognized
        USE_SETUPTOOLS=1 pip install salt || return 1
    fi
    return 0
}

install_suse_11_git() {
    install_opensuse_git || return 1
    return 0
}

install_suse_11_stable_post() {
    if [ "$SUSE_PATCHLEVEL" -gt 1 ]; then
        install_opensuse_stable_post || return 1
    else
        for fname in minion master syndic api; do

            # Skip if not meant to be installed
            [ $fname = "minion" ] && [ "$_INSTALL_MINION" -eq $BS_FALSE ] && continue
            [ $fname = "master" ] && [ "$_INSTALL_MASTER" -eq $BS_FALSE ] && continue
            [ $fname = "api" ] && ([ "$_INSTALL_MASTER" -eq $BS_FALSE ] || [ "$(which salt-${fname} 2>/dev/null)" = "" ]) && continue
            [ $fname = "syndic" ] && [ "$_INSTALL_SYNDIC" -eq $BS_FALSE ] && continue

            if [ -f /bin/systemctl ]; then
                # shellcheck disable=SC2086
                curl $_CURL_ARGS -L "https://github.com/saltstack/salt/raw/develop/pkg/salt-$fname.service" \
                    -o "/lib/systemd/system/salt-$fname.service" || return 1
                continue
            fi

            # shellcheck disable=SC2086
            curl $_CURL_ARGS -L "https://github.com/saltstack/salt/raw/develop/pkg/rpm/salt-$fname" \
                -o "/etc/init.d/salt-$fname" || return 1
            chmod +x "/etc/init.d/salt-$fname"

        done
    fi
    return 0
}

install_suse_11_git_post() {
    install_opensuse_git_post || return 1
    return 0
}

install_suse_11_restart_daemons() {
    install_opensuse_restart_daemons || return 1
    return 0
}

install_suse_check_services() {
    if [ ! -f /bin/systemctl ]; then
        # Not running systemd!? Don't check!
        return 0
    fi

    for fname in minion master syndic api; do
        # Skip salt-api since the service should be opt-in and not necessarily started on boot
        [ $fname = "api" ] && continue

        # Skip if not meant to be installed
        [ $fname = "minion" ] && [ "$_INSTALL_MINION" -eq $BS_FALSE ] && continue
        [ $fname = "master" ] && [ "$_INSTALL_MASTER" -eq $BS_FALSE ] && continue
        #[ $fname = "api" ] && ([ "$_INSTALL_MASTER" -eq $BS_FALSE ] || [ "$(which salt-${fname} 2>/dev/null)" = "" ]) && continue
        [ $fname = "syndic" ] && [ "$_INSTALL_SYNDIC" -eq $BS_FALSE ] && continue
        __check_services_systemd salt-$fname || return 1
    done
    return 0
}
#
#   End of SuSE Install Functions.
#
#######################################################################################################################

#######################################################################################################################
#
#    Gentoo Install Functions.
#
__emerge() {
    if [ "$_GENTOO_USE_BINHOST" -eq $BS_TRUE ]; then
        emerge --autounmask-write --getbinpkg "${@}"; return $?
    fi
    emerge --autounmask-write "${@}"; return $?
}

__gentoo_config_protection() {
    # usually it's a good thing to have config files protected by portage, but
    # in this case this would require to interrupt the bootstrapping script at
    # this point, manually merge the changes using etc-update/dispatch-conf/
    # cfg-update and then restart the bootstrapping script, so instead we allow
    # at this point to modify certain config files directly
    export CONFIG_PROTECT_MASK="$CONFIG_PROTECT_MASK /etc/portage/package.keywords /etc/portage/package.unmask /etc/portage/package.use /etc/portage/package.license"
}

__gentoo_pre_dep() {
    if [ "$_ECHO_DEBUG" -eq $BS_TRUE ]; then
        if [ "$(which eix)" != "" ]; then
            eix-sync
        else
            emerge --sync
        fi
    else
        if [ "$(which eix)" != "" ]; then
            eix-sync -q
        else
            emerge --sync --quiet
        fi
    fi
    if [ ! -d /etc/portage ]; then
        mkdir /etc/portage
    fi
}
__gentoo_post_dep() {
    # ensures dev-lib/crypto++ compiles happily
    __emerge --oneshot 'sys-devel/libtool'
    # the -o option asks it to emerge the deps but not the package.
    __gentoo_config_protection

    if [ "$_INSTALL_CLOUD" -eq $BS_TRUE ]; then
        check_pip_allowed "You need to allow pip based installations (-P) in order to install apache-libcloud"
        __emerge -v 'dev-python/pip'
        pip install -U "apache-libcloud>=$_LIBCLOUD_MIN_VERSION"
    fi

    __emerge -vo 'dev-python/requests'
    __emerge -vo 'app-admin/salt'

    if [ "${_EXTRA_PACKAGES}" != "" ]; then
        echoinfo "Installing the following extra packages as requested: ${_EXTRA_PACKAGES}"
        # shellcheck disable=SC2086
        __emerge -v ${_EXTRA_PACKAGES} || return 1
    fi

}

install_gentoo_deps() {
    __gentoo_pre_dep || return 1
    __gentoo_post_dep
}

install_gentoo_git_deps() {
    __gentoo_pre_dep || return 1
    __gentoo_post_dep
}

install_gentoo_stable() {
    __gentoo_config_protection
    __emerge -v 'app-admin/salt' || return 1
}

install_gentoo_git() {
    __gentoo_config_protection
    __emerge -v '=app-admin/salt-9999' || return 1
}

install_gentoo_post() {
    for fname in minion master syndic api; do
        # Skip salt-api since the service should be opt-in and not necessarily started on boot
        [ $fname = "api" ] && continue

        # Skip if not meant to be installed
        [ $fname = "minion" ] && [ "$_INSTALL_MINION" -eq $BS_FALSE ] && continue
        [ $fname = "master" ] && [ "$_INSTALL_MASTER" -eq $BS_FALSE ] && continue
        #[ $fname = "api" ] && ([ "$_INSTALL_MASTER" -eq $BS_FALSE ] || [ "$(which salt-${fname} 2>/dev/null)" = "" ]) && continue
        [ $fname = "syndic" ] && [ "$_INSTALL_SYNDIC" -eq $BS_FALSE ] && continue

        if [ -d "/run/systemd/system" ]; then
            systemctl enable salt-$fname.service
            systemctl start salt-$fname.service
        else
            rc-update add salt-$fname default
            /etc/init.d/salt-$fname start
        fi
    done
}

install_gentoo_restart_daemons() {
    [ $_START_DAEMONS -eq $BS_FALSE ] && return

    for fname in minion master syndic api; do
        # Skip salt-api since the service should be opt-in and not necessarily started on boot
        [ $fname = "api" ] && continue

        # Skip if not meant to be installed
        [ $fname = "minion" ] && [ "$_INSTALL_MINION" -eq $BS_FALSE ] && continue
        [ $fname = "master" ] && [ "$_INSTALL_MASTER" -eq $BS_FALSE ] && continue
        #[ $fname = "api" ] && ([ "$_INSTALL_MASTER" -eq $BS_FALSE ] || [ "$(which salt-${fname} 2>/dev/null)" = "" ]) && continue
        [ $fname = "syndic" ] && [ "$_INSTALL_SYNDIC" -eq $BS_FALSE ] && continue

        if [ -d "/run/systemd/system" ]; then
            systemctl stop salt-$fname > /dev/null 2>&1
            systemctl start salt-$fname.service
        else
            /etc/init.d/salt-$fname stop > /dev/null 2>&1
            /etc/init.d/salt-$fname start
        fi
    done
}

install_gentoo_check_services() {
    if [ ! -d "/run/systemd/system" ]; then
        # Not running systemd!? Don't check!
        return 0
    fi

    for fname in minion master syndic api; do
        # Skip salt-api since the service should be opt-in and not necessarily started on boot
        [ $fname = "api" ] && continue

        # Skip if not meant to be installed
        [ $fname = "minion" ] && [ "$_INSTALL_MINION" -eq $BS_FALSE ] && continue
        [ $fname = "master" ] && [ "$_INSTALL_MASTER" -eq $BS_FALSE ] && continue
        #[ $fname = "api" ] && ([ "$_INSTALL_MASTER" -eq $BS_FALSE ] || [ "$(which salt-${fname} 2>/dev/null)" = "" ]) && continue
        [ $fname = "syndic" ] && [ "$_INSTALL_SYNDIC" -eq $BS_FALSE ] && continue
        __check_services_systemd salt-$fname || return 1
    done
    return 0
}
#
#   End of Gentoo Install Functions.
#
#######################################################################################################################


#######################################################################################################################
#
#   Default minion configuration function. Matches ANY distribution as long as
#   the -c options is passed.
#
config_salt() {
    # If the configuration directory is not passed, return
    [ "$_TEMP_CONFIG_DIR" = "null" ] && return

    CONFIGURED_ANYTHING=$BS_FALSE

    # Let's create the necessary directories
    [ -d "$_SALT_ETC_DIR" ] || mkdir "$_SALT_ETC_DIR" || return 1
    [ -d "$_PKI_DIR" ] || (mkdir -p "$_PKI_DIR" && chmod 700 "$_PKI_DIR") || return 1

    # Copy the grains file if found
    if [ -f "$_TEMP_CONFIG_DIR/grains" ]; then
        echodebug "Moving provided grains file from $_TEMP_CONFIG_DIR/grains to $_SALT_ETC_DIR/grains"
        movefile "$_TEMP_CONFIG_DIR/grains" "$_SALT_ETC_DIR/grains" || return 1
        CONFIGURED_ANYTHING=$BS_TRUE
    fi

    if [ "$_INSTALL_MINION" -eq $BS_TRUE ]; then
        # Create the PKI directory
        [ -d "$_PKI_DIR/minion" ] || (mkdir -p "$_PKI_DIR/minion" && chmod 700 "$_PKI_DIR/minion") || return 1

        # Copy the minions configuration if found
        if [ -f "$_TEMP_CONFIG_DIR/minion" ]; then
            movefile "$_TEMP_CONFIG_DIR/minion" "$_SALT_ETC_DIR" || return 1
            CONFIGURED_ANYTHING=$BS_TRUE
        fi

        # Copy the minion's keys if found
        if [ -f "$_TEMP_CONFIG_DIR/minion.pem" ]; then
            movefile "$_TEMP_CONFIG_DIR/minion.pem" "$_PKI_DIR/minion/" || return 1
            chmod 400 "$_PKI_DIR/minion/minion.pem" || return 1
            CONFIGURED_ANYTHING=$BS_TRUE
        fi
        if [ -f "$_TEMP_CONFIG_DIR/minion.pub" ]; then
            movefile "$_TEMP_CONFIG_DIR/minion.pub" "$_PKI_DIR/minion/" || return 1
            chmod 664 "$_PKI_DIR/minion/minion.pub" || return 1
            CONFIGURED_ANYTHING=$BS_TRUE
        fi
        # For multi-master-pki, copy the master_sign public key if found
        if [ -f "$_TEMP_CONFIG_DIR/master_sign.pub" ]; then
            movefile "$_TEMP_CONFIG_DIR/master_sign.pub" "$_PKI_DIR/minion/" || return 1
            chmod 664 "$_PKI_DIR/minion/master_sign.pub" || return 1
            CONFIGURED_ANYTHING=$BS_TRUE
        fi
    fi


    if [ "$_INSTALL_MASTER" -eq $BS_TRUE ] || [ "$_INSTALL_SYNDIC" -eq $BS_TRUE ]; then
        # Create the PKI directory
        [ -d "$_PKI_DIR/master" ] || (mkdir -p "$_PKI_DIR/master" && chmod 700 "$_PKI_DIR/master") || return 1

        # Copy the masters configuration if found
        if [ -f "$_TEMP_CONFIG_DIR/master" ]; then
            movefile "$_TEMP_CONFIG_DIR/master" "$_SALT_ETC_DIR" || return 1
            CONFIGURED_ANYTHING=$BS_TRUE
        fi

        # Copy the master's keys if found
        if [ -f "$_TEMP_CONFIG_DIR/master.pem" ]; then
            movefile "$_TEMP_CONFIG_DIR/master.pem" "$_PKI_DIR/master/" || return 1
            chmod 400 "$_PKI_DIR/master/master.pem" || return 1
            CONFIGURED_ANYTHING=$BS_TRUE
        fi
        if [ -f "$_TEMP_CONFIG_DIR/master.pub" ]; then
            movefile "$_TEMP_CONFIG_DIR/master.pub" "$_PKI_DIR/master/" || return 1
            chmod 664 "$_PKI_DIR/master/master.pub" || return 1
            CONFIGURED_ANYTHING=$BS_TRUE
        fi
    fi

    if [ "$_CONFIG_ONLY" -eq $BS_TRUE ] && [ $CONFIGURED_ANYTHING -eq $BS_FALSE ]; then
        echowarn "No configuration or keys were copied over. No configuration was done!"
        exit 0
    fi
    return 0
}
#
#  Ended Default Configuration function
#
#######################################################################################################################


#######################################################################################################################
#
#   Default salt master minion keys pre-seed function. Matches ANY distribution
#   as long as the -k option is passed.
#
preseed_master() {
    # Create the PKI directory

    if [ "$(find "$_TEMP_KEYS_DIR" -maxdepth 1 -type f | wc -l)" -lt 1 ]; then
        echoerror "No minion keys were uploaded. Unable to pre-seed master"
        return 1
    fi

    SEED_DEST="$_PKI_DIR/master/minions"
    [ -d "$SEED_DEST" ] || (mkdir -p "$SEED_DEST" && chmod 700 "$SEED_DEST") || return 1

    for keyfile in $_TEMP_KEYS_DIR/*; do
        keyfile=$(basename "${keyfile}")
        src_keyfile="${_TEMP_KEYS_DIR}/${keyfile}"
        dst_keyfile="${SEED_DEST}/${keyfile}"

        # If it's not a file, skip to the next
        [ ! -f "$src_keyfile" ] && continue

        movefile "$src_keyfile" "$dst_keyfile" || return 1
        chmod 664 "$dst_keyfile" || return 1
    done

    return 0
}
#
#  Ended Default Salt Master Pre-Seed minion keys function
#
#######################################################################################################################


#######################################################################################################################
#
#   This function checks if all of the installed daemons are running or not.
#
daemons_running() {
    [ "$_START_DAEMONS" -eq $BS_FALSE ] && return

    FAILED_DAEMONS=0
    for fname in minion master syndic api; do
        # Skip salt-api since the service should be opt-in and not necessarily started on boot
        [ $fname = "api" ] && continue

        # Skip if not meant to be installed
        [ $fname = "minion" ] && [ "$_INSTALL_MINION" -eq $BS_FALSE ] && continue
        [ $fname = "master" ] && [ "$_INSTALL_MASTER" -eq $BS_FALSE ] && continue
        #[ $fname = "api" ] && ([ "$_INSTALL_MASTER" -eq $BS_FALSE ] || [ "$(which salt-${fname} 2>/dev/null)" = "" ]) && continue
        [ $fname = "syndic" ] && [ "$_INSTALL_SYNDIC" -eq $BS_FALSE ] && continue

        # shellcheck disable=SC2009
        if [ "${DISTRO_NAME}" = "SmartOS" ]; then
            if [ "$(svcs -Ho STA salt-$fname)" != "ON" ]; then
                echoerror "salt-$fname was not found running"
                FAILED_DAEMONS=$((FAILED_DAEMONS + 1))
            fi
        elif [ "$(ps wwwaux | grep -v grep | grep salt-$fname)" = "" ]; then
            echoerror "salt-$fname was not found running"
            FAILED_DAEMONS=$((FAILED_DAEMONS + 1))
        fi
    done
    return $FAILED_DAEMONS
}
#
#  Ended daemons running check function
#
#######################################################################################################################


#======================================================================================================================
# LET'S PROCEED WITH OUR INSTALLATION
#======================================================================================================================
# Let's get the dependencies install function
DEP_FUNC_NAMES="install_${DISTRO_NAME_L}${PREFIXED_DISTRO_MAJOR_VERSION}_${ITYPE}_deps"
DEP_FUNC_NAMES="$DEP_FUNC_NAMES install_${DISTRO_NAME_L}${PREFIXED_DISTRO_MAJOR_VERSION}${PREFIXED_DISTRO_MINOR_VERSION}_${ITYPE}_deps"
DEP_FUNC_NAMES="$DEP_FUNC_NAMES install_${DISTRO_NAME_L}${PREFIXED_DISTRO_MAJOR_VERSION}_deps"
DEP_FUNC_NAMES="$DEP_FUNC_NAMES install_${DISTRO_NAME_L}${PREFIXED_DISTRO_MAJOR_VERSION}${PREFIXED_DISTRO_MINOR_VERSION}_deps"
DEP_FUNC_NAMES="$DEP_FUNC_NAMES install_${DISTRO_NAME_L}_${ITYPE}_deps"
DEP_FUNC_NAMES="$DEP_FUNC_NAMES install_${DISTRO_NAME_L}_deps"

DEPS_INSTALL_FUNC="null"
for FUNC_NAME in $(__strip_duplicates "$DEP_FUNC_NAMES"); do
    if __function_defined "$FUNC_NAME"; then
        DEPS_INSTALL_FUNC="$FUNC_NAME"
        break
    fi
done
echodebug "DEPS_INSTALL_FUNC=${DEPS_INSTALL_FUNC}"

# Let's get the minion config function
CONFIG_SALT_FUNC="null"
if [ "$_TEMP_CONFIG_DIR" != "null" ]; then

    CONFIG_FUNC_NAMES="config_${DISTRO_NAME_L}${PREFIXED_DISTRO_MAJOR_VERSION}_${ITYPE}_salt"
    CONFIG_FUNC_NAMES="$CONFIG_FUNC_NAMES config_${DISTRO_NAME_L}${PREFIXED_DISTRO_MAJOR_VERSION}${PREFIXED_DISTRO_MINOR_VERSION}_${ITYPE}_salt"
    CONFIG_FUNC_NAMES="$CONFIG_FUNC_NAMES config_${DISTRO_NAME_L}${PREFIXED_DISTRO_MAJOR_VERSION}_salt"
    CONFIG_FUNC_NAMES="$CONFIG_FUNC_NAMES config_${DISTRO_NAME_L}${PREFIXED_DISTRO_MAJOR_VERSION}${PREFIXED_DISTRO_MINOR_VERSION}_salt"
    CONFIG_FUNC_NAMES="$CONFIG_FUNC_NAMES config_${DISTRO_NAME_L}_${ITYPE}_salt"
    CONFIG_FUNC_NAMES="$CONFIG_FUNC_NAMES config_${DISTRO_NAME_L}_salt"
    CONFIG_FUNC_NAMES="$CONFIG_FUNC_NAMES config_salt"

    for FUNC_NAME in $(__strip_duplicates "$CONFIG_FUNC_NAMES"); do
        if __function_defined "$FUNC_NAME"; then
            CONFIG_SALT_FUNC="$FUNC_NAME"
            break
        fi
    done
fi
echodebug "CONFIG_SALT_FUNC=${CONFIG_SALT_FUNC}"

# Let's get the pre-seed master function
PRESEED_MASTER_FUNC="null"
if [ "$_TEMP_KEYS_DIR" != "null" ]; then

    PRESEED_FUNC_NAMES="preseed_${DISTRO_NAME_L}${PREFIXED_DISTRO_MAJOR_VERSION}_${ITYPE}_master"
    PRESEED_FUNC_NAMES="$PRESEED_FUNC_NAMES preseed_${DISTRO_NAME_L}${PREFIXED_DISTRO_MAJOR_VERSION}${PREFIXED_DISTRO_MINOR_VERSION}_${ITYPE}_master"
    PRESEED_FUNC_NAMES="$PRESEED_FUNC_NAMES preseed_${DISTRO_NAME_L}${PREFIXED_DISTRO_MAJOR_VERSION}_master"
    PRESEED_FUNC_NAMES="$PRESEED_FUNC_NAMES preseed_${DISTRO_NAME_L}${PREFIXED_DISTRO_MAJOR_VERSION}${PREFIXED_DISTRO_MINOR_VERSION}_master"
    PRESEED_FUNC_NAMES="$PRESEED_FUNC_NAMES preseed_${DISTRO_NAME_L}_${ITYPE}_master"
    PRESEED_FUNC_NAMES="$PRESEED_FUNC_NAMES preseed_${DISTRO_NAME_L}_master"
    PRESEED_FUNC_NAMES="$PRESEED_FUNC_NAMES preseed_master"

    for FUNC_NAME in $(__strip_duplicates "$PRESEED_FUNC_NAMES"); do
        if __function_defined "$FUNC_NAME"; then
            PRESEED_MASTER_FUNC="$FUNC_NAME"
            break
        fi
    done
fi
echodebug "PRESEED_MASTER_FUNC=${PRESEED_MASTER_FUNC}"

# Let's get the install function
INSTALL_FUNC_NAMES="install_${DISTRO_NAME_L}${PREFIXED_DISTRO_MAJOR_VERSION}_${ITYPE}"
INSTALL_FUNC_NAMES="$INSTALL_FUNC_NAMES install_${DISTRO_NAME_L}${PREFIXED_DISTRO_MAJOR_VERSION}${PREFIXED_DISTRO_MINOR_VERSION}_${ITYPE}"
INSTALL_FUNC_NAMES="$INSTALL_FUNC_NAMES install_${DISTRO_NAME_L}_${ITYPE}"

INSTALL_FUNC="null"
for FUNC_NAME in $(__strip_duplicates "$INSTALL_FUNC_NAMES"); do
    if __function_defined "$FUNC_NAME"; then
        INSTALL_FUNC="$FUNC_NAME"
        break
    fi
done
echodebug "INSTALL_FUNC=${INSTALL_FUNC}"

# Let's get the post install function
POST_FUNC_NAMES="install_${DISTRO_NAME_L}${PREFIXED_DISTRO_MAJOR_VERSION}_${ITYPE}_post"
POST_FUNC_NAMES="$POST_FUNC_NAMES install_${DISTRO_NAME_L}${PREFIXED_DISTRO_MAJOR_VERSION}${PREFIXED_DISTRO_MINOR_VERSION}_${ITYPE}_post"
POST_FUNC_NAMES="$POST_FUNC_NAMES install_${DISTRO_NAME_L}${PREFIXED_DISTRO_MAJOR_VERSION}_post"
POST_FUNC_NAMES="$POST_FUNC_NAMES install_${DISTRO_NAME_L}${PREFIXED_DISTRO_MAJOR_VERSION}${PREFIXED_DISTRO_MINOR_VERSION}_post"
POST_FUNC_NAMES="$POST_FUNC_NAMES install_${DISTRO_NAME_L}_${ITYPE}_post"
POST_FUNC_NAMES="$POST_FUNC_NAMES install_${DISTRO_NAME_L}_post"

POST_INSTALL_FUNC="null"
for FUNC_NAME in $(__strip_duplicates "$POST_FUNC_NAMES"); do
    if __function_defined "$FUNC_NAME"; then
        POST_INSTALL_FUNC="$FUNC_NAME"
        break
    fi
done
echodebug "POST_INSTALL_FUNC=${POST_INSTALL_FUNC}"


# Let's get the start daemons install function
STARTDAEMONS_FUNC_NAMES="install_${DISTRO_NAME_L}${PREFIXED_DISTRO_MAJOR_VERSION}_${ITYPE}_restart_daemons"
STARTDAEMONS_FUNC_NAMES="$STARTDAEMONS_FUNC_NAMES install_${DISTRO_NAME_L}${PREFIXED_DISTRO_MAJOR_VERSION}${PREFIXED_DISTRO_MINOR_VERSION}_${ITYPE}_restart_daemons"
STARTDAEMONS_FUNC_NAMES="$STARTDAEMONS_FUNC_NAMES install_${DISTRO_NAME_L}${PREFIXED_DISTRO_MAJOR_VERSION}_restart_daemons"
STARTDAEMONS_FUNC_NAMES="$STARTDAEMONS_FUNC_NAMES install_${DISTRO_NAME_L}${PREFIXED_DISTRO_MAJOR_VERSION}${PREFIXED_DISTRO_MINOR_VERSION}_restart_daemons"
STARTDAEMONS_FUNC_NAMES="$STARTDAEMONS_FUNC_NAMES install_${DISTRO_NAME_L}_${ITYPE}_restart_daemons"
STARTDAEMONS_FUNC_NAMES="$STARTDAEMONS_FUNC_NAMES install_${DISTRO_NAME_L}_restart_daemons"

STARTDAEMONS_INSTALL_FUNC="null"
for FUNC_NAME in $(__strip_duplicates "$STARTDAEMONS_FUNC_NAMES"); do
    if __function_defined "$FUNC_NAME"; then
        STARTDAEMONS_INSTALL_FUNC="$FUNC_NAME"
        break
    fi
done
echodebug "STARTDAEMONS_INSTALL_FUNC=${STARTDAEMONS_INSTALL_FUNC}"


# Let's get the daemons running check function.
DAEMONS_RUNNING_FUNC="null"
DAEMONS_RUNNING_FUNC_NAMES="daemons_running_${DISTRO_NAME_L}${PREFIXED_DISTRO_MAJOR_VERSION}_${ITYPE}"
DAEMONS_RUNNING_FUNC_NAMES="$DAEMONS_RUNNING_FUNC_NAMES daemons_running_${DISTRO_NAME_L}${PREFIXED_DISTRO_MAJOR_VERSION}${PREFIXED_DISTRO_MINOR_VERSION}_${ITYPE}"
DAEMONS_RUNNING_FUNC_NAMES="$DAEMONS_RUNNING_FUNC_NAMES daemons_running_${DISTRO_NAME_L}${PREFIXED_DISTRO_MAJOR_VERSION}"
DAEMONS_RUNNING_FUNC_NAMES="$DAEMONS_RUNNING_FUNC_NAMES daemons_running_${DISTRO_NAME_L}${PREFIXED_DISTRO_MAJOR_VERSION}${PREFIXED_DISTRO_MINOR_VERSION}"
DAEMONS_RUNNING_FUNC_NAMES="$DAEMONS_RUNNING_FUNC_NAMES daemons_running_${DISTRO_NAME_L}_${ITYPE}"
DAEMONS_RUNNING_FUNC_NAMES="$DAEMONS_RUNNING_FUNC_NAMES daemons_running_${DISTRO_NAME_L}"
DAEMONS_RUNNING_FUNC_NAMES="$DAEMONS_RUNNING_FUNC_NAMES daemons_running"

for FUNC_NAME in $(__strip_duplicates "$DAEMONS_RUNNING_FUNC_NAMES"); do
    if __function_defined "$FUNC_NAME"; then
        DAEMONS_RUNNING_FUNC="$FUNC_NAME"
        break
    fi
done
echodebug "DAEMONS_RUNNING_FUNC=${DAEMONS_RUNNING_FUNC}"

# Let's get the check services function
CHECK_SERVICES_FUNC_NAMES="install_${DISTRO_NAME_L}${PREFIXED_DISTRO_MAJOR_VERSION}_${ITYPE}_check_services"
CHECK_SERVICES_FUNC_NAMES="$CHECK_SERVICES_FUNC_NAMES install_${DISTRO_NAME_L}${PREFIXED_DISTRO_MAJOR_VERSION}${PREFIXED_DISTRO_MINOR_VERSION}_${ITYPE}_check_services"
CHECK_SERVICES_FUNC_NAMES="$CHECK_SERVICES_FUNC_NAMES install_${DISTRO_NAME_L}${PREFIXED_DISTRO_MAJOR_VERSION}_check_services"
CHECK_SERVICES_FUNC_NAMES="$CHECK_SERVICES_FUNC_NAMES install_${DISTRO_NAME_L}${PREFIXED_DISTRO_MAJOR_VERSION}${PREFIXED_DISTRO_MINOR_VERSION}_check_services"
CHECK_SERVICES_FUNC_NAMES="$CHECK_SERVICES_FUNC_NAMES install_${DISTRO_NAME_L}_${ITYPE}_check_services"
CHECK_SERVICES_FUNC_NAMES="$CHECK_SERVICES_FUNC_NAMES install_${DISTRO_NAME_L}_check_services"

CHECK_SERVICES_FUNC="null"
for FUNC_NAME in $(__strip_duplicates "$CHECK_SERVICES_FUNC_NAMES"); do
    if __function_defined "$FUNC_NAME"; then
        CHECK_SERVICES_FUNC="$FUNC_NAME"
        break
    fi
done
echodebug "CHECK_SERVICES_FUNC=${CHECK_SERVICES_FUNC}"


if [ "$DEPS_INSTALL_FUNC" = "null" ]; then
    echoerror "No dependencies installation function found. Exiting..."
    exit 1
fi

if [ "$INSTALL_FUNC" = "null" ]; then
    echoerror "No installation function found. Exiting..."
    exit 1
fi


# Install dependencies
if [ "$_CONFIG_ONLY" -eq $BS_FALSE ]; then
    # Only execute function is not in config mode only
    echoinfo "Running ${DEPS_INSTALL_FUNC}()"
    $DEPS_INSTALL_FUNC
    if [ $? -ne 0 ]; then
        echoerror "Failed to run ${DEPS_INSTALL_FUNC}()!!!"
        exit 1
    fi
fi


# Configure Salt
if [ "$_TEMP_CONFIG_DIR" != "null" ] && [ "$CONFIG_SALT_FUNC" != "null" ]; then
    echoinfo "Running ${CONFIG_SALT_FUNC}()"
    $CONFIG_SALT_FUNC
    if [ $? -ne 0 ]; then
        echoerror "Failed to run ${CONFIG_SALT_FUNC}()!!!"
        exit 1
    fi
fi


# Pre-Seed master keys
if [ "$_TEMP_KEYS_DIR" != "null" ] && [ "$PRESEED_MASTER_FUNC" != "null" ]; then
    echoinfo "Running ${PRESEED_MASTER_FUNC}()"
    $PRESEED_MASTER_FUNC
    if [ $? -ne 0 ]; then
        echoerror "Failed to run ${PRESEED_MASTER_FUNC}()!!!"
        exit 1
    fi
fi


# Install Salt
if [ "$_CONFIG_ONLY" -eq $BS_FALSE ]; then
    # Only execute function is not in config mode only
    echoinfo "Running ${INSTALL_FUNC}()"
    $INSTALL_FUNC
    if [ $? -ne 0 ]; then
        echoerror "Failed to run ${INSTALL_FUNC}()!!!"
        exit 1
    fi
fi

# Ensure that the cachedir exists
# (Workaround for https://github.com/saltstack/salt/issues/6502)
if [ "$_INSTALL_MINION" -eq $BS_TRUE ]; then
    if [ ! -d /var/cache/salt/minion/proc ]; then
        echodebug "Creating salt's cachedir"
        mkdir -p /var/cache/salt/minion/proc
    fi
fi

# Drop the master address if passed
if [ "$_SALT_MASTER_ADDRESS" != "null" ]; then
    [ ! -d "$_SALT_ETC_DIR/minion.d" ] && mkdir -p "$_SALT_ETC_DIR/minion.d"
    cat <<_eof > $_SALT_ETC_DIR/minion.d/99-master-address.conf
master: $_SALT_MASTER_ADDRESS
_eof
fi

# Drop the minion id if passed
if [ "$_SALT_MINION_ID" != "null" ]; then
    [ ! -d "$_SALT_ETC_DIR" ] && mkdir -p "$_SALT_ETC_DIR"
    echo "$_SALT_MINION_ID" > "$_SALT_ETC_DIR/minion_id"
fi

# Run any post install function. Only execute function if not in config mode only
if [ "$_CONFIG_ONLY" -eq $BS_FALSE ] && [ "$POST_INSTALL_FUNC" != "null" ]; then
    echoinfo "Running ${POST_INSTALL_FUNC}()"
    $POST_INSTALL_FUNC
    if [ $? -ne 0 ]; then
        echoerror "Failed to run ${POST_INSTALL_FUNC}()!!!"
        exit 1
    fi
fi

# Run any check services function, Only execute function if not in config mode only
if [ "$_CONFIG_ONLY" -eq $BS_FALSE ] && [ "$CHECK_SERVICES_FUNC" != "null" ]; then
    echoinfo "Running ${CHECK_SERVICES_FUNC}()"
    $CHECK_SERVICES_FUNC
    if [ $? -ne 0 ]; then
        echoerror "Failed to run ${CHECK_SERVICES_FUNC}()!!!"
        exit 1
    fi
fi


# Run any start daemons function
if [ "$STARTDAEMONS_INSTALL_FUNC" != "null" ]; then
    echoinfo "Running ${STARTDAEMONS_INSTALL_FUNC}()"
    echodebug "Waiting ${__DEFAULT_SLEEP} seconds for processes to settle before checking for them"
    sleep ${__DEFAULT_SLEEP}
    $STARTDAEMONS_INSTALL_FUNC
    if [ $? -ne 0 ]; then
        echoerror "Failed to run ${STARTDAEMONS_INSTALL_FUNC}()!!!"
        exit 1
    fi
fi

# Check if the installed daemons are running or not
if [ "$DAEMONS_RUNNING_FUNC" != "null" ] && [ $_START_DAEMONS -eq $BS_TRUE ]; then
    echoinfo "Running ${DAEMONS_RUNNING_FUNC}()"
    echodebug "Waiting ${__DEFAULT_SLEEP} seconds for processes to settle before checking for them"
    sleep ${__DEFAULT_SLEEP}  # Sleep a little bit to let daemons start
    $DAEMONS_RUNNING_FUNC
    if [ $? -ne 0 ]; then
        echoerror "Failed to run ${DAEMONS_RUNNING_FUNC}()!!!"

        for fname in minion master syndic api; do
            # Skip salt-api since the service should be opt-in and not necessarily started on boot
            [ $fname = "api" ] && continue

            # Skip if not meant to be installed
            [ $fname = "minion" ] && [ "$_INSTALL_MINION" -eq $BS_FALSE ] && continue
            [ $fname = "master" ] && [ "$_INSTALL_MASTER" -eq $BS_FALSE ] && continue
            #[ $fname = "api" ] && ([ "$_INSTALL_MASTER" -eq $BS_FALSE ] || [ "$(which salt-${fname} 2>/dev/null)" = "" ]) && continue
            [ $fname = "syndic" ] && [ "$_INSTALL_SYNDIC" -eq $BS_FALSE ] && continue

            if [ "$_ECHO_DEBUG" -eq $BS_FALSE ]; then
                echoerror "salt-$fname was not found running. Pass '-D' to $__ScriptName when bootstrapping for additional debugging information..."
                continue
            fi


            [ ! "$_SALT_ETC_DIR/$fname" ] && [ $fname != "syndic" ] && echodebug "$_SALT_ETC_DIR/$fname does not exist"

            echodebug "Running salt-$fname by hand outputs: $(nohup salt-$fname -l debug)"

            [ ! -f /var/log/salt/$fname ] && echodebug "/var/log/salt/$fname does not exist. Can't cat its contents!" && continue

            echodebug "DAEMON LOGS for $fname:"
            echodebug "$(cat /var/log/salt/$fname)"
            echo
        done

        echodebug "Running Processes:"
        echodebug "$(ps auxwww)"

        exit 1
    fi
fi


# Done!
if [ "$_CONFIG_ONLY" -eq $BS_FALSE ]; then
    echoinfo "Salt installed!"
else
    echoinfo "Salt configured"
fi
exit 0<|MERGE_RESOLUTION|>--- conflicted
+++ resolved
@@ -17,11 +17,7 @@
 #       CREATED: 10/15/2012 09:49:37 PM WEST
 #======================================================================================================================
 set -o nounset                              # Treat unset variables as an error
-<<<<<<< HEAD
 __ScriptVersion="2015.03.15"
-=======
-__ScriptVersion="2014.11.22"
->>>>>>> a894d0fc
 __ScriptName="bootstrap-salt.sh"
 
 #======================================================================================================================
@@ -4114,32 +4110,51 @@
 #    openSUSE Install Functions.
 #
 
+__ZYPPER_REQUIRES_REPLACE_FILES=-1
+
 __version_lte() {
-    [ "$1" = "`echo -e "$1\n$2" | sort -V | head -n1`" ]
-}
-
-install_opensuse_zypper_vars() {
-    ZYPPER="zypper --non-interactive "
-    ZYPPER_INSTALL="$ZYPPER install --auto-agree-with-licenses "
-    # In case of file conflicts replace old files.
-    # Option present in zypper 1.10.4 and newer:
-    # https://github.com/openSUSE/zypper/blob/95655728d26d6d5aef7796b675f4cc69bc0c05c0/package/zypper.changes#L253
-    __version_lte 1.10.4 `zypper --version | sed 's/zypper //'` && ZYPPER_INSTALL="$ZYPPER_INSTALL --replacefiles "
+    if [ "$(which python)" = "" ]; then
+        zypper zypper --non-interactive install --replacefiles --auto-agree-with-licenses python || \
+             zypper zypper --non-interactive install --auto-agree-with-licenses python || return 1
+    fi
+
+    if [ "$(python -c 'import sys; V1=tuple([int(i) for i in sys.argv[1].split(".")]); V2=tuple([int(i) for i in sys.argv[2].split(".")]); print V1>=V2' "$1" "$2")" = "True" ]; then
+        __ZYPPER_REQUIRES_REPLACE_FILES=${BS_TRUE}
+    else
+        __ZYPPER_REQUIRES_REPLACE_FILES=${BS_FALSE}
+    fi
+}
+
+__zypper() {
+    zypper --non-interactive "${@}"; return $?
+}
+
+__zypper_install() {
+    if [ "${__ZYPPER_REQUIRES_REPLACE_FILES}" = "-1" ]; then
+        __version_lte "1.10.4" "$(zypper --version | awk '{ print $2 }')"
+    fi
+    if [ "${__ZYPPER_REQUIRES_REPLACE_FILES}" = "${BS_TRUE}" ]; then
+        # In case of file conflicts replace old files.
+        # Option present in zypper 1.10.4 and newer:
+        # https://github.com/openSUSE/zypper/blob/95655728d26d6d5aef7796b675f4cc69bc0c05c0/package/zypper.changes#L253
+        __zypper install --auto-agree-with-licenses --replacefiles "${@}"; return $?
+    else
+        __zypper install --auto-agree-with-licenses "${@}"; return $?
+    fi
 }
 
 install_opensuse_stable_deps() {
-    install_opensuse_zypper_vars
     DISTRO_REPO="openSUSE_${DISTRO_MAJOR_VERSION}.${DISTRO_MINOR_VERSION}"
 
     # Is the repository already known
-    $ZYPPER repos | grep devel_languages_python >/dev/null 2>&1
+    __zypper repos | grep devel_languages_python >/dev/null 2>&1
     if [ $? -eq 1 ]; then
         # zypper does not yet know nothing about devel_languages_python
-        $ZYPPER addrepo --refresh \
+        __zypper addrepo --refresh \
             "http://download.opensuse.org/repositories/devel:/languages:/python/${DISTRO_REPO}/devel:languages:python.repo" || return 1
     fi
 
-    $ZYPPER --gpg-auto-import-keys refresh
+    __zypper --gpg-auto-import-keys refresh
     if [ $? -ne 0 ] && [ $? -ne 4 ]; then
         # If the exit code is not 0, and it's not 4 (failed to update a
         # repository) return a failure. Otherwise continue.
@@ -4148,11 +4163,11 @@
 
     if [ "$DISTRO_MAJOR_VERSION" -eq 12 ] && [ "$DISTRO_MINOR_VERSION" -eq 3 ]; then
         # Because patterns-openSUSE-minimal_base-conflicts conflicts with python, lets remove the first one
-        $ZYPPER remove patterns-openSUSE-minimal_base-conflicts
+        __zypper remove patterns-openSUSE-minimal_base-conflicts
     fi
 
     if [ "$_UPGRADE_SYS" -eq $BS_TRUE ]; then
-        $ZYPPER --gpg-auto-import-keys update || return 1
+        __zypper --gpg-auto-import-keys update || return 1
     fi
 
     # Salt needs python-zypp installed in order to use the zypper module
@@ -4165,30 +4180,25 @@
     fi
 
     # shellcheck disable=SC2086
-    $ZYPPER_INSTALL ${__PACKAGES} || return 1
+    __zypper_install ${__PACKAGES} || return 1
 
     if [ "${_EXTRA_PACKAGES}" != "" ]; then
         echoinfo "Installing the following extra packages as requested: ${_EXTRA_PACKAGES}"
         # shellcheck disable=SC2086
-        $ZYPPER_INSTALL ${_EXTRA_PACKAGES} || return 1
+        __zypper_install ${_EXTRA_PACKAGES} || return 1
     fi
 
     return 0
 }
 
 install_opensuse_git_deps() {
-    install_opensuse_zypper_vars
     install_opensuse_stable_deps || return 1
-<<<<<<< HEAD
 
     if [ "$(which git)" = "" ]; then
-        zypper --non-interactive install --auto-agree-with-licenses git  || return 1
-    fi
-
-    zypper --non-interactive install --auto-agree-with-licenses patch || return 1
-=======
-    $ZYPPER_INSTALL git || return 1
->>>>>>> a894d0fc
+        __zypper_install git  || return 1
+    fi
+
+    __zypper_install patch || return 1
 
     __git_clone_and_checkout || return 1
 
@@ -4208,7 +4218,6 @@
 }
 
 install_opensuse_stable() {
-    install_opensuse_zypper_vars
     __PACKAGES=""
     if [ "$_INSTALL_MINION" -eq $BS_TRUE ]; then
         __PACKAGES="${__PACKAGES} salt-minion"
@@ -4220,7 +4229,7 @@
         __PACKAGES="${__PACKAGES} salt-syndic"
     fi
     # shellcheck disable=SC2086
-    $ZYPPER_INSTALL $__PACKAGES || return 1
+    __zypper_install $__PACKAGES || return 1
     return 0
 }
 
@@ -4330,7 +4339,6 @@
 #    SuSE Install Functions.
 #
 install_suse_11_stable_deps() {
-    install_opensuse_zypper_vars
     SUSE_PATCHLEVEL=$(awk '/PATCHLEVEL/ {print $3}' /etc/SuSE-release )
     if [ "${SUSE_PATCHLEVEL}" != "" ]; then
         DISTRO_PATCHLEVEL="_SP${SUSE_PATCHLEVEL}"
@@ -4338,17 +4346,17 @@
     DISTRO_REPO="SLE_${DISTRO_MAJOR_VERSION}${DISTRO_PATCHLEVEL}"
 
     # Is the repository already known
-    $ZYPPER repos | grep devel_languages_python >/dev/null 2>&1
+    __zypper repos | grep devel_languages_python >/dev/null 2>&1
     if [ $? -eq 1 ]; then
         # zypper does not yet know nothing about devel_languages_python
-        $ZYPPER addrepo --refresh \
+        __zypper addrepo --refresh \
             "http://download.opensuse.org/repositories/devel:/languages:/python/${DISTRO_REPO}/devel:languages:python.repo" || return 1
     fi
 
-    $ZYPPER --gpg-auto-import-keys refresh || return 1
+    __zypper --gpg-auto-import-keys refresh || return 1
 
     if [ "$_UPGRADE_SYS" -eq $BS_TRUE ]; then
-        $ZYPPER --gpg-auto-import-keys update || return 1
+        __zypper --gpg-auto-import-keys update || return 1
     fi
 
     # Salt needs python-zypp installed in order to use the zypper module
@@ -4371,9 +4379,9 @@
     # SLES 11 SP3 ships with both python-M2Crypto-0.22.* and python-m2crypto-0.21 and we will be asked which
     # we want to install, even with --non-interactive.
     # Let's try to install the higher version first and then the lower one in case of failure
-    $ZYPPER_INSTALL 'python-M2Crypto>=0.22' || $ZYPPER_INSTALL 'python-M2Crypto>=0.21' || return 1
+    __zypper_install 'python-M2Crypto>=0.22' || __zypper_install 'python-M2Crypto>=0.21' || return 1
     # shellcheck disable=SC2086,SC2090
-    $ZYPPER_INSTALL ${__PACKAGES} || return 1
+    __zypper_install ${__PACKAGES} || return 1
 
     if [ "$SUSE_PATCHLEVEL" -eq 1 ]; then
         # There's no python-PyYaml in SP1, let's install it using pip
@@ -4412,23 +4420,18 @@
     if [ "${_EXTRA_PACKAGES}" != "" ]; then
         echoinfo "Installing the following extra packages as requested: ${_EXTRA_PACKAGES}"
         # shellcheck disable=SC2086
-        $ZYPPER_INSTALL ${_EXTRA_PACKAGES} || return 1
+        __zypper_install ${_EXTRA_PACKAGES} || return 1
     fi
 
     return 0
 }
 
 install_suse_11_git_deps() {
-    install_opensuse_zypper_vars
     install_suse_11_stable_deps || return 1
-<<<<<<< HEAD
 
     if [ "$(which git)" = "" ]; then
-        zypper --non-interactive install --auto-agree-with-licenses git  || return 1
-    fi
-=======
-    $ZYPPER_INSTALL git || return 1
->>>>>>> a894d0fc
+        __zypper_install git  || return 1
+    fi
 
     __git_clone_and_checkout || return 1
 
