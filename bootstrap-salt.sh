--- conflicted
+++ resolved
@@ -955,23 +955,15 @@
 
             if [ $? -eq 1 ]; then
                 # upstart does not know about our service, let's copy the proper file
-<<<<<<< HEAD
                 echowarn "Upstart does not apparently know anything about salt-$fname"
                 echodebug "Copying ${SALT_GIT_CHECKOUT_DIR}/pkg/salt-$fname.upstart to /etc/init/salt-$fname.conf"
-                cp ${SALT_GIT_CHECKOUT_DIR}/pkg/salt-$fname.upstart /etc/init/salt-$fname.conf
+                copyfile ${SALT_GIT_CHECKOUT_DIR}/pkg/salt-$fname.upstart /etc/init/salt-$fname.conf
             fi
         # No upstart support in Ubuntu!?
         elif [ -f ${SALT_GIT_CHECKOUT_DIR}/debian/salt-$fname.init ]; then
             echodebug "There's NO upstart support!?"
             echodebug "Copying ${SALT_GIT_CHECKOUT_DIR}/debian/salt-$fname.init to /etc/init.d/salt-$fname"
-            cp ${SALT_GIT_CHECKOUT_DIR}/debian/salt-$fname.init /etc/init.d/salt-$fname
-=======
-                copyfile ${SALT_GIT_CHECKOUT_DIR}/pkg/salt-$fname.upstart /etc/init/salt-$fname.conf
-            fi
-        # No upstart support in Ubuntu!?
-        elif [ -f ${SALT_GIT_CHECKOUT_DIR}/debian/salt-$fname.init ]; then
             copyfile ${SALT_GIT_CHECKOUT_DIR}/debian/salt-$fname.init /etc/init.d/salt-$fname
->>>>>>> aa5c9b81
             chmod +x /etc/init.d/salt-$fname
             update-rc.d salt-$fname defaults
         else
