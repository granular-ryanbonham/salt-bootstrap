
#!/bin/sh -

# WARNING: Changes to this file in the salt repo will be overwritten!
# Please submit pull requests against the salt-bootstrap repo:
# https://github.com/saltstack/salt-bootstrap

#======================================================================================================================
# vim: softtabstop=4 shiftwidth=4 expandtab fenc=utf-8 spell spelllang=en cc=120
#======================================================================================================================
#
#          FILE: bootstrap-salt.sh
#
#   DESCRIPTION: Bootstrap Salt installation for various systems/distributions
#
#          BUGS: https://github.com/saltstack/salt-bootstrap/issues
#
#     COPYRIGHT: (c) 2012-2018 by the SaltStack Team, see AUTHORS.rst for more
#                details.
#
#       LICENSE: Apache 2.0
#  ORGANIZATION: SaltStack (saltstack.com)
#       CREATED: 10/15/2012 09:49:37 PM WEST
#======================================================================================================================
set -o nounset                              # Treat unset variables as an error

__ScriptVersion="2020.02.04"
__ScriptName="bootstrap-salt.sh"

__ScriptFullName="$0"
__ScriptArgs="$*"

#======================================================================================================================
#  Environment variables taken into account.
#----------------------------------------------------------------------------------------------------------------------
#   * BS_COLORS:                If 0 disables colour support
#   * BS_PIP_ALLOWED:           If 1 enable pip based installations(if needed)
#   * BS_PIP_ALL:               If 1 enable all python packages to be installed via pip instead of apt, requires setting virtualenv
#   * BS_VIRTUALENV_DIR:        The virtualenv to install salt into (shouldn't exist yet)
#   * BS_ECHO_DEBUG:            If 1 enable debug echo which can also be set by -D
#   * BS_SALT_ETC_DIR:          Defaults to /etc/salt (Only tweak'able on git based installations)
#   * BS_SALT_CACHE_DIR:        Defaults to /var/cache/salt (Only tweak'able on git based installations)
#   * BS_KEEP_TEMP_FILES:       If 1, don't move temporary files, instead copy them
#   * BS_FORCE_OVERWRITE:       Force overriding copied files(config, init.d, etc)
#   * BS_UPGRADE_SYS:           If 1 and an option, upgrade system. Default 0.
#   * BS_GENTOO_USE_BINHOST:    If 1 add `--getbinpkg` to gentoo's emerge
#   * BS_SALT_MASTER_ADDRESS:   The IP or DNS name of the salt-master the minion should connect to
#   * BS_SALT_GIT_CHECKOUT_DIR: The directory where to clone Salt on git installations
#======================================================================================================================


# Bootstrap script truth values
BS_TRUE=1
BS_FALSE=0

# Default sleep time used when waiting for daemons to start, restart and checking for these running
__DEFAULT_SLEEP=3

#---  FUNCTION  -------------------------------------------------------------------------------------------------------
#          NAME:  __detect_color_support
#   DESCRIPTION:  Try to detect color support.
#----------------------------------------------------------------------------------------------------------------------
_COLORS=${BS_COLORS:-$(tput colors 2>/dev/null || echo 0)}
__detect_color_support() {
    # shellcheck disable=SC2181
    if [ $? -eq 0 ] && [ "$_COLORS" -gt 2 ]; then
        RC='\033[1;31m'
        GC='\033[1;32m'
        BC='\033[1;34m'
        YC='\033[1;33m'
        EC='\033[0m'
    else
        RC=""
        GC=""
        BC=""
        YC=""
        EC=""
    fi
}
__detect_color_support


#---  FUNCTION  -------------------------------------------------------------------------------------------------------
#          NAME:  echoerr
#   DESCRIPTION:  Echo errors to stderr.
#----------------------------------------------------------------------------------------------------------------------
echoerror() {
    printf "${RC} * ERROR${EC}: %s\\n" "$@" 1>&2;
}

#---  FUNCTION  -------------------------------------------------------------------------------------------------------
#          NAME:  echoinfo
#   DESCRIPTION:  Echo information to stdout.
#----------------------------------------------------------------------------------------------------------------------
echoinfo() {
    printf "${GC} *  INFO${EC}: %s\\n" "$@";
}

#---  FUNCTION  -------------------------------------------------------------------------------------------------------
#          NAME:  echowarn
#   DESCRIPTION:  Echo warning information to stdout.
#----------------------------------------------------------------------------------------------------------------------
echowarn() {
    printf "${YC} *  WARN${EC}: %s\\n" "$@";
}

#---  FUNCTION  -------------------------------------------------------------------------------------------------------
#          NAME:  echodebug
#   DESCRIPTION:  Echo debug information to stdout.
#----------------------------------------------------------------------------------------------------------------------
echodebug() {
    if [ "$_ECHO_DEBUG" -eq $BS_TRUE ]; then
        printf "${BC} * DEBUG${EC}: %s\\n" "$@";
    fi
}

#---  FUNCTION  -------------------------------------------------------------------------------------------------------
#          NAME:  __check_command_exists
#   DESCRIPTION:  Check if a command exists.
#----------------------------------------------------------------------------------------------------------------------
__check_command_exists() {
    command -v "$1" > /dev/null 2>&1
}

#---  FUNCTION  -------------------------------------------------------------------------------------------------------
#          NAME:  __check_pip_allowed
#   DESCRIPTION:  Simple function to let the users know that -P needs to be used.
#----------------------------------------------------------------------------------------------------------------------
__check_pip_allowed() {
    if [ $# -eq 1 ]; then
        _PIP_ALLOWED_ERROR_MSG=$1
    else
        _PIP_ALLOWED_ERROR_MSG="pip based installations were not allowed. Retry using '-P'"
    fi

    if [ "$_PIP_ALLOWED" -eq $BS_FALSE ]; then
        echoerror "$_PIP_ALLOWED_ERROR_MSG"
        __usage
        exit 1
    fi
}

#---  FUNCTION  -------------------------------------------------------------------------------------------------------
#         NAME:  __check_config_dir
#  DESCRIPTION:  Checks the config directory, retrieves URLs if provided.
#----------------------------------------------------------------------------------------------------------------------
__check_config_dir() {
    CC_DIR_NAME="$1"
    CC_DIR_BASE=$(basename "${CC_DIR_NAME}")

    case "$CC_DIR_NAME" in
        http://*|https://*)
            __fetch_url "/tmp/${CC_DIR_BASE}" "${CC_DIR_NAME}"
            CC_DIR_NAME="/tmp/${CC_DIR_BASE}"
            ;;
        ftp://*)
            __fetch_url "/tmp/${CC_DIR_BASE}" "${CC_DIR_NAME}"
            CC_DIR_NAME="/tmp/${CC_DIR_BASE}"
            ;;
        *://*)
            echoerror "Unsupported URI scheme for $CC_DIR_NAME"
            echo "null"
            return
            ;;
        *)
            if [ ! -e "${CC_DIR_NAME}" ]; then
                echoerror "The configuration directory or archive $CC_DIR_NAME does not exist."
                echo "null"
                return
            fi
            ;;
    esac

    case "$CC_DIR_NAME" in
        *.tgz|*.tar.gz)
            tar -zxf "${CC_DIR_NAME}" -C /tmp
            CC_DIR_BASE=$(basename "${CC_DIR_BASE}" ".tgz")
            CC_DIR_BASE=$(basename "${CC_DIR_BASE}" ".tar.gz")
            CC_DIR_NAME="/tmp/${CC_DIR_BASE}"
            ;;
        *.tbz|*.tar.bz2)
            tar -xjf "${CC_DIR_NAME}" -C /tmp
            CC_DIR_BASE=$(basename "${CC_DIR_BASE}" ".tbz")
            CC_DIR_BASE=$(basename "${CC_DIR_BASE}" ".tar.bz2")
            CC_DIR_NAME="/tmp/${CC_DIR_BASE}"
            ;;
        *.txz|*.tar.xz)
            tar -xJf "${CC_DIR_NAME}" -C /tmp
            CC_DIR_BASE=$(basename "${CC_DIR_BASE}" ".txz")
            CC_DIR_BASE=$(basename "${CC_DIR_BASE}" ".tar.xz")
            CC_DIR_NAME="/tmp/${CC_DIR_BASE}"
            ;;
    esac

    echo "${CC_DIR_NAME}"
}

#---  FUNCTION  -------------------------------------------------------------------------------------------------------
#         NAME:  __check_unparsed_options
#  DESCRIPTION:  Checks the placed after the install arguments
#----------------------------------------------------------------------------------------------------------------------
__check_unparsed_options() {
    shellopts="$1"
    # grep alternative for SunOS
    if [ -f /usr/xpg4/bin/grep ]; then
        grep='/usr/xpg4/bin/grep'
    else
        grep='grep'
    fi
    unparsed_options=$( echo "$shellopts" | ${grep} -E '(^|[[:space:]])[-]+[[:alnum:]]' )
    if [ "$unparsed_options" != "" ]; then
        __usage
        echo
        echoerror "options are only allowed before install arguments"
        echo
        exit 1
    fi
}


#----------------------------------------------------------------------------------------------------------------------
#  Handle command line arguments
#----------------------------------------------------------------------------------------------------------------------
_KEEP_TEMP_FILES=${BS_KEEP_TEMP_FILES:-$BS_FALSE}
_TEMP_CONFIG_DIR="null"
_SALTSTACK_REPO_URL="https://github.com/saltstack/salt.git"
_SALT_REPO_URL=${_SALTSTACK_REPO_URL}
_DOWNSTREAM_PKG_REPO=$BS_FALSE
_TEMP_KEYS_DIR="null"
_SLEEP="${__DEFAULT_SLEEP}"
_INSTALL_MASTER=$BS_FALSE
_INSTALL_SYNDIC=$BS_FALSE
_INSTALL_MINION=$BS_TRUE
_INSTALL_CLOUD=$BS_FALSE
_VIRTUALENV_DIR=${BS_VIRTUALENV_DIR:-"null"}
_START_DAEMONS=$BS_TRUE
_DISABLE_SALT_CHECKS=$BS_FALSE
_ECHO_DEBUG=${BS_ECHO_DEBUG:-$BS_FALSE}
_CONFIG_ONLY=$BS_FALSE
_PIP_ALLOWED=${BS_PIP_ALLOWED:-$BS_FALSE}
_PIP_ALL=${BS_PIP_ALL:-$BS_FALSE}
_SALT_ETC_DIR=${BS_SALT_ETC_DIR:-/etc/salt}
_SALT_CACHE_DIR=${BS_SALT_CACHE_DIR:-/var/cache/salt}
_PKI_DIR=${_SALT_ETC_DIR}/pki
_FORCE_OVERWRITE=${BS_FORCE_OVERWRITE:-$BS_FALSE}
_GENTOO_USE_BINHOST=${BS_GENTOO_USE_BINHOST:-$BS_FALSE}
_EPEL_REPO=${BS_EPEL_REPO:-epel}
_EPEL_REPOS_INSTALLED=$BS_FALSE
_UPGRADE_SYS=${BS_UPGRADE_SYS:-$BS_FALSE}
_INSECURE_DL=${BS_INSECURE_DL:-$BS_FALSE}
_CURL_ARGS=${BS_CURL_ARGS:-}
_FETCH_ARGS=${BS_FETCH_ARGS:-}
_GPG_ARGS=${BS_GPG_ARGS:-}
_WGET_ARGS=${BS_WGET_ARGS:-}
_SALT_MASTER_ADDRESS=${BS_SALT_MASTER_ADDRESS:-null}
_SALT_MINION_ID="null"
# _SIMPLIFY_VERSION is mostly used in Solaris based distributions
_SIMPLIFY_VERSION=$BS_TRUE
_LIBCLOUD_MIN_VERSION="0.14.0"
_EXTRA_PACKAGES=""
_HTTP_PROXY=""
_SALT_GIT_CHECKOUT_DIR=${BS_SALT_GIT_CHECKOUT_DIR:-/tmp/git/salt}
_NO_DEPS=$BS_FALSE
_FORCE_SHALLOW_CLONE=$BS_FALSE
_DISABLE_SSL=$BS_FALSE
_DISABLE_REPOS=$BS_FALSE
_CUSTOM_REPO_URL="null"
_CUSTOM_MASTER_CONFIG="null"
_CUSTOM_MINION_CONFIG="null"
_QUIET_GIT_INSTALLATION=$BS_FALSE
_REPO_URL="repo.saltstack.com"
_PY_EXE=""
_INSTALL_PY="$BS_FALSE"
_TORNADO_MAX_PY3_VERSION="5.0"
_POST_NEON_INSTALL=$BS_FALSE
_MINIMUM_PIP_VERSION="8.0.0"
_MINIMUM_SETUPTOOLS_VERSION="9.1"
_POST_NEON_PIP_INSTALL_ARGS="--prefix=/usr"

# Defaults for install arguments
ITYPE="stable"


#---  FUNCTION  -------------------------------------------------------------------------------------------------------
#         NAME:  __usage
#  DESCRIPTION:  Display usage information.
#----------------------------------------------------------------------------------------------------------------------
__usage() {
    cat << EOT

  Usage :  ${__ScriptName} [options] <install-type> [install-type-args]

  Installation types:
    - stable              Install latest stable release. This is the default
                          install type
    - stable [branch]     Install latest version on a branch. Only supported
                          for packages available at repo.saltstack.com
    - stable [version]    Install a specific version. Only supported for
                          packages available at repo.saltstack.com
    - testing             RHEL-family specific: configure EPEL testing repo
    - git                 Install from the head of the master branch
    - git [ref]           Install from any git ref (such as a branch, tag, or
                          commit)

  Examples:
    - ${__ScriptName}
    - ${__ScriptName} stable
    - ${__ScriptName} stable 2017.7
    - ${__ScriptName} stable 2017.7.2
    - ${__ScriptName} testing
    - ${__ScriptName} git
    - ${__ScriptName} git 2017.7
    - ${__ScriptName} git v2017.7.2
    - ${__ScriptName} git 06f249901a2e2f1ed310d58ea3921a129f214358

  Options:
    -h  Display this message
    -v  Display script version
    -n  No colours
    -D  Show debug output
    -c  Temporary configuration directory
    -g  Salt Git repository URL. Default: ${_SALTSTACK_REPO_URL}
    -w  Install packages from downstream package repository rather than
        upstream, saltstack package repository. This is currently only
        implemented for SUSE.
    -k  Temporary directory holding the minion keys which will pre-seed
        the master.
    -s  Sleep time used when waiting for daemons to start, restart and when
        checking for the services running. Default: ${__DEFAULT_SLEEP}
    -L  Also install salt-cloud and required python-libcloud package
    -M  Also install salt-master
    -S  Also install salt-syndic
    -N  Do not install salt-minion
    -X  Do not start daemons after installation
    -d  Disables checking if Salt services are enabled to start on system boot.
        You can also do this by touching /tmp/disable_salt_checks on the target
        host. Default: \${BS_FALSE}
    -P  Allow pip based installations. On some distributions the required salt
        packages or its dependencies are not available as a package for that
        distribution. Using this flag allows the script to use pip as a last
        resort method. NOTE: This only works for functions which actually
        implement pip based installations.
    -U  If set, fully upgrade the system prior to bootstrapping Salt
    -I  If set, allow insecure connections while downloading any files. For
        example, pass '--no-check-certificate' to 'wget' or '--insecure' to
        'curl'. On Debian and Ubuntu, using this option with -U allows obtaining
        GnuPG archive keys insecurely if distro has changed release signatures.
    -F  Allow copied files to overwrite existing (config, init.d, etc)
    -K  If set, keep the temporary files in the temporary directories specified
        with -c and -k
    -C  Only run the configuration function. Implies -F (forced overwrite).
        To overwrite Master or Syndic configs, -M or -S, respectively, must
        also be specified. Salt installation will be ommitted, but some of the
        dependencies could be installed to write configuration with -j or -J.
    -A  Pass the salt-master DNS name or IP. This will be stored under
        \${BS_SALT_ETC_DIR}/minion.d/99-master-address.conf
    -i  Pass the salt-minion id. This will be stored under
        \${BS_SALT_ETC_DIR}/minion_id
    -p  Extra-package to install while installing Salt dependencies. One package
        per -p flag. You are responsible for providing the proper package name.
    -H  Use the specified HTTP proxy for all download URLs (including https://).
        For example: http://myproxy.example.com:3128
    -b  Assume that dependencies are already installed and software sources are
        set up. If git is selected, git tree is still checked out as dependency
        step.
    -f  Force shallow cloning for git installations.
        This may result in an "n/a" in the version number.
    -l  Disable ssl checks. When passed, switches "https" calls to "http" where
        possible.
    -V  Install Salt into virtualenv
        (only available for Ubuntu based distributions)
    -a  Pip install all Python pkg dependencies for Salt. Requires -V to install
        all pip pkgs into the virtualenv.
        (Only available for Ubuntu based distributions)
    -r  Disable all repository configuration performed by this script. This
        option assumes all necessary repository configuration is already present
        on the system.
    -R  Specify a custom repository URL. Assumes the custom repository URL
        points to a repository that mirrors Salt packages located at
        repo.saltstack.com. The option passed with -R replaces the
        "repo.saltstack.com". If -R is passed, -r is also set. Currently only
        works on CentOS/RHEL and Debian based distributions.
    -J  Replace the Master config file with data passed in as a JSON string. If
        a Master config file is found, a reasonable effort will be made to save
        the file with a ".bak" extension. If used in conjunction with -C or -F,
        no ".bak" file will be created as either of those options will force
        a complete overwrite of the file.
    -j  Replace the Minion config file with data passed in as a JSON string. If
        a Minion config file is found, a reasonable effort will be made to save
        the file with a ".bak" extension. If used in conjunction with -C or -F,
        no ".bak" file will be created as either of those options will force
        a complete overwrite of the file.
    -q  Quiet salt installation from git (setup.py install -q)
    -x  Changes the Python version used to install Salt.
        For CentOS 6 git installations python2.7 is supported.
        Fedora git installation, CentOS 7, Debian 9, Ubuntu 16.04 and 18.04 support python3.
    -y  Installs a different python version on host. Currently this has only been
        tested with CentOS 6 and is considered experimental. This will install the
        ius repo on the box if disable repo is false. This must be used in conjunction
        with -x <pythonversion>.  For example:
            sh bootstrap.sh -P -y -x python2.7 git v2017.7.2
        The above will install python27 and install the git version of salt using the
        python2.7 executable. This only works for git and pip installations.

EOT
}   # ----------  end of function __usage  ----------


while getopts ':hvnDc:g:Gyx:wk:s:MSNXCPFUKIA:i:Lp:dH:bflV:J:j:rR:aq' opt
do
  case "${opt}" in

    h )  __usage; exit 0                                ;;
    v )  echo "$0 -- Version $__ScriptVersion"; exit 0  ;;
    n )  _COLORS=0; __detect_color_support              ;;
    D )  _ECHO_DEBUG=$BS_TRUE                           ;;
    c )  _TEMP_CONFIG_DIR="$OPTARG"                     ;;
    g )  _SALT_REPO_URL=$OPTARG                         ;;

    G )  echowarn "The '-G' option is DEPRECATED and will be removed in the future stable release!"
         echowarn "Bootstrap will always use 'https' protocol to clone from SaltStack GitHub repo."
         echowarn "No need to provide this option anymore, now it is a default behavior."
         ;;

    w )  _DOWNSTREAM_PKG_REPO=$BS_TRUE                  ;;
    k )  _TEMP_KEYS_DIR="$OPTARG"                       ;;
    s )  _SLEEP=$OPTARG                                 ;;
    M )  _INSTALL_MASTER=$BS_TRUE                       ;;
    S )  _INSTALL_SYNDIC=$BS_TRUE                       ;;
    N )  _INSTALL_MINION=$BS_FALSE                      ;;
    X )  _START_DAEMONS=$BS_FALSE                       ;;
    C )  _CONFIG_ONLY=$BS_TRUE                          ;;
    P )  _PIP_ALLOWED=$BS_TRUE                          ;;
    F )  _FORCE_OVERWRITE=$BS_TRUE                      ;;
    U )  _UPGRADE_SYS=$BS_TRUE                          ;;
    K )  _KEEP_TEMP_FILES=$BS_TRUE                      ;;
    I )  _INSECURE_DL=$BS_TRUE                          ;;
    A )  _SALT_MASTER_ADDRESS=$OPTARG                   ;;
    i )  _SALT_MINION_ID=$OPTARG                        ;;
    L )  _INSTALL_CLOUD=$BS_TRUE                        ;;
    p )  _EXTRA_PACKAGES="$_EXTRA_PACKAGES $OPTARG"     ;;
    d )  _DISABLE_SALT_CHECKS=$BS_TRUE                  ;;
    H )  _HTTP_PROXY="$OPTARG"                          ;;
    b )  _NO_DEPS=$BS_TRUE                              ;;
    f )  _FORCE_SHALLOW_CLONE=$BS_TRUE                  ;;
    l )  _DISABLE_SSL=$BS_TRUE                          ;;
    V )  _VIRTUALENV_DIR="$OPTARG"                      ;;
    a )  _PIP_ALL=$BS_TRUE                              ;;
    r )  _DISABLE_REPOS=$BS_TRUE                        ;;
    R )  _CUSTOM_REPO_URL=$OPTARG                       ;;
    J )  _CUSTOM_MASTER_CONFIG=$OPTARG                  ;;
    j )  _CUSTOM_MINION_CONFIG=$OPTARG                  ;;
    q )  _QUIET_GIT_INSTALLATION=$BS_TRUE               ;;
    x )  _PY_EXE="$OPTARG"                              ;;
    y )  _INSTALL_PY="$BS_TRUE"                         ;;

    \?)  echo
         echoerror "Option does not exist : $OPTARG"
         __usage
         exit 1
         ;;

  esac    # --- end of case ---
done
shift $((OPTIND-1))


# Define our logging file and pipe paths
LOGFILE="/tmp/$( echo "$__ScriptName" | sed s/.sh/.log/g )"
LOGPIPE="/tmp/$( echo "$__ScriptName" | sed s/.sh/.logpipe/g )"
# Ensure no residual pipe exists
rm "$LOGPIPE" 2>/dev/null

# Create our logging pipe
# On FreeBSD we have to use mkfifo instead of mknod
if ! (mknod "$LOGPIPE" p >/dev/null 2>&1 || mkfifo "$LOGPIPE" >/dev/null 2>&1); then
    echoerror "Failed to create the named pipe required to log"
    exit 1
fi

# What ever is written to the logpipe gets written to the logfile
tee < "$LOGPIPE" "$LOGFILE" &

# Close STDOUT, reopen it directing it to the logpipe
exec 1>&-
exec 1>"$LOGPIPE"
# Close STDERR, reopen it directing it to the logpipe
exec 2>&-
exec 2>"$LOGPIPE"


#---  FUNCTION  -------------------------------------------------------------------------------------------------------
#          NAME:  __exit_cleanup
#   DESCRIPTION:  Cleanup any leftovers after script has ended
#
#
#   http://www.unix.com/man-page/POSIX/1posix/trap/
#
#               Signal Number   Signal Name
#               1               SIGHUP
#               2               SIGINT
#               3               SIGQUIT
#               6               SIGABRT
#               9               SIGKILL
#              14               SIGALRM
#              15               SIGTERM
#----------------------------------------------------------------------------------------------------------------------
APT_ERR=$(mktemp /tmp/apt_error.XXXXXX)
__exit_cleanup() {
    EXIT_CODE=$?

    if [ "$ITYPE" = "git" ] && [ -d "${_SALT_GIT_CHECKOUT_DIR}" ]; then
        if [ $_KEEP_TEMP_FILES -eq $BS_FALSE ]; then
            # Clean up the checked out repository
            echodebug "Cleaning up the Salt Temporary Git Repository"
            # shellcheck disable=SC2164
            cd "${__SALT_GIT_CHECKOUT_PARENT_DIR}"
            rm -rf "${_SALT_GIT_CHECKOUT_DIR}"
            #rm -rf "${_SALT_GIT_CHECKOUT_DIR}/deps"
        else
            echowarn "Not cleaning up the Salt Temporary git repository on request"
            echowarn "Note that if you intend to re-run this script using the git approach, you might encounter some issues"
        fi
    fi

    # Remove the logging pipe when the script exits
    if [ -p "$LOGPIPE" ]; then
        echodebug "Removing the logging pipe $LOGPIPE"
        rm -f "$LOGPIPE"
    fi

    # Remove the temporary apt error file when the script exits
    if [ -f "$APT_ERR" ]; then
        echodebug "Removing the temporary apt error file $APT_ERR"
        rm -f "$APT_ERR"
    fi

    # Kill tee when exiting, CentOS, at least requires this
    # shellcheck disable=SC2009
    TEE_PID=$(ps ax | grep tee | grep "$LOGFILE" | awk '{print $1}')

    [ "$TEE_PID" = "" ] && exit $EXIT_CODE

    echodebug "Killing logging pipe tee's with pid(s): $TEE_PID"

    # We need to trap errors since killing tee will cause a 127 errno
    # We also do this as late as possible so we don't "mis-catch" other errors
    __trap_errors() {
        echoinfo "Errors Trapped: $EXIT_CODE"
        # Exit with the "original" exit code, not the trapped code
        exit $EXIT_CODE
    }
    trap "__trap_errors" INT ABRT QUIT TERM

    # Now we're "good" to kill tee
    kill -s TERM "$TEE_PID"

    # In case the 127 errno is not triggered, exit with the "original" exit code
    exit $EXIT_CODE
}
trap "__exit_cleanup" EXIT INT


# Let's discover how we're being called
# shellcheck disable=SC2009
CALLER=$(ps -a -o pid,args | grep $$ | grep -v grep | tr -s ' ' | cut -d ' ' -f 3)

if [ "${CALLER}x" = "${0}x" ]; then
    CALLER="shell pipe"
fi

echoinfo "Running version: ${__ScriptVersion}"
echoinfo "Executed by: ${CALLER}"
echoinfo "Command line: '${__ScriptFullName} ${__ScriptArgs}'"
echowarn "Running the unstable version of ${__ScriptName}"

# Define installation type
if [ "$#" -gt 0 ];then
    __check_unparsed_options "$*"
    ITYPE=$1
    shift
fi

# Check installation type
if [ "$(echo "$ITYPE" | grep -E '(stable|testing|git)')" = "" ]; then
    echoerror "Installation type \"$ITYPE\" is not known..."
    exit 1
fi

# If doing a git install, check what branch/tag/sha will be checked out
if [ "$ITYPE" = "git" ]; then
    if [ "$#" -eq 0 ];then
        GIT_REV="master"
    else
        GIT_REV="$1"
        shift
    fi

    # Disable shell warning about unbound variable during git install
    STABLE_REV="latest"

# If doing stable install, check if version specified
elif [ "$ITYPE" = "stable" ]; then
    if [ "$#" -eq 0 ];then
        STABLE_REV="latest"
    else
        if [ "$(echo "$1" | grep -E '^(latest|1\.6|1\.7|2014\.1|2014\.7|2015\.5|2015\.8|2016\.3|2016\.11|2017\.7|2018\.3|2019\.2)$')" != "" ]; then
            STABLE_REV="$1"
            shift
        elif [ "$(echo "$1" | grep -E '^([0-9]*\.[0-9]*\.[0-9]*)$')" != "" ]; then
            if [ "$(uname)" = "Darwin" ]; then
              STABLE_REV="$1"
            else
              STABLE_REV="archive/$1"
            fi
            shift
        else
            echo "Unknown stable version: $1 (valid: 1.6, 1.7, 2014.1, 2014.7, 2015.5, 2015.8, 2016.3, 2016.11, 2017.7, 2018.3, 2019.2, latest, \$MAJOR.\$MINOR.\$PATCH)"
            exit 1
        fi
    fi
fi

# Check for any unparsed arguments. Should be an error.
if [ "$#" -gt 0 ]; then
    __usage
    echo
    echoerror "Too many arguments."
    exit 1
fi

# whoami alternative for SunOS
if [ -f /usr/xpg4/bin/id ]; then
    whoami='/usr/xpg4/bin/id -un'
else
    whoami='whoami'
fi

# Root permissions are required to run this script
if [ "$($whoami)" != "root" ]; then
    echoerror "Salt requires root privileges to install. Please re-run this script as root."
    exit 1
fi

# Check that we're actually installing one of minion/master/syndic
if [ "$_INSTALL_MINION" -eq $BS_FALSE ] && [ "$_INSTALL_MASTER" -eq $BS_FALSE ] && [ "$_INSTALL_SYNDIC" -eq $BS_FALSE ] && [ "$_CONFIG_ONLY" -eq $BS_FALSE ]; then
    echowarn "Nothing to install or configure"
    exit 1
fi

# Check that we're installing a minion if we're being passed a master address
if [ "$_INSTALL_MINION" -eq $BS_FALSE ] && [ "$_SALT_MASTER_ADDRESS" != "null" ]; then
    echoerror "Don't pass a master address (-A) if no minion is going to be bootstrapped."
    exit 1
fi

# Check that we're installing a minion if we're being passed a minion id
if [ "$_INSTALL_MINION" -eq $BS_FALSE ] && [ "$_SALT_MINION_ID" != "null" ]; then
    echoerror "Don't pass a minion id (-i) if no minion is going to be bootstrapped."
    exit 1
fi

# Check that we're installing or configuring a master if we're being passed a master config json dict
if [ "$_CUSTOM_MASTER_CONFIG" != "null" ]; then
    if [ "$_INSTALL_MASTER" -eq $BS_FALSE ] && [ "$_CONFIG_ONLY" -eq $BS_FALSE ]; then
        echoerror "Don't pass a master config JSON dict (-J) if no master is going to be bootstrapped or configured."
        exit 1
    fi
fi

# Check that we're installing or configuring a minion if we're being passed a minion config json dict
if [ "$_CUSTOM_MINION_CONFIG" != "null" ]; then
    if [ "$_INSTALL_MINION" -eq $BS_FALSE ] && [ "$_CONFIG_ONLY" -eq $BS_FALSE ]; then
        echoerror "Don't pass a minion config JSON dict (-j) if no minion is going to be bootstrapped or configured."
        exit 1
    fi
fi

# Check if we're installing via a different Python executable and set major version variables
if [ -n "$_PY_EXE" ]; then
    if [ "$(uname)" = "Darwin" ]; then
      _PY_PKG_VER=$(echo "$_PY_EXE" | sed "s/\\.//g")
    else
      _PY_PKG_VER=$(echo "$_PY_EXE" | sed -E "s/\\.//g")
    fi

    _PY_MAJOR_VERSION=$(echo "$_PY_PKG_VER" | cut -c 7)
    if [ "$_PY_MAJOR_VERSION" != 3 ] && [ "$_PY_MAJOR_VERSION" != 2 ]; then
        echoerror "Detected -x option, but Python major version is not 2 or 3."
        echoerror "The -x option must be passed as python2, python27, or python2.7 (or use the Python '3' versions of examples)."
        exit 1
    fi

    echoinfo "Detected -x option. Using $_PY_EXE to install Salt."
else
    _PY_PKG_VER=""
fi

# If the configuration directory or archive does not exist, error out
if [ "$_TEMP_CONFIG_DIR" != "null" ]; then
    _TEMP_CONFIG_DIR="$(__check_config_dir "$_TEMP_CONFIG_DIR")"
    [ "$_TEMP_CONFIG_DIR" = "null" ] && exit 1
fi

# If the pre-seed keys directory does not exist, error out
if [ "$_TEMP_KEYS_DIR" != "null" ] && [ ! -d "$_TEMP_KEYS_DIR" ]; then
    echoerror "The pre-seed keys directory ${_TEMP_KEYS_DIR} does not exist."
    exit 1
fi

# -a and -V only work from git
if [ "$ITYPE" != "git" ]; then
    if [ $_PIP_ALL -eq $BS_TRUE ]; then
        echoerror "Pip installing all python packages with -a is only possible when installing Salt via git"
        exit 1
    fi
    if [ "$_VIRTUALENV_DIR" != "null" ]; then
        echoerror "Virtualenv installs via -V is only possible when installing Salt via git"
        exit 1
    fi
fi

# Set the _REPO_URL value based on if -R was passed or not. Defaults to repo.saltstack.com.
if [ "$_CUSTOM_REPO_URL" != "null" ]; then
    _REPO_URL="$_CUSTOM_REPO_URL"

    # Check for -r since -R is being passed. Set -r with a warning.
    if [ "$_DISABLE_REPOS" -eq $BS_FALSE ]; then
        echowarn "Detected -R option. No other repositories will be configured when -R is used. Setting -r option to True."
        _DISABLE_REPOS=$BS_TRUE
    fi
fi

# Check the _DISABLE_SSL value and set HTTP or HTTPS.
if [ "$_DISABLE_SSL" -eq $BS_TRUE ]; then
    HTTP_VAL="http"
else
    HTTP_VAL="https"
fi

# Check the _QUIET_GIT_INSTALLATION value and set SETUP_PY_INSTALL_ARGS.
if [ "$_QUIET_GIT_INSTALLATION" -eq $BS_TRUE ]; then
    SETUP_PY_INSTALL_ARGS="-q"
else
    SETUP_PY_INSTALL_ARGS=""
fi

# Handle the insecure flags
if [ "$_INSECURE_DL" -eq $BS_TRUE ]; then
    _CURL_ARGS="${_CURL_ARGS} --insecure"
    _FETCH_ARGS="${_FETCH_ARGS} --no-verify-peer"
    _GPG_ARGS="${_GPG_ARGS} --keyserver-options no-check-cert"
    _WGET_ARGS="${_WGET_ARGS} --no-check-certificate"
else
    _GPG_ARGS="${_GPG_ARGS} --keyserver-options ca-cert-file=/etc/ssl/certs/ca-certificates.crt"
fi

# Export the http_proxy configuration to our current environment
if [ "${_HTTP_PROXY}" != "" ]; then
    export http_proxy="${_HTTP_PROXY}"
    export https_proxy="${_HTTP_PROXY}"
    # Using "deprecated" option here, but that appears the only way to make it work.
    # See https://bugs.debian.org/cgi-bin/bugreport.cgi?bug=818802
    # and https://bugs.launchpad.net/ubuntu/+source/gnupg2/+bug/1625848
    _GPG_ARGS="${_GPG_ARGS},http-proxy=${_HTTP_PROXY}"
fi

# Work around for 'Docker + salt-bootstrap failure' https://github.com/saltstack/salt-bootstrap/issues/394
if [ "${_DISABLE_SALT_CHECKS}" -eq $BS_FALSE ] && [ -f /tmp/disable_salt_checks ]; then
    # shellcheck disable=SC2016
    echowarn 'Found file: /tmp/disable_salt_checks, setting _DISABLE_SALT_CHECKS=$BS_TRUE'
    _DISABLE_SALT_CHECKS=$BS_TRUE
fi

# Because -a can only be installed into virtualenv
if [ "${_PIP_ALL}" -eq $BS_TRUE ] && [ "${_VIRTUALENV_DIR}" = "null" ]; then
    usage
    # Could possibly set up a default virtualenv location when -a flag is passed
    echoerror "Using -a requires -V because pip pkgs should be siloed from python system pkgs"
    exit 1
fi

# Make sure virtualenv directory does not already exist
if [ -d "${_VIRTUALENV_DIR}" ]; then
    echoerror "The directory ${_VIRTUALENV_DIR} for virtualenv already exists"
    exit 1
fi


#---  FUNCTION  -------------------------------------------------------------------------------------------------------
#         NAME:  __fetch_url
#  DESCRIPTION:  Retrieves a URL and writes it to a given path
#----------------------------------------------------------------------------------------------------------------------
__fetch_url() {
    # shellcheck disable=SC2086
    curl $_CURL_ARGS -L -s -o "$1" "$2" >/dev/null 2>&1        ||
        wget $_WGET_ARGS -q -O "$1" "$2" >/dev/null 2>&1       ||
            fetch $_FETCH_ARGS -q -o "$1" "$2" >/dev/null 2>&1 ||  # FreeBSD
                fetch -q -o "$1" "$2" >/dev/null 2>&1          ||  # Pre FreeBSD 10
                    ftp -o "$1" "$2" >/dev/null 2>&1               # OpenBSD
}

#---  FUNCTION  -------------------------------------------------------------------------------------------------------
#         NAME:  __fetch_verify
#  DESCRIPTION:  Retrieves a URL, verifies its content and writes it to standard output
#----------------------------------------------------------------------------------------------------------------------
__fetch_verify() {
    fetch_verify_url="$1"
    fetch_verify_sum="$2"
    fetch_verify_size="$3"

    fetch_verify_tmpf=$(mktemp) && \
    __fetch_url "$fetch_verify_tmpf" "$fetch_verify_url" && \
    test "$(stat --format=%s "$fetch_verify_tmpf")" -eq "$fetch_verify_size" && \
    test "$(md5sum "$fetch_verify_tmpf" | awk '{ print $1 }')" = "$fetch_verify_sum" && \
    cat "$fetch_verify_tmpf" && \
    if rm -f "$fetch_verify_tmpf"; then
        return 0
    fi
    echo "Failed verification of $fetch_verify_url"
    return 1
}

#---  FUNCTION  -------------------------------------------------------------------------------------------------------
#          NAME:  __gather_hardware_info
#   DESCRIPTION:  Discover hardware information
#----------------------------------------------------------------------------------------------------------------------
__gather_hardware_info() {
    if [ -f /proc/cpuinfo ]; then
        CPU_VENDOR_ID=$(awk '/vendor_id|Processor/ {sub(/-.*$/,"",$3); print $3; exit}' /proc/cpuinfo )
    elif [ -f /usr/bin/kstat ]; then
        # SmartOS.
        # Solaris!?
        # This has only been tested for a GenuineIntel CPU
        CPU_VENDOR_ID=$(/usr/bin/kstat -p cpu_info:0:cpu_info0:vendor_id | awk '{print $2}')
    else
        CPU_VENDOR_ID=$( sysctl -n hw.model )
    fi
    # shellcheck disable=SC2034
    CPU_VENDOR_ID_L=$( echo "$CPU_VENDOR_ID" | tr '[:upper:]' '[:lower:]' )
    CPU_ARCH=$(uname -m 2>/dev/null || uname -p 2>/dev/null || echo "unknown")
    CPU_ARCH_L=$( echo "$CPU_ARCH" | tr '[:upper:]' '[:lower:]' )
}
__gather_hardware_info


#---  FUNCTION  -------------------------------------------------------------------------------------------------------
#          NAME:  __gather_os_info
#   DESCRIPTION:  Discover operating system information
#----------------------------------------------------------------------------------------------------------------------
__gather_os_info() {
    OS_NAME=$(uname -s 2>/dev/null)
    OS_NAME_L=$( echo "$OS_NAME" | tr '[:upper:]' '[:lower:]' )
    OS_VERSION=$(uname -r)
    # shellcheck disable=SC2034
    OS_VERSION_L=$( echo "$OS_VERSION" | tr '[:upper:]' '[:lower:]' )
}
__gather_os_info


#---  FUNCTION  -------------------------------------------------------------------------------------------------------
#          NAME:  __parse_version_string
#   DESCRIPTION:  Parse version strings ignoring the revision.
#                 MAJOR.MINOR.REVISION becomes MAJOR.MINOR
#----------------------------------------------------------------------------------------------------------------------
__parse_version_string() {
    VERSION_STRING="$1"
    PARSED_VERSION=$(
        echo "$VERSION_STRING" |
        sed -e 's/^/#/' \
            -e 's/^#[^0-9]*\([0-9][0-9]*\.[0-9][0-9]*\)\(\.[0-9][0-9]*\).*$/\1/' \
            -e 's/^#[^0-9]*\([0-9][0-9]*\.[0-9][0-9]*\).*$/\1/' \
            -e 's/^#[^0-9]*\([0-9][0-9]*\).*$/\1/' \
            -e 's/^#.*$//'
    )
    echo "$PARSED_VERSION"
}


#---  FUNCTION  -------------------------------------------------------------------------------------------------------
#          NAME:  __derive_debian_numeric_version
#   DESCRIPTION:  Derive the numeric version from a Debian version string.
#----------------------------------------------------------------------------------------------------------------------
__derive_debian_numeric_version() {
    NUMERIC_VERSION=""
    INPUT_VERSION="$1"
    if echo "$INPUT_VERSION" | grep -q '^[0-9]'; then
        NUMERIC_VERSION="$INPUT_VERSION"
    elif [ -z "$INPUT_VERSION" ] && [ -f "/etc/debian_version" ]; then
        INPUT_VERSION="$(cat /etc/debian_version)"
    fi
    if [ -z "$NUMERIC_VERSION" ]; then
        if [ "$INPUT_VERSION" = "wheezy/sid" ]; then
            # I've found an EC2 wheezy image which did not tell its version
            NUMERIC_VERSION=$(__parse_version_string "7.0")
        elif [ "$INPUT_VERSION" = "jessie/sid" ]; then
            NUMERIC_VERSION=$(__parse_version_string "8.0")
        elif [ "$INPUT_VERSION" = "stretch/sid" ]; then
            NUMERIC_VERSION=$(__parse_version_string "9.0")
        elif [ "$INPUT_VERSION" = "buster/sid" ]; then
            NUMERIC_VERSION=$(__parse_version_string "10.0")
        else
            echowarn "Unable to parse the Debian Version (codename: '$INPUT_VERSION')"
        fi
    fi
    echo "$NUMERIC_VERSION"
}


#---  FUNCTION  -------------------------------------------------------------------------------------------------------
#          NAME:  __unquote_string
#   DESCRIPTION:  Strip single or double quotes from the provided string.
#----------------------------------------------------------------------------------------------------------------------
__unquote_string() {
    # shellcheck disable=SC1117
    echo "$*" | sed -e "s/^\([\"\']\)\(.*\)\1\$/\2/g"
}

#---  FUNCTION  -------------------------------------------------------------------------------------------------------
#          NAME:  __camelcase_split
#   DESCRIPTION:  Convert 'CamelCased' strings to 'Camel Cased'
#----------------------------------------------------------------------------------------------------------------------
__camelcase_split() {
    echo "$*" | sed -e 's/\([^[:upper:][:punct:]]\)\([[:upper:]]\)/\1 \2/g'
}

#---  FUNCTION  -------------------------------------------------------------------------------------------------------
#          NAME:  __strip_duplicates
#   DESCRIPTION:  Strip duplicate strings
#----------------------------------------------------------------------------------------------------------------------
__strip_duplicates() {
    echo "$*" | tr -s '[:space:]' '\n' | awk '!x[$0]++'
}

#---  FUNCTION  -------------------------------------------------------------------------------------------------------
#          NAME:  __sort_release_files
#   DESCRIPTION:  Custom sort function. Alphabetical or numerical sort is not
#                 enough.
#----------------------------------------------------------------------------------------------------------------------
__sort_release_files() {
    KNOWN_RELEASE_FILES=$(echo "(arch|alpine|centos|debian|ubuntu|fedora|redhat|suse|\
        mandrake|mandriva|gentoo|slackware|turbolinux|unitedlinux|void|lsb|system|\
        oracle|os)(-|_)(release|version)" | sed -E 's:[[:space:]]::g')
    primary_release_files=""
    secondary_release_files=""
    # Sort know VS un-known files first
    for release_file in $(echo "${@}" | sed -E 's:[[:space:]]:\n:g' | sort -f | uniq); do
        match=$(echo "$release_file" | grep -E -i "${KNOWN_RELEASE_FILES}")
        if [ "${match}" != "" ]; then
            primary_release_files="${primary_release_files} ${release_file}"
        else
            secondary_release_files="${secondary_release_files} ${release_file}"
        fi
    done

    # Now let's sort by know files importance, max important goes last in the max_prio list
    max_prio="redhat-release centos-release oracle-release fedora-release"
    for entry in $max_prio; do
        if [ "$(echo "${primary_release_files}" | grep "$entry")" != "" ]; then
            primary_release_files=$(echo "${primary_release_files}" | sed -e "s:\\(.*\\)\\($entry\\)\\(.*\\):\\2 \\1 \\3:g")
        fi
    done
    # Now, least important goes last in the min_prio list
    min_prio="lsb-release"
    for entry in $min_prio; do
        if [ "$(echo "${primary_release_files}" | grep "$entry")" != "" ]; then
            primary_release_files=$(echo "${primary_release_files}" | sed -e "s:\\(.*\\)\\($entry\\)\\(.*\\):\\1 \\3 \\2:g")
        fi
    done

    # Echo the results collapsing multiple white-space into a single white-space
    echo "${primary_release_files} ${secondary_release_files}" | sed -E 's:[[:space:]]+:\n:g'
}


#---  FUNCTION  -------------------------------------------------------------------------------------------------------
#          NAME:  __gather_linux_system_info
#   DESCRIPTION:  Discover Linux system information
#----------------------------------------------------------------------------------------------------------------------
__gather_linux_system_info() {
    DISTRO_NAME=""
    DISTRO_VERSION=""

    # Let's test if the lsb_release binary is available
    rv=$(lsb_release >/dev/null 2>&1)

    # shellcheck disable=SC2181
    if [ $? -eq 0 ]; then
        DISTRO_NAME=$(lsb_release -si)
        if [ "${DISTRO_NAME}" = "Scientific" ]; then
            DISTRO_NAME="Scientific Linux"
        elif [ "$(echo "$DISTRO_NAME" | grep ^CloudLinux)" != "" ]; then
            DISTRO_NAME="Cloud Linux"
        elif [ "$(echo "$DISTRO_NAME" | grep ^RedHat)" != "" ]; then
            # Let's convert 'CamelCased' to 'Camel Cased'
            n=$(__camelcase_split "$DISTRO_NAME")
            # Skip setting DISTRO_NAME this time, splitting CamelCase has failed.
            # See https://github.com/saltstack/salt-bootstrap/issues/918
            [ "$n" = "$DISTRO_NAME" ] && DISTRO_NAME="" || DISTRO_NAME="$n"
        elif [ "${DISTRO_NAME}" = "openSUSE project" ]; then
            # lsb_release -si returns "openSUSE project" on openSUSE 12.3
            # lsb_release -si returns "openSUSE" on openSUSE 15.n
            DISTRO_NAME="opensuse"
        elif [ "${DISTRO_NAME}" = "SUSE LINUX" ]; then
            if [ "$(lsb_release -sd | grep -i opensuse)" != "" ]; then
                # openSUSE 12.2 reports SUSE LINUX on lsb_release -si
                DISTRO_NAME="opensuse"
            else
                # lsb_release -si returns "SUSE LINUX" on SLES 11 SP3
                DISTRO_NAME="suse"
            fi
        elif [ "${DISTRO_NAME}" = "EnterpriseEnterpriseServer" ]; then
            # This the Oracle Linux Enterprise ID before ORACLE LINUX 5 UPDATE 3
            DISTRO_NAME="Oracle Linux"
        elif [ "${DISTRO_NAME}" = "OracleServer" ]; then
            # This the Oracle Linux Server 6.5
            DISTRO_NAME="Oracle Linux"
        elif [ "${DISTRO_NAME}" = "AmazonAMI" ] || [ "${DISTRO_NAME}" = "Amazon" ]; then
            DISTRO_NAME="Amazon Linux AMI"
        elif [ "${DISTRO_NAME}" = "ManjaroLinux" ]; then
            DISTRO_NAME="Arch Linux"
        elif [ "${DISTRO_NAME}" = "Arch" ]; then
            DISTRO_NAME="Arch Linux"
            return
        fi
        rv=$(lsb_release -sr)
        [ "${rv}" != "" ] && DISTRO_VERSION=$(__parse_version_string "$rv")
    elif [ -f /etc/lsb-release ]; then
        # We don't have the lsb_release binary, though, we do have the file it parses
        DISTRO_NAME=$(grep DISTRIB_ID /etc/lsb-release | sed -e 's/.*=//')
        rv=$(grep DISTRIB_RELEASE /etc/lsb-release | sed -e 's/.*=//')
        [ "${rv}" != "" ] && DISTRO_VERSION=$(__parse_version_string "$rv")
    fi

    if [ "$DISTRO_NAME" != "" ] && [ "$DISTRO_VERSION" != "" ]; then
        # We already have the distribution name and version
        return
    fi
    # shellcheck disable=SC2035,SC2086
    for rsource in $(__sort_release_files "$(
            cd /etc && /bin/ls *[_-]release *[_-]version 2>/dev/null | env -i sort | \
            sed -e '/^redhat-release$/d' -e '/^lsb-release$/d'; \
            echo redhat-release lsb-release
            )"); do

        [ ! -f "/etc/${rsource}" ] && continue      # Does not exist

        n=$(echo "${rsource}" | sed -e 's/[_-]release$//' -e 's/[_-]version$//')
        shortname=$(echo "${n}" | tr '[:upper:]' '[:lower:]')
        if [ "$shortname" = "debian" ]; then
            rv=$(__derive_debian_numeric_version "$(cat /etc/${rsource})")
        else
            rv=$( (grep VERSION "/etc/${rsource}"; cat "/etc/${rsource}") | grep '[0-9]' | sed -e 'q' )
        fi
        [ "${rv}" = "" ] && [ "$shortname" != "arch" ] && continue  # There's no version information. Continue to next rsource
        v=$(__parse_version_string "$rv")
        case $shortname in
            redhat             )
                if [ "$(grep -E 'CentOS' /etc/${rsource})" != "" ]; then
                    n="CentOS"
                elif [ "$(grep -E 'Scientific' /etc/${rsource})" != "" ]; then
                    n="Scientific Linux"
                elif [ "$(grep -E 'Red Hat Enterprise Linux' /etc/${rsource})" != "" ]; then
                    n="<R>ed <H>at <E>nterprise <L>inux"
                else
                    n="<R>ed <H>at <L>inux"
                fi
                ;;
            arch               ) n="Arch Linux"     ;;
            alpine             ) n="Alpine Linux"   ;;
            centos             ) n="CentOS"         ;;
            debian             ) n="Debian"         ;;
            ubuntu             ) n="Ubuntu"         ;;
            fedora             ) n="Fedora"         ;;
            suse|opensuse      ) n="SUSE"           ;;
            mandrake*|mandriva ) n="Mandriva"       ;;
            gentoo             ) n="Gentoo"         ;;
            slackware          ) n="Slackware"      ;;
            turbolinux         ) n="TurboLinux"     ;;
            unitedlinux        ) n="UnitedLinux"    ;;
            void               ) n="VoidLinux"      ;;
            oracle             ) n="Oracle Linux"   ;;
            system             )
                while read -r line; do
                    [ "${n}x" != "systemx" ] && break
                    case "$line" in
                        *Amazon*Linux*AMI*)
                            n="Amazon Linux AMI"
                            break
                    esac
                done < "/etc/${rsource}"
                ;;
            os                 )
                nn="$(__unquote_string "$(grep '^ID=' /etc/os-release | sed -e 's/^ID=\(.*\)$/\1/g')")"
                rv="$(__unquote_string "$(grep '^VERSION_ID=' /etc/os-release | sed -e 's/^VERSION_ID=\(.*\)$/\1/g')")"
                [ "${rv}" != "" ] && v=$(__parse_version_string "$rv") || v=""
                case $(echo "${nn}" | tr '[:upper:]' '[:lower:]') in
                    alpine      )
                        n="Alpine Linux"
                        v="${rv}"
                        ;;
                    amzn        )
                        # Amazon AMI's after 2014.09 match here
                        n="Amazon Linux AMI"
                        ;;
                    arch        )
                        n="Arch Linux"
                        v=""  # Arch Linux does not provide a version.
                        ;;
                    cloudlinux  )
                        n="Cloud Linux"
                        ;;
                    debian      )
                        n="Debian"
                        v=$(__derive_debian_numeric_version "$v")
                        ;;
                    sles  )
                        n="SUSE"
                        v="${rv}"
                        ;;
                    opensuse-leap  )
                        n="opensuse"
                        v="${rv}"
                        ;;
                    *           )
                        n=${nn}
                        ;;
                esac
                ;;
            *                  ) n="${n}"           ;
        esac
        DISTRO_NAME=$n
        DISTRO_VERSION=$v
        break
    done
}


#---  FUNCTION  -------------------------------------------------------------------------------------------------------
#          NAME:  __install_python()
#   DESCRIPTION:  Install a different version of python on a host. Currently this has only been tested on CentOS 6 and
#                 is considered experimental.
#----------------------------------------------------------------------------------------------------------------------
__install_python() {
    if [ "$_PY_EXE" = "" ]; then
        echoerror "Must specify -x <pythonversion> with -y to install a specific python version"
        exit 1
    fi

    __PACKAGES="$_PY_PKG_VER"

    if [ ${_DISABLE_REPOS} -eq ${BS_FALSE} ]; then
        echoinfo "Attempting to install a repo to help provide a separate python package"
        echoinfo "$DISTRO_NAME_L"
        case "$DISTRO_NAME_L" in
            "red_hat"|"centos")
                __PYTHON_REPO_URL="https://centos${DISTRO_MAJOR_VERSION}.iuscommunity.org/ius-release.rpm"
                ;;
            *)
                echoerror "Installing a repo to provide a python package is only supported on Redhat/CentOS.
                If a repo is already available, please try running script with -r."
                exit 1
                ;;
        esac

        echoinfo "Installing IUS repo"
        __yum_install_noinput "${__PYTHON_REPO_URL}" || return 1
    fi

    echoinfo "Installing ${__PACKAGES}"
    __yum_install_noinput "${__PACKAGES}" || return 1
}


#---  FUNCTION  -------------------------------------------------------------------------------------------------------
#          NAME:  __gather_sunos_system_info
#   DESCRIPTION:  Discover SunOS system info
#----------------------------------------------------------------------------------------------------------------------
__gather_sunos_system_info() {
    if [ -f /sbin/uname ]; then
        DISTRO_VERSION=$(/sbin/uname -X | awk '/[kK][eE][rR][nN][eE][lL][iI][dD]/ { print $3 }')
    fi

    DISTRO_NAME=""
    if [ -f /etc/release ]; then
        while read -r line; do
            [ "${DISTRO_NAME}" != "" ] && break
            case "$line" in
                *OpenIndiana*oi_[0-9]*)
                    DISTRO_NAME="OpenIndiana"
                    DISTRO_VERSION=$(echo "$line" | sed -nE "s/OpenIndiana(.*)oi_([[:digit:]]+)(.*)/\\2/p")
                    break
                    ;;
                *OpenSolaris*snv_[0-9]*)
                    DISTRO_NAME="OpenSolaris"
                    DISTRO_VERSION=$(echo "$line" | sed -nE "s/OpenSolaris(.*)snv_([[:digit:]]+)(.*)/\\2/p")
                    break
                    ;;
                *Oracle*Solaris*[0-9]*)
                    DISTRO_NAME="Oracle Solaris"
                    DISTRO_VERSION=$(echo "$line" | sed -nE "s/(Oracle Solaris) ([[:digit:]]+)(.*)/\\2/p")
                    break
                    ;;
                *Solaris*)
                    DISTRO_NAME="Solaris"
                    # Let's make sure we not actually on a Joyent's SmartOS VM since some releases
                    # don't have SmartOS in `/etc/release`, only `Solaris`
                    if uname -v | grep joyent >/dev/null 2>&1; then
                        DISTRO_NAME="SmartOS"
                    fi
                    break
                    ;;
                *NexentaCore*)
                    DISTRO_NAME="Nexenta Core"
                    break
                    ;;
                *SmartOS*)
                    DISTRO_NAME="SmartOS"
                    break
                    ;;
                *OmniOS*)
                    DISTRO_NAME="OmniOS"
                    DISTRO_VERSION=$(echo "$line" | awk '{print $3}')
                    _SIMPLIFY_VERSION=$BS_FALSE
                    break
                    ;;
            esac
        done < /etc/release
    fi

    if [ "${DISTRO_NAME}" = "" ]; then
        DISTRO_NAME="Solaris"
        DISTRO_VERSION=$(
            echo "${OS_VERSION}" |
            sed -e 's;^4\.;1.;' \
                -e 's;^5\.\([0-6]\)[^0-9]*$;2.\1;' \
                -e 's;^5\.\([0-9][0-9]*\).*;\1;'
        )
    fi

    if [ "${DISTRO_NAME}" = "SmartOS" ]; then
        VIRTUAL_TYPE="smartmachine"
        if [ "$(zonename)" = "global" ]; then
            VIRTUAL_TYPE="global"
        fi
    fi
}


#---  FUNCTION  -------------------------------------------------------------------------------------------------------
#          NAME:  __gather_bsd_system_info
#   DESCRIPTION:  Discover OpenBSD, NetBSD and FreeBSD systems information
#----------------------------------------------------------------------------------------------------------------------
__gather_bsd_system_info() {
    DISTRO_NAME=${OS_NAME}
    DISTRO_VERSION=$(echo "${OS_VERSION}" | sed -e 's;[()];;' -e 's/-.*$//')
}


#---  FUNCTION  -------------------------------------------------------------------------------------------------------
#          NAME:  __gather_osx_system_info
#   DESCRIPTION:  Discover MacOS X
#----------------------------------------------------------------------------------------------------------------------
__gather_osx_system_info() {
    DISTRO_NAME="MacOSX"
    DISTRO_VERSION=$(sw_vers -productVersion)
}


#---  FUNCTION  -------------------------------------------------------------------------------------------------------
#          NAME:  __gather_system_info
#   DESCRIPTION:  Discover which system and distribution we are running.
#----------------------------------------------------------------------------------------------------------------------
__gather_system_info() {
    case ${OS_NAME_L} in
        linux )
            __gather_linux_system_info
            ;;
        sunos )
            __gather_sunos_system_info
            ;;
        openbsd|freebsd|netbsd )
            __gather_bsd_system_info
            ;;
        darwin )
            __gather_osx_system_info
            ;;
        * )
            echoerror "${OS_NAME} not supported.";
            exit 1
            ;;
    esac

}


#---  FUNCTION  -------------------------------------------------------------------------------------------------------
#          NAME:  __ubuntu_derivatives_translation
#   DESCRIPTION:  Map Ubuntu derivatives to their Ubuntu base versions.
#                 If distro has a known Ubuntu base version, use those install
#                 functions by pretending to be Ubuntu (i.e. change global vars)
#----------------------------------------------------------------------------------------------------------------------
# shellcheck disable=SC2034
__ubuntu_derivatives_translation() {
    UBUNTU_DERIVATIVES="(trisquel|linuxmint|linaro|elementary_os|neon)"
    # Mappings
    trisquel_6_ubuntu_base="12.04"
    linuxmint_13_ubuntu_base="12.04"
    linuxmint_17_ubuntu_base="14.04"
    linuxmint_18_ubuntu_base="16.04"
    linuxmint_19_ubuntu_base="18.04"
    linaro_12_ubuntu_base="12.04"
    elementary_os_02_ubuntu_base="12.04"
    neon_16_ubuntu_base="16.04"

    # Translate Ubuntu derivatives to their base Ubuntu version
    match=$(echo "$DISTRO_NAME_L" | grep -E ${UBUNTU_DERIVATIVES})

    if [ "${match}" != "" ]; then
        case $match in
            "elementary_os")
                _major=$(echo "$DISTRO_VERSION" | sed 's/\.//g')
                ;;
            "linuxmint")
                export LSB_ETC_LSB_RELEASE=/etc/upstream-release/lsb-release
                _major=$(echo "$DISTRO_VERSION" | sed 's/^\([0-9]*\).*/\1/g')
                ;;
            *)
                _major=$(echo "$DISTRO_VERSION" | sed 's/^\([0-9]*\).*/\1/g')
                ;;
        esac

        _ubuntu_version=$(eval echo "\$${match}_${_major}_ubuntu_base")

        if [ "$_ubuntu_version" != "" ]; then
            echodebug "Detected Ubuntu $_ubuntu_version derivative"
            DISTRO_NAME_L="ubuntu"
            DISTRO_VERSION="$_ubuntu_version"
        fi
    fi
}


#---  FUNCTION  -------------------------------------------------------------------------------------------------------
#          NAME:  __check_dpkg_architecture
#   DESCRIPTION:  Determine the primary architecture for packages to install on Debian and derivatives
#                 and issue all necessary error messages.
#----------------------------------------------------------------------------------------------------------------------
__check_dpkg_architecture() {
    if __check_command_exists dpkg; then
        DPKG_ARCHITECTURE="$(dpkg --print-architecture)"
    else
        echoerror "dpkg: command not found."
        return 1
    fi

    __REPO_ARCH="$DPKG_ARCHITECTURE"
    __REPO_ARCH_DEB='deb'
    __return_code=0

    case $DPKG_ARCHITECTURE in
        "i386")
            error_msg="$_REPO_URL likely doesn't have all required 32-bit packages for $DISTRO_NAME $DISTRO_MAJOR_VERSION."
            # amd64 is just a part of repository URI, 32-bit pkgs are hosted under the same location
            __REPO_ARCH="amd64"
            ;;
        "amd64")
            error_msg=""
            ;;
        "arm64")
            if [ "$_CUSTOM_REPO_URL" != "null" ]; then
                warn_msg="Support for arm64 is experimental, make sure the custom repository used has the expected structure and contents."
            else
                # Saltstack official repository does not yet have arm64 metadata,
                # use amd64 repositories on arm64, since all pkgs are arch-independent
                __REPO_ARCH="amd64"
                __REPO_ARCH_DEB="deb [arch=$__REPO_ARCH]"
                warn_msg="Support for arm64 packages is experimental and might rely on architecture-independent packages from the amd64 repository."
            fi
            error_msg=""
            ;;
        "armhf")
            if [ "$DISTRO_NAME_L" = "ubuntu" ] || [ "$DISTRO_MAJOR_VERSION" -lt 8 ]; then
                error_msg="Support for armhf packages at $_REPO_URL is limited to Debian/Raspbian 8 platforms."
                __return_code=1
            else
                error_msg=""
            fi
            ;;
        *)
            error_msg="$_REPO_URL doesn't have packages for your system architecture: $DPKG_ARCHITECTURE."
            __return_code=1
            ;;
    esac

    if [ "${warn_msg:-}" != "" ]; then
        # AArch64: Do not fail at this point, but warn the user about experimental support
        # See https://github.com/saltstack/salt-bootstrap/issues/1240
        echowarn "${warn_msg}"
    fi
    if [ "${error_msg}" != "" ]; then
        echoerror "${error_msg}"
        if [ "$ITYPE" != "git" ]; then
            echoerror "You can try git installation mode, i.e.: sh ${__ScriptName} git v2017.7.2."
            echoerror "It may be necessary to use git installation mode with pip and disable the SaltStack apt repository."
            echoerror "For example:"
            echoerror "    sh ${__ScriptName} -r -P git v2017.7.2"
        fi
    fi

    if [ "${__return_code}" -eq 0 ]; then
        return 0
    else
        return 1
    fi
}


#---  FUNCTION  -------------------------------------------------------------------------------------------------------
#          NAME:  __ubuntu_codename_translation
#   DESCRIPTION:  Map Ubuntu major versions to their corresponding codenames
#----------------------------------------------------------------------------------------------------------------------
# shellcheck disable=SC2034
__ubuntu_codename_translation() {
    case $DISTRO_MINOR_VERSION in
        "04")
            _april="yes"
            ;;
        "10")
            _april=""
            ;;
        *)
            _april="yes"
            ;;
    esac

    case $DISTRO_MAJOR_VERSION in
        "12")
            DISTRO_CODENAME="precise"
            ;;
        "14")
            DISTRO_CODENAME="trusty"
            ;;
        "16")
            DISTRO_CODENAME="xenial"
            ;;
        "18")
            DISTRO_CODENAME="bionic"
            ;;
        "20")
            DISTRO_CODENAME="focal"
            ;;
        *)
            DISTRO_CODENAME="trusty"
            ;;
    esac
}


#---  FUNCTION  -------------------------------------------------------------------------------------------------------
#          NAME:  __debian_derivatives_translation
#   DESCRIPTION:  Map Debian derivatives to their Debian base versions.
#                 If distro has a known Debian base version, use those install
#                 functions by pretending to be Debian (i.e. change global vars)
#----------------------------------------------------------------------------------------------------------------------
# shellcheck disable=SC2034
__debian_derivatives_translation() {
    # If the file does not exist, return
    [ ! -f /etc/os-release ] && return

    DEBIAN_DERIVATIVES="(cumulus_.+|devuan|kali|linuxmint|raspbian|bunsenlabs|turnkey)"
    # Mappings
    cumulus_2_debian_base="7.0"
    cumulus_3_debian_base="8.0"
    devuan_1_debian_base="8.0"
    devuan_2_debian_base="9.0"
    kali_1_debian_base="7.0"
    linuxmint_1_debian_base="8.0"
    raspbian_8_debian_base="8.0"
    raspbian_9_debian_base="9.0"
    raspbian_10_debian_base="10.0"
    bunsenlabs_9_debian_base="9.0"
    turnkey_9_debian_base="9.0"

    # Translate Debian derivatives to their base Debian version
    match=$(echo "$DISTRO_NAME_L" | grep -E ${DEBIAN_DERIVATIVES})

    if [ "${match}" != "" ]; then
        case $match in
            cumulus_*)
                _major=$(echo "$DISTRO_VERSION" | sed 's/^\([0-9]*\).*/\1/g')
                _debian_derivative="cumulus"
                ;;
            devuan)
                _major=$(echo "$DISTRO_VERSION" | sed 's/^\([0-9]*\).*/\1/g')
                _debian_derivative="devuan"
                ;;
            kali)
                _major=$(echo "$DISTRO_VERSION" | sed 's/^\([0-9]*\).*/\1/g')
                _debian_derivative="kali"
                ;;
            linuxmint)
                _major=$(echo "$DISTRO_VERSION" | sed 's/^\([0-9]*\).*/\1/g')
                _debian_derivative="linuxmint"
                ;;
            raspbian)
                _major=$(echo "$DISTRO_VERSION" | sed 's/^\([0-9]*\).*/\1/g')
                _debian_derivative="raspbian"
                ;;
            bunsenlabs)
                _major=$(echo "$DISTRO_VERSION" | sed 's/^\([0-9]*\).*/\1/g')
                _debian_derivative="bunsenlabs"
                ;;
            turnkey)
                _major=$(echo "$DISTRO_VERSION" | sed 's/^\([0-9]*\).*/\1/g')
                _debian_derivative="turnkey"
                ;;
        esac

        _debian_version=$(eval echo "\$${_debian_derivative}_${_major}_debian_base" 2>/dev/null)

        if [ "$_debian_version" != "" ]; then
            echodebug "Detected Debian $_debian_version derivative"
            DISTRO_NAME_L="debian"
            DISTRO_VERSION="$_debian_version"
            DISTRO_MAJOR_VERSION="$(echo "$DISTRO_VERSION" | sed 's/^\([0-9]*\).*/\1/g')"
        fi
    fi
}


#---  FUNCTION  -------------------------------------------------------------------------------------------------------
#          NAME:  __debian_codename_translation
#   DESCRIPTION:  Map Debian major versions to their corresponding code names
#----------------------------------------------------------------------------------------------------------------------
# shellcheck disable=SC2034
__debian_codename_translation() {

    case $DISTRO_MAJOR_VERSION in
        "7")
            DISTRO_CODENAME="wheezy"
            ;;
        "8")
            DISTRO_CODENAME="jessie"
            ;;
        "9")
            DISTRO_CODENAME="stretch"
            ;;
        "10")
            DISTRO_CODENAME="buster"
            ;;
        *)
            DISTRO_CODENAME="jessie"
            ;;
    esac
}


#---  FUNCTION  -------------------------------------------------------------------------------------------------------
#          NAME:  __check_end_of_life_versions
#   DESCRIPTION:  Check for end of life distribution versions
#----------------------------------------------------------------------------------------------------------------------
__check_end_of_life_versions() {
    case "${DISTRO_NAME_L}" in
        debian)
            # Debian versions below 7 are not supported
            if [ "$DISTRO_MAJOR_VERSION" -lt 8 ]; then
                echoerror "End of life distributions are not supported."
                echoerror "Please consider upgrading to the next stable. See:"
                echoerror "    https://wiki.debian.org/DebianReleases"
                exit 1
            fi
            ;;

        ubuntu)
            # Ubuntu versions not supported
            #
            #  < 14.04
            #  = 14.10
            #  = 15.04, 15.10
            #  = 16.10
            #  = 17.04, 17.10
            if [ "$DISTRO_MAJOR_VERSION" -lt 14 ] || \
                [ "$DISTRO_MAJOR_VERSION" -eq 15 ] || \
                [ "$DISTRO_MAJOR_VERSION" -eq 17 ] || \
                { [ "$DISTRO_MAJOR_VERSION" -eq 16 ] && [ "$DISTRO_MINOR_VERSION" -eq 10 ]; }; then
                echoerror "End of life distributions are not supported."
                echoerror "Please consider upgrading to the next stable. See:"
                echoerror "    https://wiki.ubuntu.com/Releases"
                exit 1
            fi
            ;;

        opensuse)
            # openSUSE versions not supported
            #
            #  <= 13.X
            #  <= 42.2
            if [ "$DISTRO_MAJOR_VERSION" -lt 15 ] || \
                { [ "$DISTRO_MAJOR_VERSION" -eq 42 ] && [ "$DISTRO_MINOR_VERSION" -le 2 ]; }; then
                echoerror "End of life distributions are not supported."
                echoerror "Please consider upgrading to the next stable. See:"
                echoerror "    http://en.opensuse.org/Lifetime"
                exit 1
            fi
            ;;

        suse)
            # SuSE versions not supported
            #
            # < 11 SP4
            # < 12 SP2
            SUSE_PATCHLEVEL=$(awk '/PATCHLEVEL/ {print $3}' /etc/SuSE-release )
            if [ "${SUSE_PATCHLEVEL}" = "" ]; then
                SUSE_PATCHLEVEL="00"
            fi
            if [ "$DISTRO_MAJOR_VERSION" -lt 11 ] || \
                { [ "$DISTRO_MAJOR_VERSION" -eq 11 ] && [ "$SUSE_PATCHLEVEL" -lt 04 ]; } || \
                { [ "$DISTRO_MAJOR_VERSION" -eq 12 ] && [ "$SUSE_PATCHLEVEL" -lt 02 ]; }; then
                echoerror "Versions lower than SuSE 11 SP4 or 12 SP2 are not supported."
                echoerror "Please consider upgrading to the next stable"
                echoerror "    https://www.suse.com/lifecycle/"
                exit 1
            fi
            ;;

        fedora)
            # Fedora lower than 27 are no longer supported
            if [ "$DISTRO_MAJOR_VERSION" -lt 30 ]; then
                echoerror "End of life distributions are not supported."
                echoerror "Please consider upgrading to the next stable. See:"
                echoerror "    https://fedoraproject.org/wiki/Releases"
                exit 1
            fi
            ;;

        centos)
            # CentOS versions lower than 6 are no longer supported
            if [ "$DISTRO_MAJOR_VERSION" -lt 6 ]; then
                echoerror "End of life distributions are not supported."
                echoerror "Please consider upgrading to the next stable. See:"
                echoerror "    http://wiki.centos.org/Download"
                exit 1
            fi
            ;;

        red_hat*linux)
            # Red Hat (Enterprise) Linux versions lower than 6 are no longer supported
            if [ "$DISTRO_MAJOR_VERSION" -lt 6 ]; then
                echoerror "End of life distributions are not supported."
                echoerror "Please consider upgrading to the next stable. See:"
                echoerror "    https://access.redhat.com/support/policy/updates/errata/"
                exit 1
            fi
            ;;

        oracle*linux)
            # Oracle Linux versions lower than 6 are no longer supported
            if [ "$DISTRO_MAJOR_VERSION" -lt 6 ]; then
                echoerror "End of life distributions are not supported."
                echoerror "Please consider upgrading to the next stable. See:"
                echoerror "    http://www.oracle.com/us/support/library/elsp-lifetime-069338.pdf"
                exit 1
            fi
            ;;

        scientific*linux)
            # Scientific Linux versions lower than 6 are no longer supported
            if [ "$DISTRO_MAJOR_VERSION" -lt 6 ]; then
                echoerror "End of life distributions are not supported."
                echoerror "Please consider upgrading to the next stable. See:"
                echoerror "    https://www.scientificlinux.org/downloads/sl-versions/"
                exit 1
            fi
            ;;

        cloud*linux)
            # Cloud Linux versions lower than 6 are no longer supported
            if [ "$DISTRO_MAJOR_VERSION" -lt 6 ]; then
                echoerror "End of life distributions are not supported."
                echoerror "Please consider upgrading to the next stable. See:"
                echoerror "    https://docs.cloudlinux.com/index.html?cloudlinux_life-cycle.html"
                exit 1
            fi
            ;;

        amazon*linux*ami)
            # Amazon Linux versions lower than 2012.0X no longer supported
            # Except for Amazon Linux 2, which reset the major version counter
            if [ "$DISTRO_MAJOR_VERSION" -lt 2012 ] && [ "$DISTRO_MAJOR_VERSION" -gt 10 ]; then
                echoerror "End of life distributions are not supported."
                echoerror "Please consider upgrading to the next stable. See:"
                echoerror "    https://aws.amazon.com/amazon-linux-ami/"
                exit 1
            fi
            ;;

        freebsd)
            # FreeBSD versions lower than 11 are EOL
            if [ "$DISTRO_MAJOR_VERSION" -lt 11 ]; then
                echoerror "Versions lower than FreeBSD 11 are EOL and no longer supported."
                exit 1
            fi
            ;;

        *)
            ;;
    esac
}


__gather_system_info

echo
echoinfo "System Information:"
echoinfo "  CPU:          ${CPU_VENDOR_ID}"
echoinfo "  CPU Arch:     ${CPU_ARCH}"
echoinfo "  OS Name:      ${OS_NAME}"
echoinfo "  OS Version:   ${OS_VERSION}"
echoinfo "  Distribution: ${DISTRO_NAME} ${DISTRO_VERSION}"
echo

# Simplify distro name naming on functions
DISTRO_NAME_L=$(echo "$DISTRO_NAME" | tr '[:upper:]' '[:lower:]' | sed 's/[^a-zA-Z0-9_ ]//g' | sed -Ee 's/([[:space:]])+/_/g')

# Simplify version naming on functions
if [ "$DISTRO_VERSION" = "" ] || [ ${_SIMPLIFY_VERSION} -eq $BS_FALSE ]; then
    DISTRO_MAJOR_VERSION=""
    DISTRO_MINOR_VERSION=""
    PREFIXED_DISTRO_MAJOR_VERSION=""
    PREFIXED_DISTRO_MINOR_VERSION=""
else
    DISTRO_MAJOR_VERSION=$(echo "$DISTRO_VERSION" | sed 's/^\([0-9]*\).*/\1/g')
    DISTRO_MINOR_VERSION=$(echo "$DISTRO_VERSION" | sed 's/^\([0-9]*\).\([0-9]*\).*/\2/g')
    PREFIXED_DISTRO_MAJOR_VERSION="_${DISTRO_MAJOR_VERSION}"
    if [ "${PREFIXED_DISTRO_MAJOR_VERSION}" = "_" ]; then
        PREFIXED_DISTRO_MAJOR_VERSION=""
    fi
    PREFIXED_DISTRO_MINOR_VERSION="_${DISTRO_MINOR_VERSION}"
    if [ "${PREFIXED_DISTRO_MINOR_VERSION}" = "_" ]; then
        PREFIXED_DISTRO_MINOR_VERSION=""
    fi
fi

# For Ubuntu derivatives, pretend to be their Ubuntu base version
__ubuntu_derivatives_translation

# For Debian derivates, pretend to be their Debian base version
__debian_derivatives_translation

# Fail soon for end of life versions
__check_end_of_life_versions

echodebug "Binaries will be searched using the following \$PATH: ${PATH}"

# Let users know that we'll use a proxy
if [ "${_HTTP_PROXY}" != "" ]; then
    echoinfo "Using http proxy $_HTTP_PROXY"
fi

# Let users know what's going to be installed/configured
if [ "$_INSTALL_MINION" -eq $BS_TRUE ]; then
    if [ "$_CONFIG_ONLY" -eq $BS_FALSE ]; then
        echoinfo "Installing minion"
    else
        echoinfo "Configuring minion"
    fi
fi

if [ "$_INSTALL_MASTER" -eq $BS_TRUE ]; then
    if [ "$_CONFIG_ONLY" -eq $BS_FALSE ]; then
        echoinfo "Installing master"
    else
        echoinfo "Configuring master"
    fi
fi

if [ "$_INSTALL_SYNDIC" -eq $BS_TRUE ]; then
    if [ "$_CONFIG_ONLY" -eq $BS_FALSE ]; then
        echoinfo "Installing syndic"
    else
        echoinfo "Configuring syndic"
    fi
fi

if [ "$_INSTALL_CLOUD" -eq $BS_TRUE ] && [ "$_CONFIG_ONLY" -eq $BS_FALSE ]; then
    echoinfo "Installing salt-cloud and required python-libcloud package"
fi

if [ $_START_DAEMONS -eq $BS_FALSE ]; then
    echoinfo "Daemons will not be started"
fi

if [ "${DISTRO_NAME_L}" = "ubuntu" ]; then
  # For ubuntu versions, obtain the codename from the release version
  __ubuntu_codename_translation
elif [ "${DISTRO_NAME_L}" = "debian" ]; then
  # For debian versions, obtain the codename from the release version
  __debian_codename_translation
fi

if [ "$(echo "${DISTRO_NAME_L}" | grep -E '(debian|ubuntu|centos|red_hat|oracle|scientific|amazon|fedora|macosx)')" = "" ] && [ "$ITYPE" = "stable" ] && [ "$STABLE_REV" != "latest" ]; then
    echoerror "${DISTRO_NAME} does not have major version pegged packages support"
    exit 1
fi

# Only RedHat based distros have testing support
if [ "${ITYPE}" = "testing" ]; then
    if [ "$(echo "${DISTRO_NAME_L}" | grep -E '(centos|red_hat|amazon|oracle)')" = "" ]; then
        echoerror "${DISTRO_NAME} does not have testing packages support"
        exit 1
    fi
    _EPEL_REPO="epel-testing"
fi

# Only Ubuntu has support for installing to virtualenvs
if [ "${DISTRO_NAME_L}" != "ubuntu" ] && [ "$_VIRTUALENV_DIR" != "null" ]; then
    echoerror "${DISTRO_NAME} does not have -V support"
    exit 1
fi

# Only Ubuntu has support for pip installing all packages
if [ "${DISTRO_NAME_L}" != "ubuntu" ] && [ $_PIP_ALL -eq $BS_TRUE ]; then
    echoerror "${DISTRO_NAME} does not have -a support"
    exit 1
fi

if [ "$ITYPE" = "git" ]; then

    if [ "${GIT_REV}" = "master" ]; then
        _POST_NEON_INSTALL=$BS_TRUE
        __TAG_REGEX_MATCH="MATCH"
    else
        case ${OS_NAME_L} in
            openbsd|freebsd|netbsd|darwin )
                __NEW_VS_TAG_REGEX_MATCH=$(echo "${GIT_REV}" | sed -E 's/^(v?3[0-9]{3}(\.[0-9]{1,2})?).*$/MATCH/')
                if [ "$__NEW_VS_TAG_REGEX_MATCH" = "MATCH" ]; then
                    _POST_NEON_INSTALL=$BS_TRUE
                    __TAG_REGEX_MATCH="${__NEW_VS_TAG_REGEX_MATCH}"
                    if [ "$(echo "${GIT_REV}" | cut -c -1)" != "v" ]; then
                        # We do this to properly clone tags
                        GIT_REV="v${GIT_REV}"
                    fi
                    echodebug "Post Neon Tag Regex Match On: ${GIT_REV}"
                else
                    __TAG_REGEX_MATCH=$(echo "${GIT_REV}" | sed -E 's/^(v?[0-9]{1,4}\.[0-9]{1,2})(\.[0-9]{1,2})?.*$/MATCH/')
                    echodebug "Pre Neon Tag Regex Match On: ${GIT_REV}"
                fi
                ;;
            * )
                __NEW_VS_TAG_REGEX_MATCH=$(echo "${GIT_REV}" | sed 's/^.*\(v\?3[[:digit:]]\{3\}\(\.[[:digit:]]\{1,2\}\)\?\).*$/MATCH/')
                if [ "$__NEW_VS_TAG_REGEX_MATCH" = "MATCH" ]; then
                    _POST_NEON_INSTALL=$BS_TRUE
                    __TAG_REGEX_MATCH="${__NEW_VS_TAG_REGEX_MATCH}"
                    if [ "$(echo "${GIT_REV}" | cut -c -1)" != "v" ]; then
                        # We do this to properly clone tags
                        GIT_REV="v${GIT_REV}"
                    fi
                    echodebug "Post Neon Tag Regex Match On: ${GIT_REV}"
                else
                    __TAG_REGEX_MATCH=$(echo "${GIT_REV}" | sed 's/^.*\(v\?[[:digit:]]\{1,4\}\.[[:digit:]]\{1,2\}\)\(\.[[:digit:]]\{1,2\}\)\?.*$/MATCH/')
                    echodebug "Pre Neon Tag Regex Match On: ${GIT_REV}"
                fi
                ;;
        esac
    fi

    if [ "$_POST_NEON_INSTALL" -eq $BS_TRUE ]; then
        echo
        echowarn "Post Neon git based installations will always install salt"
        echowarn "and it's dependencies using pip which will be upgraded to"
        echowarn "at least v${_MINIMUM_PIP_VERSION}, and, in case the setuptools version is also"
        echowarn "too old, it will be upgraded to at least v${_MINIMUM_SETUPTOOLS_VERSION}"
        echo
        echowarn "You have 10 seconds to cancel and stop the bootstrap process..."
        echo
        sleep 10
        _PIP_ALLOWED=$BS_TRUE
    fi
fi


#---  FUNCTION  -------------------------------------------------------------------------------------------------------
#          NAME:  __function_defined
#   DESCRIPTION:  Checks if a function is defined within this scripts scope
#    PARAMETERS:  function name
#       RETURNS:  0 or 1 as in defined or not defined
#----------------------------------------------------------------------------------------------------------------------
__function_defined() {
    FUNC_NAME=$1
    if [ "$(command -v "$FUNC_NAME")" != "" ]; then
        echoinfo "Found function $FUNC_NAME"
        return 0
    fi
    echodebug "$FUNC_NAME not found...."
    return 1
}


#---  FUNCTION  -------------------------------------------------------------------------------------------------------
#          NAME:  __wait_for_apt
#   DESCRIPTION:  Check if any apt, apt-get, aptitude, or dpkg processes are running before
#                 calling these again. This is useful when these process calls are part of
#                 a boot process, such as on AWS AMIs. This func will wait until the boot
#                 process is finished so the script doesn't exit on a locked proc.
#----------------------------------------------------------------------------------------------------------------------
__wait_for_apt(){
    # Timeout set at 15 minutes
    WAIT_TIMEOUT=900

    # Run our passed in apt command
    "${@}" 2>"$APT_ERR"
    APT_RETURN=$?

    # Make sure we're not waiting on a lock
    while [ $APT_RETURN -ne 0 ] && grep -q '^E: Could not get lock' "$APT_ERR"; do
        echoinfo "Aware of the lock. Patiently waiting $WAIT_TIMEOUT more seconds..."
        sleep 1
        WAIT_TIMEOUT=$((WAIT_TIMEOUT - 1))

        if [ "$WAIT_TIMEOUT" -eq 0 ]; then
            echoerror "Apt, apt-get, aptitude, or dpkg process is taking too long."
            echoerror "Bootstrap script cannot proceed. Aborting."
            return 1
        else
            "${@}" 2>"$APT_ERR"
            APT_RETURN=$?
        fi
    done

    return $APT_RETURN
}

#---  FUNCTION  -------------------------------------------------------------------------------------------------------
#          NAME:  __apt_get_install_noinput
#   DESCRIPTION:  (DRY) apt-get install with noinput options
#    PARAMETERS:  packages
#----------------------------------------------------------------------------------------------------------------------
__apt_get_install_noinput() {
    __wait_for_apt apt-get install -y -o DPkg::Options::=--force-confold "${@}"; return $?
}   # ----------  end of function __apt_get_install_noinput  ----------


#---  FUNCTION  -------------------------------------------------------------------------------------------------------
#          NAME:  __apt_get_upgrade_noinput
#   DESCRIPTION:  (DRY) apt-get upgrade with noinput options
#----------------------------------------------------------------------------------------------------------------------
__apt_get_upgrade_noinput() {
    __wait_for_apt apt-get upgrade -y -o DPkg::Options::=--force-confold; return $?
}   # ----------  end of function __apt_get_upgrade_noinput  ----------


#---  FUNCTION  -------------------------------------------------------------------------------------------------------
#          NAME:  __temp_gpg_pub
#   DESCRIPTION:  Create a temporary file for downloading a GPG public key.
#----------------------------------------------------------------------------------------------------------------------
__temp_gpg_pub() {
    if __check_command_exists mktemp; then
        tempfile="$(mktemp /tmp/salt-gpg-XXXXXXXX.pub 2>/dev/null)"

        if [ -z "$tempfile" ]; then
            echoerror "Failed to create temporary file in /tmp"
            return 1
        fi
    else
        tempfile="/tmp/salt-gpg-$$.pub"
    fi

    echo $tempfile
}   # ----------- end of function __temp_gpg_pub  -----------


#---  FUNCTION  -------------------------------------------------------------------------------------------------------
#          NAME:  __apt_key_fetch
#   DESCRIPTION:  Download and import GPG public key for "apt-secure"
#    PARAMETERS:  url
#----------------------------------------------------------------------------------------------------------------------
__apt_key_fetch() {
    url=$1

    tempfile="$(__temp_gpg_pub)"

    __fetch_url "$tempfile" "$url" || return 1
    apt-key add "$tempfile" || return 1
    rm -f "$tempfile"

    return 0
}   # ----------  end of function __apt_key_fetch  ----------


#---  FUNCTION  -------------------------------------------------------------------------------------------------------
#          NAME:  __rpm_import_gpg
#   DESCRIPTION:  Download and import GPG public key to rpm database
#    PARAMETERS:  url
#----------------------------------------------------------------------------------------------------------------------
__rpm_import_gpg() {
    url=$1

    tempfile="$(__temp_gpg_pub)"

    __fetch_url "$tempfile" "$url" || return 1
    rpm --import "$tempfile" || return 1
    rm -f "$tempfile"

    return 0
}   # ----------  end of function __rpm_import_gpg  ----------


#---  FUNCTION  -------------------------------------------------------------------------------------------------------
#          NAME:  __yum_install_noinput
#   DESCRIPTION:  (DRY) yum install with noinput options
#----------------------------------------------------------------------------------------------------------------------
__yum_install_noinput() {

    ENABLE_EPEL_CMD=""
    # Skip Amazon Linux for the first round, since EPEL is no longer required.
    # See issue #724
    if [ $_DISABLE_REPOS -eq $BS_FALSE ] && [ "$DISTRO_NAME_L" != "amazon_linux_ami" ]; then
        ENABLE_EPEL_CMD="--enablerepo=${_EPEL_REPO}"
    fi

    if [ "$DISTRO_NAME_L" = "oracle_linux" ]; then
        # We need to install one package at a time because --enablerepo=X disables ALL OTHER REPOS!!!!
        for package in "${@}"; do
            yum -y install "${package}" || yum -y install "${package}" ${ENABLE_EPEL_CMD} || return $?
        done
    else
        yum -y install "${@}" ${ENABLE_EPEL_CMD} || return $?
    fi
}   # ----------  end of function __yum_install_noinput  ----------

#---  FUNCTION  -------------------------------------------------------------------------------------------------------
#          NAME:  __dnf_install_noinput
#   DESCRIPTION:  (DRY) dnf install with noinput options
#----------------------------------------------------------------------------------------------------------------------
__dnf_install_noinput() {

    dnf -y install "${@}" || return $?
}   # ----------  end of function __dnf_install_noinput  ----------

#---  FUNCTION  -------------------------------------------------------------------------------------------------------
#          NAME:  __git_clone_and_checkout
#   DESCRIPTION:  (DRY) Helper function to clone and checkout salt to a
#                 specific revision.
#----------------------------------------------------------------------------------------------------------------------
__git_clone_and_checkout() {

    echodebug "Installed git version: $(git --version | awk '{ print $3 }')"
    # Turn off SSL verification if -I flag was set for insecure downloads
    if [ "$_INSECURE_DL" -eq $BS_TRUE ]; then
        export GIT_SSL_NO_VERIFY=1
    fi

    __SALT_GIT_CHECKOUT_PARENT_DIR=$(dirname "${_SALT_GIT_CHECKOUT_DIR}" 2>/dev/null)
    __SALT_GIT_CHECKOUT_PARENT_DIR="${__SALT_GIT_CHECKOUT_PARENT_DIR:-/tmp/git}"
    __SALT_CHECKOUT_REPONAME="$(basename "${_SALT_GIT_CHECKOUT_DIR}" 2>/dev/null)"
    __SALT_CHECKOUT_REPONAME="${__SALT_CHECKOUT_REPONAME:-salt}"
    [ -d "${__SALT_GIT_CHECKOUT_PARENT_DIR}" ] || mkdir "${__SALT_GIT_CHECKOUT_PARENT_DIR}"
    # shellcheck disable=SC2164
    cd "${__SALT_GIT_CHECKOUT_PARENT_DIR}"
    if [ -d "${_SALT_GIT_CHECKOUT_DIR}" ]; then
        echodebug "Found a checked out Salt repository"
        # shellcheck disable=SC2164
        cd "${_SALT_GIT_CHECKOUT_DIR}"
        echodebug "Fetching git changes"
        git fetch || return 1
        # Tags are needed because of salt's versioning, also fetch that
        echodebug "Fetching git tags"
        git fetch --tags || return 1

        # If we have the SaltStack remote set as upstream, we also need to fetch the tags from there
        if [ "$(git remote -v | grep $_SALTSTACK_REPO_URL)" != "" ]; then
            echodebug "Fetching upstream(SaltStack's Salt repository) git tags"
            git fetch --tags upstream
        else
            echoinfo "Adding SaltStack's Salt repository as a remote"
            git remote add upstream "$_SALTSTACK_REPO_URL"
            echodebug "Fetching upstream(SaltStack's Salt repository) git tags"
            git fetch --tags upstream
        fi

        echodebug "Hard reseting the cloned repository to ${GIT_REV}"
        git reset --hard "$GIT_REV" || return 1

        # Just calling `git reset --hard $GIT_REV` on a branch name that has
        # already been checked out will not update that branch to the upstream
        # HEAD; instead it will simply reset to itself.  Check the ref to see
        # if it is a branch name, check out the branch, and pull in the
        # changes.
        if git branch -a | grep -q "${GIT_REV}"; then
            echodebug "Rebasing the cloned repository branch"
            git pull --rebase || return 1
        fi
    else
        if [ "$_FORCE_SHALLOW_CLONE" -eq "${BS_TRUE}" ]; then
            echoinfo "Forced shallow cloning of git repository."
            __SHALLOW_CLONE=$BS_TRUE
        elif [ "$__TAG_REGEX_MATCH" = "MATCH" ]; then
            echoinfo "Git revision matches a Salt version tag, shallow cloning enabled."
            __SHALLOW_CLONE=$BS_TRUE
        else
            echowarn "The git revision being installed does not match a Salt version tag. Shallow cloning disabled"
            __SHALLOW_CLONE=$BS_FALSE
        fi

        if [ "$__SHALLOW_CLONE" -eq $BS_TRUE ]; then
            # Let's try shallow cloning to speed up.
            # Test for "--single-branch" option introduced in git 1.7.10, the minimal version of git where the shallow
            # cloning we need actually works
            if [ "$(git clone 2>&1 | grep 'single-branch')" != "" ]; then
                # The "--single-branch" option is supported, attempt shallow cloning
                echoinfo "Attempting to shallow clone $GIT_REV from Salt's repository ${_SALT_REPO_URL}"
                if git clone --depth 1 --branch "$GIT_REV" "$_SALT_REPO_URL" "$__SALT_CHECKOUT_REPONAME"; then
                    # shellcheck disable=SC2164
                    cd "${_SALT_GIT_CHECKOUT_DIR}"
                    __SHALLOW_CLONE=$BS_TRUE
                else
                    # Shallow clone above failed(missing upstream tags???), let's resume the old behaviour.
                    echowarn "Failed to shallow clone."
                    echoinfo "Resuming regular git clone and remote SaltStack repository addition procedure"
                    __SHALLOW_CLONE=$BS_FALSE
                fi
            else
                echodebug "Shallow cloning not possible. Required git version not met."
                __SHALLOW_CLONE=$BS_FALSE
            fi
        fi

        if [ "$__SHALLOW_CLONE" -eq $BS_FALSE ]; then
            git clone "$_SALT_REPO_URL" "$__SALT_CHECKOUT_REPONAME" || return 1
            # shellcheck disable=SC2164
            cd "${_SALT_GIT_CHECKOUT_DIR}"

            if ! echo "$_SALT_REPO_URL" | grep -q -F -w "${_SALTSTACK_REPO_URL#*://}"; then
                # We need to add the saltstack repository as a remote and fetch tags for proper versioning
                echoinfo "Adding SaltStack's Salt repository as a remote"
                git remote add upstream "$_SALTSTACK_REPO_URL" || return 1

                echodebug "Fetching upstream (SaltStack's Salt repository) git tags"
                git fetch --tags upstream || return 1

                # Check if GIT_REV is a remote branch or just a commit hash
                if git branch -r | grep -q -F -w "origin/$GIT_REV"; then
                    GIT_REV="origin/$GIT_REV"
                fi
            fi

            echodebug "Checking out $GIT_REV"
            git checkout "$GIT_REV" || return 1
        fi

    fi

    echoinfo "Cloning Salt's git repository succeeded"
    return 0
}


#---  FUNCTION  -------------------------------------------------------------------------------------------------------
#          NAME:  __copyfile
#   DESCRIPTION:  Simple function to copy files. Overrides if asked.
#----------------------------------------------------------------------------------------------------------------------
__copyfile() {
    overwrite=$_FORCE_OVERWRITE
    if [ $# -eq 2 ]; then
        sfile=$1
        dfile=$2
    elif [ $# -eq 3 ]; then
        sfile=$1
        dfile=$2
        overwrite=$3
    else
        echoerror "Wrong number of arguments for __copyfile()"
        echoinfo "USAGE: __copyfile <source> <dest>  OR  __copyfile <source> <dest> <overwrite>"
        exit 1
    fi

    # Does the source file exist?
    if [ ! -f "$sfile" ]; then
        echowarn "$sfile does not exist!"
        return 1
    fi

    # If the destination is a directory, let's make it a full path so the logic
    # below works as expected
    if [ -d "$dfile" ]; then
        echodebug "The passed destination ($dfile) is a directory"
        dfile="${dfile}/$(basename "$sfile")"
        echodebug "Full destination path is now: $dfile"
    fi

    if [ ! -f "$dfile" ]; then
        # The destination file does not exist, copy
        echodebug "Copying $sfile to $dfile"
        cp "$sfile" "$dfile" || return 1
    elif [ -f "$dfile" ] && [ "$overwrite" -eq $BS_TRUE ]; then
        # The destination exist and we're overwriting
        echodebug "Overwriting $dfile with $sfile"
        cp -f "$sfile" "$dfile" || return 1
    elif [ -f "$dfile" ] && [ "$overwrite" -ne $BS_TRUE ]; then
        echodebug "Not overwriting $dfile with $sfile"
    fi
    return 0
}


#---  FUNCTION  -------------------------------------------------------------------------------------------------------
#          NAME:  __movefile
#   DESCRIPTION:  Simple function to move files. Overrides if asked.
#----------------------------------------------------------------------------------------------------------------------
__movefile() {
    overwrite=$_FORCE_OVERWRITE
    if [ $# -eq 2 ]; then
        sfile=$1
        dfile=$2
    elif [ $# -eq 3 ]; then
        sfile=$1
        dfile=$2
        overwrite=$3
    else
        echoerror "Wrong number of arguments for __movefile()"
        echoinfo "USAGE: __movefile <source> <dest>  OR  __movefile <source> <dest> <overwrite>"
        exit 1
    fi

    if [ $_KEEP_TEMP_FILES -eq $BS_TRUE ]; then
        # We're being told not to move files, instead copy them so we can keep
        # them around
        echodebug "Since BS_KEEP_TEMP_FILES=1 we're copying files instead of moving them"
        __copyfile "$sfile" "$dfile" "$overwrite"
        return $?
    fi

    # Does the source file exist?
    if [ ! -f "$sfile" ]; then
        echowarn "$sfile does not exist!"
        return 1
    fi

    # If the destination is a directory, let's make it a full path so the logic
    # below works as expected
    if [ -d "$dfile" ]; then
        echodebug "The passed destination($dfile) is a directory"
        dfile="${dfile}/$(basename "$sfile")"
        echodebug "Full destination path is now: $dfile"
    fi

    if [ ! -f "$dfile" ]; then
        # The destination file does not exist, move
        echodebug "Moving $sfile to $dfile"
        mv "$sfile" "$dfile" || return 1
    elif [ -f "$dfile" ] && [ "$overwrite" -eq $BS_TRUE ]; then
        # The destination exist and we're overwriting
        echodebug "Overriding $dfile with $sfile"
        mv -f "$sfile" "$dfile" || return 1
    elif [ -f "$dfile" ] && [ "$overwrite" -ne $BS_TRUE ]; then
        echodebug "Not overriding $dfile with $sfile"
    fi

    return 0
}


#---  FUNCTION  -------------------------------------------------------------------------------------------------------
#          NAME:  __linkfile
#   DESCRIPTION:  Simple function to create symlinks. Overrides if asked. Accepts globs.
#----------------------------------------------------------------------------------------------------------------------
__linkfile() {
    overwrite=$_FORCE_OVERWRITE
    if [ $# -eq 2 ]; then
        target=$1
        linkname=$2
    elif [ $# -eq 3 ]; then
        target=$1
        linkname=$2
        overwrite=$3
    else
        echoerror "Wrong number of arguments for __linkfile()"
        echoinfo "USAGE: __linkfile <target> <link>  OR  __linkfile <tagret> <link> <overwrite>"
        exit 1
    fi

    for sfile in $target; do
        # Does the source file exist?
        if [ ! -f "$sfile" ]; then
            echowarn "$sfile does not exist!"
            return 1
        fi

        # If the destination is a directory, let's make it a full path so the logic
        # below works as expected
        if [ -d "$linkname" ]; then
            echodebug "The passed link name ($linkname) is a directory"
            linkname="${linkname}/$(basename "$sfile")"
            echodebug "Full destination path is now: $linkname"
        fi

        if [ ! -e "$linkname" ]; then
            # The destination file does not exist, create link
            echodebug "Creating $linkname symlink pointing to $sfile"
            ln -s "$sfile" "$linkname" || return 1
        elif [ -e "$linkname" ] && [ "$overwrite" -eq $BS_TRUE ]; then
            # The destination exist and we're overwriting
            echodebug "Overwriting $linkname symlink to point on $sfile"
            ln -sf "$sfile" "$linkname" || return 1
        elif [ -e "$linkname" ] && [ "$overwrite" -ne $BS_TRUE ]; then
            echodebug "Not overwriting $linkname symlink to point on $sfile"
        fi
    done

    return 0
}

#---  FUNCTION  -------------------------------------------------------------------------------------------------------
#          NAME:  __overwriteconfig()
#   DESCRIPTION:  Simple function to overwrite master or minion config files.
#----------------------------------------------------------------------------------------------------------------------
__overwriteconfig() {
    if [ $# -eq 2 ]; then
        target=$1
        json=$2
    else
        echoerror "Wrong number of arguments for __convert_json_to_yaml_str()"
        echoinfo "USAGE: __convert_json_to_yaml_str <configfile> <jsonstring>"
        exit 1
    fi

    # Make a tempfile to dump any python errors into.
    if __check_command_exists mktemp; then
        tempfile="$(mktemp /tmp/salt-config-XXXXXXXX 2>/dev/null)"

        if [ -z "$tempfile" ]; then
            echoerror "Failed to create temporary file in /tmp"
            return 1
        fi
    else
        tempfile="/tmp/salt-config-$$"
    fi

    if [ -n "$_PY_EXE" ]; then
        good_python="$_PY_EXE"
    # If python does not have yaml installed we're on Arch and should use python2
    elif python -c "import yaml" 2> /dev/null; then
        good_python=python
    else
        good_python=python2
    fi

    # Convert json string to a yaml string and write it to config file. Output is dumped into tempfile.
    "$good_python" -c "import json; import yaml; jsn=json.loads('$json'); yml=yaml.safe_dump(jsn, line_break='\\n', default_flow_style=False); config_file=open('$target', 'w'); config_file.write(yml); config_file.close();" 2>$tempfile

    # No python errors output to the tempfile
    if [ ! -s "$tempfile" ]; then
        rm -f "$tempfile"
        return 0
    fi

    # Errors are present in the tempfile - let's expose them to the user.
    fullerror=$(cat "$tempfile")
    echodebug "$fullerror"
    echoerror "Python error encountered. This is likely due to passing in a malformed JSON string. Please use -D to see stacktrace."

    rm -f "$tempfile"

    return 1

}

#---  FUNCTION  -------------------------------------------------------------------------------------------------------
#          NAME:  __check_services_systemd
#   DESCRIPTION:  Return 0 or 1 in case the service is enabled or not
#    PARAMETERS:  servicename
#----------------------------------------------------------------------------------------------------------------------
__check_services_systemd() {
    if [ $# -eq 0 ]; then
        echoerror "You need to pass a service name to check!"
        exit 1
    elif [ $# -ne 1 ]; then
        echoerror "You need to pass a service name to check as the single argument to the function"
    fi

    servicename=$1
    echodebug "Checking if service ${servicename} is enabled"

    if [ "$(systemctl is-enabled "${servicename}")" = "enabled" ]; then
        echodebug "Service ${servicename} is enabled"
        return 0
    else
        echodebug "Service ${servicename} is NOT enabled"
        return 1
    fi
}   # ----------  end of function __check_services_systemd  ----------


#---  FUNCTION  -------------------------------------------------------------------------------------------------------
#          NAME:  __check_services_upstart
#   DESCRIPTION:  Return 0 or 1 in case the service is enabled or not
#    PARAMETERS:  servicename
#----------------------------------------------------------------------------------------------------------------------
__check_services_upstart() {
    if [ $# -eq 0 ]; then
        echoerror "You need to pass a service name to check!"
        exit 1
    elif [ $# -ne 1 ]; then
        echoerror "You need to pass a service name to check as the single argument to the function"
    fi

    servicename=$1
    echodebug "Checking if service ${servicename} is enabled"

    # Check if service is enabled to start at boot
    if initctl list | grep "${servicename}" > /dev/null 2>&1; then
        echodebug "Service ${servicename} is enabled"
        return 0
    else
        echodebug "Service ${servicename} is NOT enabled"
        return 1
    fi
}   # ----------  end of function __check_services_upstart  ----------


#---  FUNCTION  -------------------------------------------------------------------------------------------------------
#          NAME:  __check_services_sysvinit
#   DESCRIPTION:  Return 0 or 1 in case the service is enabled or not
#    PARAMETERS:  servicename
#----------------------------------------------------------------------------------------------------------------------
__check_services_sysvinit() {
    if [ $# -eq 0 ]; then
        echoerror "You need to pass a service name to check!"
        exit 1
    elif [ $# -ne 1 ]; then
        echoerror "You need to pass a service name to check as the single argument to the function"
    fi

    servicename=$1
    echodebug "Checking if service ${servicename} is enabled"

    if [ "$(LC_ALL=C /sbin/chkconfig --list | grep "\\<${servicename}\\>" | grep '[2-5]:on')" != "" ]; then
        echodebug "Service ${servicename} is enabled"
        return 0
    else
        echodebug "Service ${servicename} is NOT enabled"
        return 1
    fi
}   # ----------  end of function __check_services_sysvinit  ----------


#---  FUNCTION  -------------------------------------------------------------------------------------------------------
#          NAME:  __check_services_debian
#   DESCRIPTION:  Return 0 or 1 in case the service is enabled or not
#    PARAMETERS:  servicename
#----------------------------------------------------------------------------------------------------------------------
__check_services_debian() {
    if [ $# -eq 0 ]; then
        echoerror "You need to pass a service name to check!"
        exit 1
    elif [ $# -ne 1 ]; then
        echoerror "You need to pass a service name to check as the single argument to the function"
    fi

    servicename=$1
    echodebug "Checking if service ${servicename} is enabled"

    # Check if the service is going to be started at any runlevel, fixes bootstrap in container (Docker, LXC)
    if ls /etc/rc?.d/S*"${servicename}" >/dev/null 2>&1; then
        echodebug "Service ${servicename} is enabled"
        return 0
    else
        echodebug "Service ${servicename} is NOT enabled"
        return 1
    fi
}   # ----------  end of function __check_services_debian  ----------


#---  FUNCTION  -------------------------------------------------------------------------------------------------------
#          NAME:  __check_services_openbsd
#   DESCRIPTION:  Return 0 or 1 in case the service is enabled or not
#    PARAMETERS:  servicename
#----------------------------------------------------------------------------------------------------------------------
__check_services_openbsd() {
    if [ $# -eq 0 ]; then
        echoerror "You need to pass a service name to check!"
        exit 1
    elif [ $# -ne 1 ]; then
        echoerror "You need to pass a service name to check as the single argument to the function"
    fi

    servicename=$1
    echodebug "Checking if service ${servicename} is enabled"

    # shellcheck disable=SC2086,SC2046,SC2144
    if rcctl get ${servicename} status; then
        echodebug "Service ${servicename} is enabled"
        return 0
    else
        echodebug "Service ${servicename} is NOT enabled"
        return 1
    fi
}   # ----------  end of function __check_services_openbsd  ----------

#---  FUNCTION  -------------------------------------------------------------------------------------------------------
#          NAME:  __check_services_alpine
#   DESCRIPTION:  Return 0 or 1 in case the service is enabled or not
#    PARAMETERS:  servicename
#----------------------------------------------------------------------------------------------------------------------
__check_services_alpine() {
    if [ $# -eq 0 ]; then
        echoerror "You need to pass a service name to check!"
        exit 1
    elif [ $# -ne 1 ]; then
        echoerror "You need to pass a service name to check as the single argument to the function"
    fi

    servicename=$1
    echodebug "Checking if service ${servicename} is enabled"

    # shellcheck disable=SC2086,SC2046,SC2144
    if rc-status $(rc-status -r) | tail -n +2 | grep -q "\\<$servicename\\>"; then
        echodebug "Service ${servicename} is enabled"
        return 0
    else
        echodebug "Service ${servicename} is NOT enabled"
        return 1
    fi
}   # ----------  end of function __check_services_openbsd  ----------


#---  FUNCTION  -------------------------------------------------------------------------------------------------------
#          NAME:  __create_virtualenv
#   DESCRIPTION:  Return 0 or 1 depending on successful creation of virtualenv
#----------------------------------------------------------------------------------------------------------------------
__create_virtualenv() {
    if [ ! -d "$_VIRTUALENV_DIR" ]; then
        echoinfo "Creating virtualenv ${_VIRTUALENV_DIR}"
        if [ $_PIP_ALL -eq $BS_TRUE ]; then
            virtualenv --no-site-packages "${_VIRTUALENV_DIR}" || return 1
        else
            virtualenv --system-site-packages "${_VIRTUALENV_DIR}" || return 1
        fi
    fi
    return 0
}   # ----------  end of function __create_virtualenv  ----------


#---  FUNCTION  -------------------------------------------------------------------------------------------------------
#          NAME:  __activate_virtualenv
#   DESCRIPTION:  Return 0 or 1 depending on successful activation of virtualenv
#----------------------------------------------------------------------------------------------------------------------
__activate_virtualenv() {
    set +o nounset
    # Is virtualenv empty
    if [ -z "$_VIRTUALENV_DIR" ]; then
        __create_virtualenv || return 1
        # shellcheck source=/dev/null
        . "${_VIRTUALENV_DIR}/bin/activate" || return 1
        echoinfo "Activated virtualenv ${_VIRTUALENV_DIR}"
    fi
    set -o nounset
    return 0
}   # ----------  end of function __activate_virtualenv  ----------

#---  FUNCTION  -------------------------------------------------------------------------------------------------------
#          NAME:  __install_pip_pkgs
#   DESCRIPTION:  Return 0 or 1 if successfully able to install pip packages. Can provide a different python version to
#                 install pip packages with. If $py_ver is not specified it will use the default python version.
#    PARAMETERS:  pkgs, py_ver
#----------------------------------------------------------------------------------------------------------------------

__install_pip_pkgs() {
    _pip_pkgs="$1"
    _py_exe="$2"
    _py_pkg=$(echo "$_py_exe" | sed -E "s/\\.//g")
    _pip_cmd="${_py_exe} -m pip"

    if [ "${_py_exe}" = "" ]; then
        _py_exe='python'
    fi

    __check_pip_allowed

    # Install pip and pip dependencies
    if ! __check_command_exists "${_pip_cmd} --version"; then
        __PACKAGES="${_py_pkg}-setuptools ${_py_pkg}-pip gcc"
        # shellcheck disable=SC2086
        if [ "$DISTRO_NAME_L" = "debian" ];then
            __PACKAGES="${__PACKAGES} ${_py_pkg}-dev"
            __apt_get_install_noinput ${__PACKAGES} || return 1
        else
            __PACKAGES="${__PACKAGES} ${_py_pkg}-devel"
            if [ "$DISTRO_NAME_L" = "fedora" ];then
              __dnf_install_noinput ${__PACKAGES} || return 1
            else
              __yum_install_noinput ${__PACKAGES} || return 1
            fi
        fi

    fi

    echoinfo "Installing pip packages: ${_pip_pkgs} using ${_py_exe}"
    # shellcheck disable=SC2086
    ${_pip_cmd} install ${_pip_pkgs} || return 1
}

#---  FUNCTION  -------------------------------------------------------------------------------------------------------
#          NAME:  __install_tornado_pip
#    PARAMETERS:  python executable
#   DESCRIPTION:  Return 0 or 1 if successfully able to install tornado<5.0
#----------------------------------------------------------------------------------------------------------------------
__install_tornado_pip() {
    # OS needs tornado <5.0 from pip
    __check_pip_allowed "You need to allow pip based installations (-P) for Tornado <5.0 in order to install Salt on Python 3"
    ## install pip if its not installed and install tornado
    __install_pip_pkgs "tornado<5.0" "${1}" || return 1
}

#---  FUNCTION  -------------------------------------------------------------------------------------------------------
#          NAME:  __install_pip_deps
#   DESCRIPTION:  Return 0 or 1 if successfully able to install pip packages via requirements file
#    PARAMETERS:  requirements_file
#----------------------------------------------------------------------------------------------------------------------
__install_pip_deps() {
    # Install virtualenv to system pip before activating virtualenv if thats going to be used
    # We assume pip pkg is installed since that is distro specific
    if [ "$_VIRTUALENV_DIR" != "null" ]; then
        if ! __check_command_exists pip; then
            echoerror "Pip not installed: required for -a installs"
            exit 1
        fi
        pip install -U virtualenv
        __activate_virtualenv || return 1
    else
        echoerror "Must have virtualenv dir specified for -a installs"
    fi

    requirements_file=$1
    if [ ! -f "${requirements_file}" ]; then
        echoerror "Requirements file: ${requirements_file} cannot be found, needed for -a (pip pkg) installs"
        exit 1
    fi

    __PIP_PACKAGES=''
    if [ "$_INSTALL_CLOUD" -eq $BS_TRUE ]; then
        # shellcheck disable=SC2089
        __PIP_PACKAGES="${__PIP_PACKAGES} 'apache-libcloud>=$_LIBCLOUD_MIN_VERSION'"
    fi

    # shellcheck disable=SC2086,SC2090
    pip install -U -r ${requirements_file} ${__PIP_PACKAGES}
}   # ----------  end of function __install_pip_deps  ----------

#---  FUNCTION  -------------------------------------------------------------------------------------------------------
#          NAME:  __install_salt_from_repo_post_neon
#   DESCRIPTION:  Return 0 or 1 if successfully able to install. Can provide a different python version to
#                 install pip packages with. If $py_exe is not specified it will use the default python version.
#    PARAMETERS:  py_exe
#----------------------------------------------------------------------------------------------------------------------
__install_salt_from_repo_post_neon() {
    _py_exe="$1"

    if [ "${_py_exe}" = "" ]; then
        _py_exe='python'
    fi

    echodebug "__install_salt_from_repo_post_neon py_exe=$_py_exe"

    _py_version=$(${_py_exe} -c "import sys; print('{0}.{1}'.format(*sys.version_info))")
    _pip_cmd="pip${_py_version}"
    if ! __check_command_exists "${_pip_cmd}"; then
        echodebug "The pip binary '${_pip_cmd}' was not found in PATH"
        _pip_cmd="pip$(echo "${_py_version}" | cut -c -1)"
        if ! __check_command_exists "${_pip_cmd}"; then
            echodebug "The pip binary '${_pip_cmd}' was not found in PATH"
            _pip_cmd="pip"
            if ! __check_command_exists "${_pip_cmd}"; then
                echoerror "Unable to find a pip binary"
                return 1
            fi
        fi
    fi

    __check_pip_allowed

<<<<<<< HEAD
    # Install pip and pip dependencies
    if ! __check_command_exists "${_pip_cmd} --version"; then
        __PACKAGES="${_py_pkg}-pip gcc"
        # shellcheck disable=SC2086
        if [ "$DISTRO_NAME_L" = "debian" ] || [ "$DISTRO_NAME_L" = "ubuntu" ];then
            __PACKAGES="${__PACKAGES} ${_py_pkg}-dev"
            __apt_get_install_noinput ${__PACKAGES} || return 1
        else
            __PACKAGES="${__PACKAGES} ${_py_pkg}-devel"
            __yum_install_noinput ${__PACKAGES} || return 1
=======
    echodebug "Installed pip version: $(${_pip_cmd} --version)"

    CHECK_PIP_VERSION_SCRIPT=$(cat << EOM
import sys
try:
    import pip
    installed_pip_version=tuple([int(part.strip()) for part in pip.__version__.split('.') if part.isdigit()])
    desired_pip_version=($(echo ${_MINIMUM_PIP_VERSION} | sed 's/\./, /g' ))
    if installed_pip_version < desired_pip_version:
        print('Desired pip version {!r} > Installed pip version {!r}'.format('.'.join(map(str, desired_pip_version)), '.'.join(map(str, installed_pip_version))))
        sys.exit(1)
    print('Desired pip version {!r} < Installed pip version {!r}'.format('.'.join(map(str, desired_pip_version)), '.'.join(map(str, installed_pip_version))))
    sys.exit(0)
except ImportError:
    print('Failed to import pip')
    sys.exit(1)
EOM
)
    if ! ${_py_exe} -c "$CHECK_PIP_VERSION_SCRIPT"; then
        # Upgrade pip to at least 1.2 which is when we can start using "python -m pip"
        echodebug "Running '${_pip_cmd} install ${_POST_NEON_PIP_INSTALL_ARGS} pip>=${_MINIMUM_PIP_VERSION}'"
        ${_pip_cmd} install ${_POST_NEON_PIP_INSTALL_ARGS} -v "pip>=${_MINIMUM_PIP_VERSION}"
        sleep 1
        echodebug "PATH: ${PATH}"
        _pip_cmd="pip${_py_version}"
        if ! __check_command_exists "${_pip_cmd}"; then
            echodebug "The pip binary '${_pip_cmd}' was not found in PATH"
            _pip_cmd="pip$(echo "${_py_version}" | cut -c -1)"
            if ! __check_command_exists "${_pip_cmd}"; then
                echodebug "The pip binary '${_pip_cmd}' was not found in PATH"
                _pip_cmd="pip"
                if ! __check_command_exists "${_pip_cmd}"; then
                    echoerror "Unable to find a pip binary"
                    return 1
                fi
            fi
>>>>>>> 1da561e2
        fi
        echodebug "Installed pip version: $(${_pip_cmd} --version)"
    fi

    # We also lock setuptools to <45 which is the latest release to support both py2 and py3
    echodebug "Running '${_pip_cmd} install wheel setuptools>=${_MINIMUM_SETUPTOOLS_VERSION},<45'"
    ${_pip_cmd} install ${_POST_NEON_PIP_INSTALL_ARGS} wheel "setuptools>=${_MINIMUM_SETUPTOOLS_VERSION},<45"

    echoinfo "Installing salt using ${_py_exe}"
    cd "${_SALT_GIT_CHECKOUT_DIR}" || return 1

    mkdir /tmp/git/deps
    echoinfo "Downloading Salt Dependencies from PyPi"
    echodebug "Running '${_pip_cmd} download -d /tmp/git/deps .'"
    ${_pip_cmd} download -d /tmp/git/deps . || (echo "Failed to download salt dependencies" && return 1)

    echoinfo "Installing Downloaded Salt Dependencies"
    echodebug "Running '${_pip_cmd} install --ignore-installed ${_POST_NEON_PIP_INSTALL_ARGS} /tmp/git/deps/*'"
    ${_pip_cmd} install --ignore-installed ${_POST_NEON_PIP_INSTALL_ARGS} /tmp/git/deps/* || return 1
    rm -f /tmp/git/deps/*

    echoinfo "Building Salt Python Wheel"

    if [ "$_ECHO_DEBUG" -eq $BS_TRUE ]; then
        SETUP_PY_INSTALL_ARGS="-v"
    fi

    echodebug "Running '${_py_exe} setup.py --salt-config-dir=$_SALT_ETC_DIR --salt-cache-dir=${_SALT_CACHE_DIR} ${SETUP_PY_INSTALL_ARGS} bdist_wheel'"
    ${_py_exe} setup.py --salt-config-dir="$_SALT_ETC_DIR" --salt-cache-dir="${_SALT_CACHE_DIR}" ${SETUP_PY_INSTALL_ARGS} bdist_wheel || return 1
    mv dist/salt*.whl /tmp/git/deps/ || return 1

    cd "${__SALT_GIT_CHECKOUT_PARENT_DIR}" || return 1

    echoinfo "Installing Built Salt Wheel"
    ${_pip_cmd} uninstall --yes salt 2>/dev/null || true
    echodebug "Running '${_pip_cmd} install --no-deps --force-reinstall ${_POST_NEON_PIP_INSTALL_ARGS} /tmp/git/deps/salt*.whl'"
    ${_pip_cmd} install --no-deps --force-reinstall \
        ${_POST_NEON_PIP_INSTALL_ARGS} \
        --global-option="--salt-config-dir=$_SALT_ETC_DIR --salt-cache-dir=${_SALT_CACHE_DIR} ${SETUP_PY_INSTALL_ARGS}" \
        /tmp/git/deps/salt*.whl || return 1

    echoinfo "Checking if Salt can be imported using ${_py_exe}"
    CHECK_SALT_SCRIPT=$(cat << EOM
import os
import sys
try:
    import salt
    import salt.version
    print('\nInstalled Salt Version: {}'.format(salt.version.__version__))
    print('Installed Salt Package Path: {}\n'.format(os.path.dirname(salt.__file__)))
    sys.exit(0)
except ImportError:
    print('\nFailed to import salt\n')
    sys.exit(1)
EOM
)
    if ! ${_py_exe} -c "$CHECK_SALT_SCRIPT"; then
        return 1
    fi
    return 0
}   # ----------  end of function __install_salt_from_repo_post_neon  ----------


#######################################################################################################################
#
#   Distribution install functions
#
#   In order to install salt for a distribution you need to define:
#
#   To Install Dependencies, which is required, one of:
#       1. install_<distro>_<major_version>_<install_type>_deps
#       2. install_<distro>_<major_version>_<minor_version>_<install_type>_deps
#       3. install_<distro>_<major_version>_deps
#       4  install_<distro>_<major_version>_<minor_version>_deps
#       5. install_<distro>_<install_type>_deps
#       6. install_<distro>_deps
#
#   Optionally, define a salt configuration function, which will be called if
#   the -c (config-dir) option is passed. One of:
#       1. config_<distro>_<major_version>_<install_type>_salt
#       2. config_<distro>_<major_version>_<minor_version>_<install_type>_salt
#       3. config_<distro>_<major_version>_salt
#       4  config_<distro>_<major_version>_<minor_version>_salt
#       5. config_<distro>_<install_type>_salt
#       6. config_<distro>_salt
#       7. config_salt [THIS ONE IS ALREADY DEFINED AS THE DEFAULT]
#
#   Optionally, define a salt master pre-seed function, which will be called if
#   the -k (pre-seed master keys) option is passed. One of:
#       1. preseed_<distro>_<major_version>_<install_type>_master
#       2. preseed_<distro>_<major_version>_<minor_version>_<install_type>_master
#       3. preseed_<distro>_<major_version>_master
#       4  preseed_<distro>_<major_version>_<minor_version>_master
#       5. preseed_<distro>_<install_type>_master
#       6. preseed_<distro>_master
#       7. preseed_master [THIS ONE IS ALREADY DEFINED AS THE DEFAULT]
#
#   To install salt, which, of course, is required, one of:
#       1. install_<distro>_<major_version>_<install_type>
#       2. install_<distro>_<major_version>_<minor_version>_<install_type>
#       3. install_<distro>_<install_type>
#
#   Optionally, define a post install function, one of:
#       1. install_<distro>_<major_version>_<install_type>_post
#       2. install_<distro>_<major_version>_<minor_version>_<install_type>_post
#       3. install_<distro>_<major_version>_post
#       4  install_<distro>_<major_version>_<minor_version>_post
#       5. install_<distro>_<install_type>_post
#       6. install_<distro>_post
#
#   Optionally, define a start daemons function, one of:
#       1. install_<distro>_<major_version>_<install_type>_restart_daemons
#       2. install_<distro>_<major_version>_<minor_version>_<install_type>_restart_daemons
#       3. install_<distro>_<major_version>_restart_daemons
#       4  install_<distro>_<major_version>_<minor_version>_restart_daemons
#       5. install_<distro>_<install_type>_restart_daemons
#       6. install_<distro>_restart_daemons
#
#       NOTE: The start daemons function should be able to restart any daemons
#             which are running, or start if they're not running.
#
#   Optionally, define a daemons running function, one of:
#       1. daemons_running_<distro>_<major_version>_<install_type>
#       2. daemons_running_<distro>_<major_version>_<minor_version>_<install_type>
#       3. daemons_running_<distro>_<major_version>
#       4  daemons_running_<distro>_<major_version>_<minor_version>
#       5. daemons_running_<distro>_<install_type>
#       6. daemons_running_<distro>
#       7. daemons_running  [THIS ONE IS ALREADY DEFINED AS THE DEFAULT]
#
#   Optionally, check enabled Services:
#       1. install_<distro>_<major_version>_<install_type>_check_services
#       2. install_<distro>_<major_version>_<minor_version>_<install_type>_check_services
#       3. install_<distro>_<major_version>_check_services
#       4  install_<distro>_<major_version>_<minor_version>_check_services
#       5. install_<distro>_<install_type>_check_services
#       6. install_<distro>_check_services
#
#######################################################################################################################


#######################################################################################################################
#
#   Ubuntu Install Functions
#
__enable_universe_repository() {
    if [ "$(grep -R universe /etc/apt/sources.list /etc/apt/sources.list.d/ | grep -v '#')" != "" ]; then
        # The universe repository is already enabled
        return 0
    fi

    echodebug "Enabling the universe repository"

    add-apt-repository -y "deb http://archive.ubuntu.com/ubuntu $(lsb_release -sc) universe" || return 1

    return 0
}

__install_saltstack_ubuntu_repository() {
    # Workaround for latest non-LTS ubuntu
    if [ "$DISTRO_MAJOR_VERSION" -eq 19 ] || \
        { [ "$DISTRO_MAJOR_VERSION" -eq 18 ] && [ "$DISTRO_MINOR_VERSION" -eq 10 ]; }; then
        echowarn "Non-LTS Ubuntu detected, but stable packages requested. Trying packages for previous LTS release. You may experience problems."
        UBUNTU_VERSION=18.04
        UBUNTU_CODENAME="bionic"
    else
        UBUNTU_VERSION=${DISTRO_VERSION}
        UBUNTU_CODENAME=${DISTRO_CODENAME}
    fi

    # Install downloader backend for GPG keys fetching
    __PACKAGES='wget'

    # Required as it is not installed by default on Ubuntu 18+
    if [ "$DISTRO_MAJOR_VERSION" -ge 18 ]; then
        __PACKAGES="${__PACKAGES} gnupg"
    fi

    # Make sure https transport is available
    if [ "$HTTP_VAL" = "https" ] ; then
        __PACKAGES="${__PACKAGES} apt-transport-https ca-certificates"
    fi

    # shellcheck disable=SC2086,SC2090
    __apt_get_install_noinput ${__PACKAGES} || return 1

    __PY_VERSION_REPO="apt"
    if [ -n "$_PY_EXE" ] && [ "$_PY_MAJOR_VERSION" -eq 3 ]; then
        __PY_VERSION_REPO="py3"
    fi

    # SaltStack's stable Ubuntu repository:
    SALTSTACK_UBUNTU_URL="${HTTP_VAL}://${_REPO_URL}/${__PY_VERSION_REPO}/ubuntu/${UBUNTU_VERSION}/${__REPO_ARCH}/${STABLE_REV}"
    echo "$__REPO_ARCH_DEB $SALTSTACK_UBUNTU_URL $UBUNTU_CODENAME main" > /etc/apt/sources.list.d/saltstack.list

    __apt_key_fetch "$SALTSTACK_UBUNTU_URL/SALTSTACK-GPG-KEY.pub" || return 1

    __wait_for_apt apt-get update || return 1
}

install_ubuntu_deps() {
    if [ $_DISABLE_REPOS -eq $BS_FALSE ]; then
        # Install add-apt-repository
        if ! __check_command_exists add-apt-repository; then
            __apt_get_install_noinput software-properties-common || return 1
        fi

        __enable_universe_repository || return 1

        __wait_for_apt apt-get update || return 1
    fi

    __PACKAGES=''

    if [ "$DISTRO_MAJOR_VERSION" -lt 16 ]; then
        # Minimal systems might not have upstart installed, install it
        __PACKAGES="upstart"
    fi

    if [ -n "$_PY_EXE" ] && [ "$_PY_MAJOR_VERSION" -eq 3 ]; then
        PY_PKG_VER=3
    else
        PY_PKG_VER=""
    fi

    if [ "$DISTRO_MAJOR_VERSION" -ge 16 ] && [ -z "$_PY_EXE" ]; then
        __PACKAGES="${__PACKAGES} python2.7"
    fi

    if [ "$_VIRTUALENV_DIR" != "null" ]; then
        __PACKAGES="${__PACKAGES} python-virtualenv"
    fi
    # Need python-apt for managing packages via Salt
    __PACKAGES="${__PACKAGES} python${PY_PKG_VER}-apt"

    # requests is still used by many salt modules
    __PACKAGES="${__PACKAGES} python${PY_PKG_VER}-requests"

    # YAML module is used for generating custom master/minion configs
    __PACKAGES="${__PACKAGES} python${PY_PKG_VER}-yaml"

    # Additionally install procps and pciutils which allows for Docker bootstraps. See 366#issuecomment-39666813
    __PACKAGES="${__PACKAGES} procps pciutils"

    # shellcheck disable=SC2086,SC2090
    __apt_get_install_noinput ${__PACKAGES} || return 1

    if [ "${_EXTRA_PACKAGES}" != "" ]; then
        echoinfo "Installing the following extra packages as requested: ${_EXTRA_PACKAGES}"
        # shellcheck disable=SC2086
        __apt_get_install_noinput ${_EXTRA_PACKAGES} || return 1
    fi

    return 0
}

install_ubuntu_stable_deps() {
    if [ "${_SLEEP}" -eq "${__DEFAULT_SLEEP}" ] && [ "$DISTRO_MAJOR_VERSION" -lt 16 ]; then
        # The user did not pass a custom sleep value as an argument, let's increase the default value
        echodebug "On Ubuntu systems we increase the default sleep value to 10."
        echodebug "See https://github.com/saltstack/salt/issues/12248 for more info."
        _SLEEP=10
    fi

    if [ $_START_DAEMONS -eq $BS_FALSE ]; then
        echowarn "Not starting daemons on Debian based distributions is not working mostly because starting them is the default behaviour."
    fi

    # No user interaction, libc6 restart services for example
    export DEBIAN_FRONTEND=noninteractive

    __wait_for_apt apt-get update || return 1

    if [ "${_UPGRADE_SYS}" -eq $BS_TRUE ]; then
        if [ "${_INSECURE_DL}" -eq $BS_TRUE ]; then
            __apt_get_install_noinput --allow-unauthenticated debian-archive-keyring &&
                apt-key update && apt-get update || return 1
        fi

        __apt_get_upgrade_noinput || return 1
    fi

    if [ "$_DISABLE_REPOS" -eq "$BS_FALSE" ] || [ "$_CUSTOM_REPO_URL" != "null" ]; then
        __check_dpkg_architecture || return 1
        __install_saltstack_ubuntu_repository || return 1
    fi

    install_ubuntu_deps || return 1
}

install_ubuntu_git_deps() {
    __wait_for_apt apt-get update || return 1

    if ! __check_command_exists git; then
        __apt_get_install_noinput git-core || return 1
    fi

    if [ "$_INSECURE_DL" -eq $BS_FALSE ] && [ "${_SALT_REPO_URL%%://*}" = "https" ]; then
        __apt_get_install_noinput ca-certificates
    fi

    __git_clone_and_checkout || return 1

    if [ -n "$_PY_EXE" ] && [ "$_PY_MAJOR_VERSION" -eq 3 ]; then
        PY_PKG_VER=3
    else
        PY_PKG_VER=""
    fi

    if [ "${_POST_NEON_INSTALL}" -eq $BS_FALSE ]; then

        __PACKAGES=""

        # See how we are installing packages
        if [ "${_PIP_ALL}" -eq $BS_TRUE ]; then
            __PACKAGES="${__PACKAGES} python-dev swig libssl-dev libzmq3 libzmq3-dev"

            if ! __check_command_exists pip; then
                __PACKAGES="${__PACKAGES} python-setuptools python-pip"
            fi

            # Get just the apt packages that are required to build all the pythons
            # shellcheck disable=SC2086
            __apt_get_install_noinput ${__PACKAGES} || return 1
            # Install the pythons from requirements (only zmq for now)
            __install_pip_deps "${_SALT_GIT_CHECKOUT_DIR}/requirements/zeromq.txt" || return 1
        else
            install_ubuntu_stable_deps || return 1

            if [ -n "$_PY_EXE" ] && [ "$_PY_MAJOR_VERSION" -eq 3 ]; then
                __PACKAGES="${__PACKAGES} python3-setuptools"
            else
                # There is no m2crypto package for Py3 at this time - only install for Py2
                __PACKAGES="${__PACKAGES} python-m2crypto"
            fi

            __PACKAGES="${__PACKAGES} python${PY_PKG_VER}-crypto python${PY_PKG_VER}-jinja2"
            __PACKAGES="${__PACKAGES} python${PY_PKG_VER}-msgpack python${PY_PKG_VER}-requests"
            __PACKAGES="${__PACKAGES} python${PY_PKG_VER}-tornado python${PY_PKG_VER}-yaml"
            __PACKAGES="${__PACKAGES} python${PY_PKG_VER}-zmq"
            __PACKAGES="${__PACKAGES} python-concurrent.futures"

            if [ "$_INSTALL_CLOUD" -eq $BS_TRUE ]; then
                # Install python-libcloud if asked to
                __PACKAGES="${__PACKAGES} python${PY_PKG_VER}-libcloud"
            fi

            # shellcheck disable=SC2086
            __apt_get_install_noinput ${__PACKAGES} || return 1
        fi
    else
        __PACKAGES="python${PY_PKG_VER}-dev python${PY_PKG_VER}-pip python${PY_PKG_VER}-setuptools gcc"
        # shellcheck disable=SC2086
        __apt_get_install_noinput ${__PACKAGES} || return 1
    fi

    # Let's trigger config_salt()
    if [ "$_TEMP_CONFIG_DIR" = "null" ]; then
        _TEMP_CONFIG_DIR="${_SALT_GIT_CHECKOUT_DIR}/conf/"
        CONFIG_SALT_FUNC="config_salt"
    fi

    return 0
}

install_ubuntu_stable() {
    __PACKAGES=""

    if [ "$_INSTALL_CLOUD" -eq $BS_TRUE ];then
        __PACKAGES="${__PACKAGES} salt-cloud"
    fi
    if [ "$_INSTALL_MASTER" -eq $BS_TRUE ]; then
        __PACKAGES="${__PACKAGES} salt-master"
    fi
    if [ "$_INSTALL_MINION" -eq $BS_TRUE ]; then
        __PACKAGES="${__PACKAGES} salt-minion"
    fi
    if [ "$_INSTALL_SYNDIC" -eq $BS_TRUE ]; then
        __PACKAGES="${__PACKAGES} salt-syndic"
    fi

    # shellcheck disable=SC2086
    __apt_get_install_noinput ${__PACKAGES} || return 1

    return 0
}

install_ubuntu_git() {
    # Activate virtualenv before install
    if [ "${_VIRTUALENV_DIR}" != "null" ]; then
        __activate_virtualenv || return 1
    fi

    if [ -n "$_PY_EXE" ]; then
        _PYEXE=${_PY_EXE}
    else
        _PYEXE=python2.7
    fi

    if [ "${_POST_NEON_INSTALL}" -eq $BS_TRUE ]; then
        # We can use --prefix on debian based ditributions
        if [ -n "$_PY_EXE" ] && [ "$_PY_MAJOR_VERSION" -eq 3 ]; then
            _POST_NEON_PIP_INSTALL_ARGS="--target=/usr/lib/python3/dist-packages --install-option=--install-scripts=/usr/bin"
        else
            _POST_NEON_PIP_INSTALL_ARGS="--target=/usr/lib/python2.7/dist-packages --install-option=--install-scripts=/usr/bin"
        fi
        _POST_NEON_PIP_INSTALL_ARGS=""
        __install_salt_from_repo_post_neon "${_PY_EXE}" || return 1
        cd "${_SALT_GIT_CHECKOUT_DIR}" || return 1
        sed -i 's:/usr/bin:/usr/local/bin:g' pkg/*.service
        return 0
    fi

    if [ -f "${_SALT_GIT_CHECKOUT_DIR}/salt/syspaths.py" ]; then
        # shellcheck disable=SC2086
        "${_PYEXE}" setup.py --salt-config-dir="$_SALT_ETC_DIR" --salt-cache-dir="${_SALT_CACHE_DIR}" ${SETUP_PY_INSTALL_ARGS} install --install-layout=deb || return 1
    else
        # shellcheck disable=SC2086
        "${_PYEXE}" setup.py ${SETUP_PY_INSTALL_ARGS} install --install-layout=deb || return 1
    fi

    return 0
}

install_ubuntu_stable_post() {
    for fname in api master minion syndic; do
        # Skip salt-api since the service should be opt-in and not necessarily started on boot
        [ $fname = "api" ] && continue

        # Skip if not meant to be installed
        [ $fname = "minion" ] && [ "$_INSTALL_MINION" -eq $BS_FALSE ] && continue
        [ $fname = "master" ] && [ "$_INSTALL_MASTER" -eq $BS_FALSE ] && continue
        [ $fname = "syndic" ] && [ "$_INSTALL_SYNDIC" -eq $BS_FALSE ] && continue

        if [ -f /bin/systemctl ]; then
            # Using systemd
            /bin/systemctl is-enabled salt-$fname.service > /dev/null 2>&1 || (
                /bin/systemctl preset salt-$fname.service > /dev/null 2>&1 &&
                /bin/systemctl enable salt-$fname.service > /dev/null 2>&1
            )
            sleep 1
            /bin/systemctl daemon-reload
        elif [ -f /etc/init.d/salt-$fname ]; then
            update-rc.d salt-$fname defaults
        fi
    done

    return 0
}

install_ubuntu_git_post() {
    for fname in api master minion syndic; do
        # Skip if not meant to be installed
        [ $fname = "api" ] && \
            ([ "$_INSTALL_MASTER" -eq $BS_FALSE ] || ! __check_command_exists "salt-${fname}") && continue
        [ $fname = "master" ] && [ "$_INSTALL_MASTER" -eq $BS_FALSE ] && continue
        [ $fname = "minion" ] && [ "$_INSTALL_MINION" -eq $BS_FALSE ] && continue
        [ $fname = "syndic" ] && [ "$_INSTALL_SYNDIC" -eq $BS_FALSE ] && continue

        if [ -f /bin/systemctl ] && [ "$DISTRO_MAJOR_VERSION" -ge 16 ]; then
            __copyfile "${_SALT_GIT_CHECKOUT_DIR}/pkg/salt-${fname}.service" "/lib/systemd/system/salt-${fname}.service"

            # Skip salt-api since the service should be opt-in and not necessarily started on boot
            [ $fname = "api" ] && continue

            systemctl is-enabled salt-$fname.service || (systemctl preset salt-$fname.service && systemctl enable salt-$fname.service)
            sleep 1
            systemctl daemon-reload
        elif [ -f /sbin/initctl ]; then
            _upstart_conf="/etc/init/salt-$fname.conf"
            # We have upstart support
            echodebug "There's upstart support"
            if [ ! -f $_upstart_conf ]; then
                # upstart does not know about our service, let's copy the proper file
                echowarn "Upstart does not appear to know about salt-$fname"
                echodebug "Copying ${_SALT_GIT_CHECKOUT_DIR}/pkg/salt-$fname.upstart to $_upstart_conf"
                __copyfile "${_SALT_GIT_CHECKOUT_DIR}/pkg/salt-${fname}.upstart" "$_upstart_conf"
                # Set service to know about virtualenv
                if [ "${_VIRTUALENV_DIR}" != "null" ]; then
                    echo "SALT_USE_VIRTUALENV=${_VIRTUALENV_DIR}" > /etc/default/salt-${fname}
                fi
                /sbin/initctl reload-configuration || return 1
            fi
        # No upstart support in Ubuntu!?
        elif [ -f "${_SALT_GIT_CHECKOUT_DIR}/pkg/salt-${fname}.init" ]; then
            echodebug "There's NO upstart support!?"
            echodebug "Copying ${_SALT_GIT_CHECKOUT_DIR}/pkg/salt-${fname}.init to /etc/init.d/salt-$fname"
            __copyfile "${_SALT_GIT_CHECKOUT_DIR}/pkg/salt-${fname}.init" "/etc/init.d/salt-$fname"
            chmod +x /etc/init.d/salt-$fname

            # Skip salt-api since the service should be opt-in and not necessarily started on boot
            [ $fname = "api" ] && continue

            update-rc.d salt-$fname defaults
        else
            echoerror "Neither upstart nor init.d was setup for salt-$fname"
        fi
    done

    return 0
}

install_ubuntu_restart_daemons() {
    [ $_START_DAEMONS -eq $BS_FALSE ] && return

    # Ensure upstart configs / systemd units are loaded
    if [ -f /bin/systemctl ] && [ "$DISTRO_MAJOR_VERSION" -ge 16 ]; then
        systemctl daemon-reload
    elif [ -f /sbin/initctl ]; then
        /sbin/initctl reload-configuration
    fi

    for fname in api master minion syndic; do
        # Skip salt-api since the service should be opt-in and not necessarily started on boot
        [ $fname = "api" ] && continue

        # Skip if not meant to be installed
        [ $fname = "master" ] && [ "$_INSTALL_MASTER" -eq $BS_FALSE ] && continue
        [ $fname = "minion" ] && [ "$_INSTALL_MINION" -eq $BS_FALSE ] && continue
        [ $fname = "syndic" ] && [ "$_INSTALL_SYNDIC" -eq $BS_FALSE ] && continue

        if [ -f /bin/systemctl ] && [ "$DISTRO_MAJOR_VERSION" -ge 16 ]; then
            echodebug "There's systemd support while checking salt-$fname"
            systemctl stop salt-$fname > /dev/null 2>&1
            systemctl start salt-$fname.service && continue
            # We failed to start the service, let's test the SysV code below
            echodebug "Failed to start salt-$fname using systemd"
            if [ "$_ECHO_DEBUG" -eq $BS_TRUE ]; then
                systemctl status salt-$fname.service
                journalctl -xe
            fi
        fi

        if [ -f /sbin/initctl ]; then
            echodebug "There's upstart support while checking salt-$fname"

            if status salt-$fname 2>/dev/null | grep -q running; then
                stop salt-$fname || (echodebug "Failed to stop salt-$fname" && return 1)
            fi

            start salt-$fname && continue
            # We failed to start the service, let's test the SysV code below
            echodebug "Failed to start salt-$fname using Upstart"
        fi

        if [ ! -f /etc/init.d/salt-$fname ]; then
            echoerror "No init.d support for salt-$fname was found"
            return 1
        fi

        /etc/init.d/salt-$fname stop > /dev/null 2>&1
        /etc/init.d/salt-$fname start
    done

    return 0
}

install_ubuntu_check_services() {
    for fname in api master minion syndic; do
        # Skip salt-api since the service should be opt-in and not necessarily started on boot
        [ $fname = "api" ] && continue

        # Skip if not meant to be installed
        [ $fname = "minion" ] && [ "$_INSTALL_MINION" -eq $BS_FALSE ] && continue
        [ $fname = "master" ] && [ "$_INSTALL_MASTER" -eq $BS_FALSE ] && continue
        [ $fname = "syndic" ] && [ "$_INSTALL_SYNDIC" -eq $BS_FALSE ] && continue

        if [ -f /bin/systemctl ] && [ "$DISTRO_MAJOR_VERSION" -ge 16 ]; then
            __check_services_systemd salt-$fname || return 1
        elif [ -f /sbin/initctl ] && [ -f /etc/init/salt-${fname}.conf ]; then
            __check_services_upstart salt-$fname || return 1
        elif [ -f /etc/init.d/salt-$fname ]; then
            __check_services_debian salt-$fname || return 1
        fi
    done

    return 0
}
#
#   End of Ubuntu Install Functions
#
#######################################################################################################################

#######################################################################################################################
#
#   Debian Install Functions
#
__install_saltstack_debian_repository() {
    DEBIAN_RELEASE="$DISTRO_MAJOR_VERSION"
    DEBIAN_CODENAME="$DISTRO_CODENAME"

    __PY_VERSION_REPO="apt"
    if [ -n "$_PY_EXE" ] && [ "$_PY_MAJOR_VERSION" -eq 3 ]; then
        __PY_VERSION_REPO="py3"
    fi

    # Install downloader backend for GPG keys fetching
    __PACKAGES='wget'

    # Required as it is not installed by default on Debian 9+
    if [ "$DISTRO_MAJOR_VERSION" -ge 9 ]; then
        __PACKAGES="${__PACKAGES} gnupg2"
    fi

    # Make sure https transport is available
    if [ "$HTTP_VAL" = "https" ] ; then
        __PACKAGES="${__PACKAGES} apt-transport-https ca-certificates"
    fi

    # shellcheck disable=SC2086,SC2090
    __apt_get_install_noinput ${__PACKAGES} || return 1

    # amd64 is just a part of repository URI, 32-bit pkgs are hosted under the same location
    SALTSTACK_DEBIAN_URL="${HTTP_VAL}://${_REPO_URL}/${__PY_VERSION_REPO}/debian/${DEBIAN_RELEASE}/${__REPO_ARCH}/${STABLE_REV}"
    echo "$__REPO_ARCH_DEB $SALTSTACK_DEBIAN_URL $DEBIAN_CODENAME main" > "/etc/apt/sources.list.d/saltstack.list"

    __apt_key_fetch "$SALTSTACK_DEBIAN_URL/SALTSTACK-GPG-KEY.pub" || return 1

    __wait_for_apt apt-get update || return 1
}

install_debian_deps() {
    if [ $_START_DAEMONS -eq $BS_FALSE ]; then
        echowarn "Not starting daemons on Debian based distributions is not working mostly because starting them is the default behaviour."
    fi

    # No user interaction, libc6 restart services for example
    export DEBIAN_FRONTEND=noninteractive

    __wait_for_apt apt-get update || return 1

    if [ "${_UPGRADE_SYS}" -eq $BS_TRUE ]; then
        # Try to update GPG keys first if allowed
        if [ "${_INSECURE_DL}" -eq $BS_TRUE ]; then
            __apt_get_install_noinput --allow-unauthenticated debian-archive-keyring &&
                apt-key update && apt-get update || return 1
        fi

        __apt_get_upgrade_noinput || return 1
    fi

    if [ -n "$_PY_EXE" ] && [ "$_PY_MAJOR_VERSION" -eq 3 ]; then
        PY_PKG_VER=3
    else
        PY_PKG_VER=""
    fi

    # Additionally install procps and pciutils which allows for Docker bootstraps. See 366#issuecomment-39666813
    __PACKAGES='procps pciutils'

    # YAML module is used for generating custom master/minion configs
    __PACKAGES="${__PACKAGES} python${PY_PKG_VER}-yaml"

    # shellcheck disable=SC2086
    __apt_get_install_noinput ${__PACKAGES} || return 1

    if [ "$_DISABLE_REPOS" -eq "$BS_FALSE" ] || [ "$_CUSTOM_REPO_URL" != "null" ]; then
        __check_dpkg_architecture || return 1
        __install_saltstack_debian_repository || return 1
    fi

    if [ "${_EXTRA_PACKAGES}" != "" ]; then
        echoinfo "Installing the following extra packages as requested: ${_EXTRA_PACKAGES}"
        # shellcheck disable=SC2086
        __apt_get_install_noinput ${_EXTRA_PACKAGES} || return 1
    fi

    return 0
}

install_debian_git_pre() {
    if ! __check_command_exists git; then
        __apt_get_install_noinput git || return 1
    fi

    if [ "$_INSECURE_DL" -eq $BS_FALSE ] && [ "${_SALT_REPO_URL%%://*}" = "https" ]; then
        __apt_get_install_noinput ca-certificates
    fi

    __git_clone_and_checkout || return 1

    # Let's trigger config_salt()
    if [ "$_TEMP_CONFIG_DIR" = "null" ]; then
        _TEMP_CONFIG_DIR="${_SALT_GIT_CHECKOUT_DIR}/conf/"
        CONFIG_SALT_FUNC="config_salt"
    fi
}

install_debian_git_deps() {
    install_debian_deps || return 1
    install_debian_git_pre || return 1

    if [ -n "$_PY_EXE" ] && [ "$_PY_MAJOR_VERSION" -eq 3 ]; then
        PY_PKG_VER=3
    else
        PY_PKG_VER=""
    fi

    if [ "${_POST_NEON_INSTALL}" -eq $BS_FALSE ]; then
        __PACKAGES="libzmq3 libzmq3-dev lsb-release python-apt python-backports.ssl-match-hostname"
        __PACKAGES="${__PACKAGES} python-crypto python-jinja2 python-msgpack python-m2crypto"
        __PACKAGES="${__PACKAGES} python-requests python-tornado python-yaml python-zmq"

        if [ "$_INSTALL_CLOUD" -eq $BS_TRUE ]; then
            # Install python-libcloud if asked to
            __PACKAGES="${__PACKAGES} python-libcloud"
        fi

        # shellcheck disable=SC2086
        __apt_get_install_noinput ${__PACKAGES} || return 1
    else
        __PACKAGES="python${PY_PKG_VER}-dev python${PY_PKG_VER}-pip python${PY_PKG_VER}-setuptools gcc"
        echodebug "install_debian_git_deps() Installing ${__PACKAGES}"
        # shellcheck disable=SC2086
        __apt_get_install_noinput ${__PACKAGES} || return 1
    fi

    return 0
}

install_debian_7_git_deps() {
    install_debian_deps || return 1
    install_debian_git_deps || return 1

    return 0
}

install_debian_8_git_deps() {

    if [ "${_POST_NEON_INSTALL}" -eq $BS_TRUE ]; then
        echodebug "CALLING install_debian_git_deps"
        install_debian_git_deps || return 1
        return 0
    fi

    install_debian_deps || return 1

    if ! __check_command_exists git; then
        __apt_get_install_noinput git || return 1
    fi

    if [ "$_INSECURE_DL" -eq $BS_FALSE ] && [ "${_SALT_REPO_URL%%://*}" = "https" ]; then
        __apt_get_install_noinput ca-certificates
    fi

    __git_clone_and_checkout || return 1

    __PACKAGES="libzmq3 libzmq3-dev lsb-release python-apt python-crypto python-jinja2"
    __PACKAGES="${__PACKAGES} python-m2crypto python-msgpack python-requests python-systemd"
    __PACKAGES="${__PACKAGES} python-yaml python-zmq python-concurrent.futures"

    if [ "$_INSTALL_CLOUD" -eq $BS_TRUE ]; then
        # Install python-libcloud if asked to
        __PACKAGES="${__PACKAGES} python-libcloud"
    fi

    __PIP_PACKAGES=''
    if (__check_pip_allowed >/dev/null 2>&1); then
        __PIP_PACKAGES='tornado<5.0'
        # Install development environment for building tornado Python module
        __PACKAGES="${__PACKAGES} build-essential python-dev"

        if ! __check_command_exists pip; then
            __PACKAGES="${__PACKAGES} python-pip"
        fi
    # Attempt to configure backports repo on non-x86_64 system
    elif [ $_DISABLE_REPOS -eq $BS_FALSE ] && [ "$DPKG_ARCHITECTURE" != "amd64" ]; then
        # Check if Debian Backports repo already configured
        if ! apt-cache policy | grep -q 'Debian Backports'; then
            echo 'deb http://httpredir.debian.org/debian jessie-backports main' > \
                /etc/apt/sources.list.d/backports.list
        fi

        __wait_for_apt apt-get update || return 1

        # python-tornado package should be installed from backports repo
        __PACKAGES="${__PACKAGES} python-backports.ssl-match-hostname python-tornado/jessie-backports"
    else
        __PACKAGES="${__PACKAGES} python-backports.ssl-match-hostname python-tornado"
    fi

    # shellcheck disable=SC2086
    __apt_get_install_noinput ${__PACKAGES} || return 1

    if [ "${__PIP_PACKAGES}" != "" ]; then
        # shellcheck disable=SC2086,SC2090
        pip install -U ${__PIP_PACKAGES} || return 1
    fi

    # Let's trigger config_salt()
    if [ "$_TEMP_CONFIG_DIR" = "null" ]; then
        _TEMP_CONFIG_DIR="${_SALT_GIT_CHECKOUT_DIR}/conf/"
        CONFIG_SALT_FUNC="config_salt"
    fi

    return 0
}

install_debian_9_git_deps() {

    if [ "${_POST_NEON_INSTALL}" -eq $BS_TRUE ]; then
        install_debian_git_deps || return 1
        return 0
    fi

    install_debian_deps || return 1
    install_debian_git_pre || return 1

    __PACKAGES="libzmq5 lsb-release"

    if [ -n "$_PY_EXE" ] && [ "$_PY_MAJOR_VERSION" -eq 3 ]; then
        PY_PKG_VER=3
    else
        PY_PKG_VER=""

        # These packages are PY2-ONLY
        __PACKAGES="${__PACKAGES} python-backports-abc python-m2crypto python-concurrent.futures"
    fi

    __PACKAGES="${__PACKAGES} python${PY_PKG_VER}-apt python${PY_PKG_VER}-crypto python${PY_PKG_VER}-jinja2"
    __PACKAGES="${__PACKAGES} python${PY_PKG_VER}-msgpack python${PY_PKG_VER}-requests python${PY_PKG_VER}-systemd"
    __PACKAGES="${__PACKAGES} python${PY_PKG_VER}-tornado python${PY_PKG_VER}-yaml python${PY_PKG_VER}-zmq"

    if [ "$_INSTALL_CLOUD" -eq $BS_TRUE ]; then
        # Install python-libcloud if asked to
        __PACKAGES="${__PACKAGES} python${PY_PKG_VER}-libcloud"
    fi

    # shellcheck disable=SC2086
    __apt_get_install_noinput ${__PACKAGES} || return 1

    return 0
}

install_debian_10_git_deps() {

    if [ "${_POST_NEON_INSTALL}" -eq $BS_TRUE ]; then
        install_debian_git_deps || return 1
        return 0
    fi

    install_debian_deps || return 1
    install_debian_git_pre || return 1

    if [ -n "$_PY_EXE" ] && [ "$_PY_MAJOR_VERSION" -eq 3 ]; then
        _py=${_PY_EXE}
        PY_PKG_VER=3
        __PACKAGES="python${PY_PKG_VER}-distutils"
    else
        _py="python"
        PY_PKG_VER=""
        __PACKAGES=""
    fi

    __install_tornado_pip ${_py}|| return 1
    __PACKAGES="${__PACKAGES} python${PY_PKG_VER}-msgpack python${PY_PKG_VER}-jinja2"
    __PACKAGES="${__PACKAGES} python${PY_PKG_VER}-tornado python${PY_PKG_VER}-yaml python${PY_PKG_VER}-zmq"

    # shellcheck disable=SC2086
    __apt_get_install_noinput ${__PACKAGES} || return 1

    return 0
}

install_debian_stable() {
    __PACKAGES=""

    if [ "$_INSTALL_CLOUD" -eq $BS_TRUE ];then
        __PACKAGES="${__PACKAGES} salt-cloud"
    fi
    if [ "$_INSTALL_MASTER" -eq $BS_TRUE ]; then
        __PACKAGES="${__PACKAGES} salt-master"
    fi
    if [ "$_INSTALL_MINION" -eq $BS_TRUE ]; then
        __PACKAGES="${__PACKAGES} salt-minion"
    fi
    if [ "$_INSTALL_SYNDIC" -eq $BS_TRUE ]; then
        __PACKAGES="${__PACKAGES} salt-syndic"
    fi

    # shellcheck disable=SC2086
    __apt_get_install_noinput ${__PACKAGES} || return 1

    return 0
}

install_debian_7_stable() {
    install_debian_stable || return 1
    return 0
}

install_debian_8_stable() {
    install_debian_stable || return 1
    return 0
}

install_debian_9_stable() {
    install_debian_stable || return 1
    return 0
}

install_debian_git() {
    if [ -n "$_PY_EXE" ]; then
        _PYEXE=${_PY_EXE}
    else
        _PYEXE=python
    fi

    if [ "${_POST_NEON_INSTALL}" -eq $BS_TRUE ]; then
        # We can use --prefix on debian based ditributions
        if [ -n "$_PY_EXE" ] && [ "$_PY_MAJOR_VERSION" -eq 3 ]; then
            _POST_NEON_PIP_INSTALL_ARGS="--target=/usr/lib/python3/dist-packages --install-option=--install-scripts=/usr/bin"
        else
            _POST_NEON_PIP_INSTALL_ARGS="--target=/usr/lib/python2.7/dist-packages --install-option=--install-scripts=/usr/bin"
        fi
        _POST_NEON_PIP_INSTALL_ARGS=""
        __install_salt_from_repo_post_neon "${_PY_EXE}" || return 1
        cd "${_SALT_GIT_CHECKOUT_DIR}" || return 1
        sed -i 's:/usr/bin:/usr/local/bin:g' pkg/*.service
        return 0
    fi

    if [ -f "${_SALT_GIT_CHECKOUT_DIR}/salt/syspaths.py" ]; then
        # shellcheck disable=SC2086
        "${_PYEXE}" setup.py --salt-config-dir="$_SALT_ETC_DIR" --salt-cache-dir="${_SALT_CACHE_DIR}" ${SETUP_PY_INSTALL_ARGS} install --install-layout=deb || return 1
    else
        # shellcheck disable=SC2086
        "${_PYEXE}" setup.py ${SETUP_PY_INSTALL_ARGS} install --install-layout=deb || return 1
    fi
}

install_debian_7_git() {
    install_debian_git || return 1
    return 0
}

install_debian_8_git() {
    install_debian_git || return 1
    return 0
}

install_debian_9_git() {
    install_debian_git || return 1
    return 0
}

install_debian_git_post() {
    for fname in api master minion syndic; do
        # Skip if not meant to be installed
        [ "$fname" = "api" ] && \
            ([ "$_INSTALL_MASTER" -eq $BS_FALSE ] || ! __check_command_exists "salt-${fname}") && continue
        [ "$fname" = "master" ] && [ "$_INSTALL_MASTER" -eq $BS_FALSE ] && continue
        [ "$fname" = "minion" ] && [ "$_INSTALL_MINION" -eq $BS_FALSE ] && continue
        [ "$fname" = "syndic" ] && [ "$_INSTALL_SYNDIC" -eq $BS_FALSE ] && continue

        # Configure SystemD for Debian 8 "Jessie" and later
        if [ -f /bin/systemctl ]; then
            if [ ! -f /lib/systemd/system/salt-${fname}.service ] || \
                { [ -f /lib/systemd/system/salt-${fname}.service ] && [ $_FORCE_OVERWRITE -eq $BS_TRUE ]; }; then
                if [ -f "${_SALT_GIT_CHECKOUT_DIR}/pkg/salt-${fname}.service" ]; then
                    __copyfile "${_SALT_GIT_CHECKOUT_DIR}/pkg/salt-${fname}.service" /lib/systemd/system
                    __copyfile "${_SALT_GIT_CHECKOUT_DIR}/pkg/salt-${fname}.environment" "/etc/default/salt-${fname}"
                else
                    # workaround before adding Debian-specific unit files to the Salt main repo
                    __copyfile "${_SALT_GIT_CHECKOUT_DIR}/pkg/salt-${fname}.service" /lib/systemd/system
                    sed -i -e '/^Type/ s/notify/simple/' /lib/systemd/system/salt-${fname}.service
                fi
            fi

            # Skip salt-api since the service should be opt-in and not necessarily started on boot
            [ "$fname" = "api" ] && continue

            /bin/systemctl enable "salt-${fname}.service"
            SYSTEMD_RELOAD=$BS_TRUE

        # Install initscripts for Debian 7 "Wheezy"
        elif [ ! -f "/etc/init.d/salt-$fname" ] || \
            { [ -f "/etc/init.d/salt-$fname" ] && [ "$_FORCE_OVERWRITE" -eq $BS_TRUE ]; }; then
            __copyfile "${_SALT_GIT_CHECKOUT_DIR}/pkg/deb/salt-${fname}.init" "/etc/init.d/salt-${fname}"
            __copyfile "${_SALT_GIT_CHECKOUT_DIR}/pkg/deb/salt-${fname}.environment" "/etc/default/salt-${fname}"

            if [ ! -f "/etc/init.d/salt-${fname}" ]; then
                echowarn "The init script for salt-${fname} was not found, skipping it..."
                continue
            fi

            chmod +x "/etc/init.d/salt-${fname}"

            # Skip salt-api since the service should be opt-in and not necessarily started on boot
            [ "$fname" = "api" ] && continue

            update-rc.d "salt-${fname}" defaults
        fi
    done
}

install_debian_restart_daemons() {
    [ "$_START_DAEMONS" -eq $BS_FALSE ] && return 0

    for fname in api master minion syndic; do
        # Skip salt-api since the service should be opt-in and not necessarily started on boot
        [ $fname = "api" ] && continue

        # Skip if not meant to be installed
        [ $fname = "master" ] && [ "$_INSTALL_MASTER" -eq $BS_FALSE ] && continue
        [ $fname = "minion" ] && [ "$_INSTALL_MINION" -eq $BS_FALSE ] && continue
        [ $fname = "syndic" ] && [ "$_INSTALL_SYNDIC" -eq $BS_FALSE ] && continue

        if [ -f /bin/systemctl ]; then
            # Debian 8 uses systemd
            /bin/systemctl stop salt-$fname > /dev/null 2>&1
            /bin/systemctl start salt-$fname.service && continue
            if [ "$_ECHO_DEBUG" -eq $BS_TRUE ]; then
                systemctl status salt-$fname.service
                journalctl -xe
            fi
        elif [ -f /etc/init.d/salt-$fname ]; then
            # Still in SysV init
            /etc/init.d/salt-$fname stop > /dev/null 2>&1
            /etc/init.d/salt-$fname start
        fi
    done
}

install_debian_check_services() {
    for fname in api master minion syndic; do
        # Skip salt-api since the service should be opt-in and not necessarily started on boot
        [ $fname = "api" ] && continue

        # Skip if not meant to be installed
        [ $fname = "master" ] && [ "$_INSTALL_MASTER" -eq $BS_FALSE ] && continue
        [ $fname = "minion" ] && [ "$_INSTALL_MINION" -eq $BS_FALSE ] && continue
        [ $fname = "syndic" ] && [ "$_INSTALL_SYNDIC" -eq $BS_FALSE ] && continue

        if [ -f /bin/systemctl ]; then
            __check_services_systemd salt-$fname || return 1
        elif [ -f /etc/init.d/salt-$fname ]; then
            __check_services_debian salt-$fname || return 1
        fi
    done
    return 0
}
#
#   Ended Debian Install Functions
#
#######################################################################################################################

#######################################################################################################################
#
#   Fedora Install Functions
#

install_fedora_deps() {
    if [ "$_UPGRADE_SYS" -eq $BS_TRUE ]; then
        dnf -y update || return 1
    fi

    __PACKAGES="${__PACKAGES:=}"
    if [ -n "$_PY_EXE" ] && [ "$_PY_MAJOR_VERSION" -lt 3 ]; then
        echoerror "There are no Python 2 stable packages for Fedora, only Py3 packages"
        return 1
    fi

    # Salt on Fedora is Py3
    PY_PKG_VER=3

    __PACKAGES="${__PACKAGES} dnf-utils libyaml procps-ng python${PY_PKG_VER}-crypto python${PY_PKG_VER}-jinja2"
    __PACKAGES="${__PACKAGES} python${PY_PKG_VER}-msgpack python${PY_PKG_VER}-requests python${PY_PKG_VER}-zmq"
    __PACKAGES="${__PACKAGES} python${PY_PKG_VER}-pip python${PY_PKG_VER}-m2crypto python${PY_PKG_VER}-pyyaml"
    __PACKAGES="${__PACKAGES} python${PY_PKG_VER}-systemd"
    if [ "${_EXTRA_PACKAGES}" != "" ]; then
        echoinfo "Installing the following extra packages as requested: ${_EXTRA_PACKAGES}"
    fi

    # shellcheck disable=SC2086
    __dnf_install_noinput ${__PACKAGES} ${_EXTRA_PACKAGES} || return 1

    return 0
}

install_fedora_stable() {
    __PACKAGES=""

    if [ "$_INSTALL_CLOUD" -eq $BS_TRUE ];then
        __PACKAGES="${__PACKAGES} salt-cloud"
    fi
    if [ "$_INSTALL_MASTER" -eq $BS_TRUE ]; then
        __PACKAGES="${__PACKAGES} salt-master"
    fi
    if [ "$_INSTALL_MINION" -eq $BS_TRUE ]; then
        __PACKAGES="${__PACKAGES} salt-minion"
    fi
    if [ "$_INSTALL_SYNDIC" -eq $BS_TRUE ]; then
        __PACKAGES="${__PACKAGES} salt-syndic"
    fi

    # shellcheck disable=SC2086
    __dnf_install_noinput ${__PACKAGES} || return 1

    __python="python3"
    if ! __check_command_exists python3; then
        echoerror "Could not find a python3 binary?!"
        return 1
    fi

    if [ "${_POST_NEON_INSTALL}" -eq $BS_FALSE ]; then
        __check_pip_allowed "You need to allow pip based installations (-P) for Tornado <5.0 in order to install Salt"
        __installed_tornado_rpm=$(rpm -qa | grep python${PY_PKG_VER}-tornado)
        if [ -n "${__installed_tornado_rpm}" ]; then
            echodebug "Removing system package ${__installed_tornado_rpm}"
            rpm -e --nodeps "${__installed_tornado_rpm}" || return 1
        fi
        __get_site_packages_dir_code=$(cat << EOM
import site
print([d for d in site.getsitepackages() if d.startswith('/usr/lib/python')][0])
EOM
)
        __target_path=$(${__python} -c "${__get_site_packages_dir_code}")
        echodebug "Running '${__python}' -m pip install --target ${__target_path} 'tornado<5.0'"
        "${__python}" -m pip install --target "${__target_path}" "tornado<5" || return 1
    fi

    return 0
}

install_fedora_stable_post() {
    for fname in api master minion syndic; do
        # Skip salt-api since the service should be opt-in and not necessarily started on boot
        [ $fname = "api" ] && continue

        # Skip if not meant to be installed
        [ $fname = "master" ] && [ "$_INSTALL_MASTER" -eq $BS_FALSE ] && continue
        [ $fname = "minion" ] && [ "$_INSTALL_MINION" -eq $BS_FALSE ] && continue
        [ $fname = "syndic" ] && [ "$_INSTALL_SYNDIC" -eq $BS_FALSE ] && continue

        systemctl is-enabled salt-$fname.service || (systemctl preset salt-$fname.service && systemctl enable salt-$fname.service)
        sleep 1
        systemctl daemon-reload
    done
}

install_fedora_git_deps() {
    if [ -n "$_PY_EXE" ] && [ "$_PY_MAJOR_VERSION" -eq 3 ]; then
        # Packages are named python3-<whatever>
        PY_PKG_VER=3
    else
        PY_PKG_VER=2
    fi

    __PACKAGES=""
    if ! __check_command_exists ps; then
        __PACKAGES="${__PACKAGES} procps-ng"
    fi
    if ! __check_command_exists git; then
        __PACKAGES="${__PACKAGES} git"
    fi

    if [ -n "${__PACKAGES}" ]; then
        # shellcheck disable=SC2086
        __dnf_install_noinput ${__PACKAGES} || return 1
        __PACKAGES=""
    fi

    __git_clone_and_checkout || return 1

    if [ "${_POST_NEON_INSTALL}" -eq $BS_FALSE ]; then

        if [ "$_INSECURE_DL" -eq $BS_FALSE ] && [ "${_SALT_REPO_URL%%://*}" = "https" ]; then
            __PACKAGES="${__PACKAGES} ca-certificates"
        fi
        if [ "$_INSTALL_CLOUD" -eq $BS_TRUE ]; then
            __PACKAGES="${__PACKAGES} python${PY_PKG_VER}-libcloud python${PY_PKG_VER}-netaddr"
        fi

        install_fedora_deps || return 1

        if [ -n "$_PY_EXE" ] && [ "$_PY_MAJOR_VERSION" -eq 3 ]; then
            if __check_command_exists python3; then
                __python="python3"
            fi
        elif [ -n "$_PY_EXE" ] && [ "$_PY_MAJOR_VERSION" -eq 2 ]; then
            if __check_command_exists python2; then
                __python="python2"
            fi
        else
            if ! __check_command_exists python; then
                echoerror "Unable to find a python binary?!"
                return 1
            fi
            # Let's hope it's the right one
            __python="python"
        fi

        grep tornado "${_SALT_GIT_CHECKOUT_DIR}/requirements/base.txt" | while IFS='
    '         read -r dep; do
                echodebug "Running '${__python}' -m pip install '${dep}'"
                "${__python}" -m pip install "${dep}" || return 1
            done
    else
        __PACKAGES="python${PY_PKG_VER}-devel python${PY_PKG_VER}-pip python${PY_PKG_VER}-setuptools gcc"
        # shellcheck disable=SC2086
        __dnf_install_noinput ${__PACKAGES} || return 1
    fi

    # Let's trigger config_salt()
    if [ "$_TEMP_CONFIG_DIR" = "null" ]; then
        _TEMP_CONFIG_DIR="${_SALT_GIT_CHECKOUT_DIR}/conf/"
        CONFIG_SALT_FUNC="config_salt"
    fi

    return 0
}

install_fedora_git() {
    if [ "${_PY_EXE}" != "" ]; then
        _PYEXE=${_PY_EXE}
        echoinfo "Using the following python version: ${_PY_EXE} to install salt"
    else
        _PYEXE='python2'
    fi

    if [ "${_POST_NEON_INSTALL}" -eq $BS_TRUE ]; then
         __install_salt_from_repo_post_neon "${_PY_EXE}" || return 1
        return 0
    fi

    if [ -f "${_SALT_GIT_CHECKOUT_DIR}/salt/syspaths.py" ]; then
        ${_PYEXE} setup.py --salt-config-dir="$_SALT_ETC_DIR" --salt-cache-dir="${_SALT_CACHE_DIR}" ${SETUP_PY_INSTALL_ARGS} install --prefix=/usr || return 1
    else
        ${_PYEXE} setup.py ${SETUP_PY_INSTALL_ARGS} install --prefix=/usr || return 1
    fi
    return 0
}

install_fedora_git_post() {
    for fname in api master minion syndic; do
        # Skip if not meant to be installed
        [ $fname = "api" ] && \
            ([ "$_INSTALL_MASTER" -eq $BS_FALSE ] || ! __check_command_exists "salt-${fname}") && continue
        [ $fname = "master" ] && [ "$_INSTALL_MASTER" -eq $BS_FALSE ] && continue
        [ $fname = "minion" ] && [ "$_INSTALL_MINION" -eq $BS_FALSE ] && continue
        [ $fname = "syndic" ] && [ "$_INSTALL_SYNDIC" -eq $BS_FALSE ] && continue

        __copyfile "${_SALT_GIT_CHECKOUT_DIR}/pkg/rpm/salt-${fname}.service" "/lib/systemd/system/salt-${fname}.service"

        # Skip salt-api since the service should be opt-in and not necessarily started on boot
        [ $fname = "api" ] && continue

        systemctl is-enabled salt-$fname.service || (systemctl preset salt-$fname.service && systemctl enable salt-$fname.service)
        sleep 1
        systemctl daemon-reload
    done
}

install_fedora_restart_daemons() {
    [ $_START_DAEMONS -eq $BS_FALSE ] && return

    for fname in api master minion syndic; do
        # Skip salt-api since the service should be opt-in and not necessarily started on boot
        [ $fname = "api" ] && continue

        # Skip if not meant to be installed
        [ $fname = "master" ] && [ "$_INSTALL_MASTER" -eq $BS_FALSE ] && continue
        [ $fname = "minion" ] && [ "$_INSTALL_MINION" -eq $BS_FALSE ] && continue
        [ $fname = "syndic" ] && [ "$_INSTALL_SYNDIC" -eq $BS_FALSE ] && continue

        systemctl stop salt-$fname > /dev/null 2>&1
        systemctl start salt-$fname.service && continue
        echodebug "Failed to start salt-$fname using systemd"
        if [ "$_ECHO_DEBUG" -eq $BS_TRUE ]; then
            systemctl status salt-$fname.service
            journalctl -xe
        fi
    done
}

install_fedora_check_services() {
    for fname in api master minion syndic; do
        # Skip salt-api since the service should be opt-in and not necessarily started on boot
        [ $fname = "api" ] && continue

        # Skip if not meant to be installed
        [ $fname = "master" ] && [ "$_INSTALL_MASTER" -eq $BS_FALSE ] && continue
        [ $fname = "minion" ] && [ "$_INSTALL_MINION" -eq $BS_FALSE ] && continue
        [ $fname = "syndic" ] && [ "$_INSTALL_SYNDIC" -eq $BS_FALSE ] && continue

        __check_services_systemd salt-$fname || return 1
    done

    return 0
}
#
#   Ended Fedora Install Functions
#
#######################################################################################################################

#######################################################################################################################
#
#   CentOS Install Functions
#
__install_epel_repository() {
    if [ ${_EPEL_REPOS_INSTALLED} -eq $BS_TRUE ]; then
        return 0
    fi

    # Check if epel repo is already enabled and flag it accordingly
    if yum repolist | grep -q "^[!]\\?${_EPEL_REPO}/"; then
        _EPEL_REPOS_INSTALLED=$BS_TRUE
        return 0
    fi

    # Download latest 'epel-release' package for the distro version directly
    epel_repo_url="${HTTP_VAL}://dl.fedoraproject.org/pub/epel/epel-release-latest-${DISTRO_MAJOR_VERSION}.noarch.rpm"
    rpm -Uvh --force "$epel_repo_url" || return 1

    _EPEL_REPOS_INSTALLED=$BS_TRUE

    return 0
}

__install_saltstack_rhel_repository() {
    if [ "$ITYPE" = "stable" ]; then
        repo_rev="$STABLE_REV"
    else
        repo_rev="latest"
    fi

    __PY_VERSION_REPO="yum"
    if [ -n "$_PY_EXE" ] && [ "$_PY_MAJOR_VERSION" -eq 3 ]; then
        __PY_VERSION_REPO="py3"
    fi

    # Avoid using '$releasever' variable for yum.
    # Instead, this should work correctly on all RHEL variants.
    base_url="${HTTP_VAL}://${_REPO_URL}/${__PY_VERSION_REPO}/redhat/${DISTRO_MAJOR_VERSION}/\$basearch/${repo_rev}/"
    gpg_key="SALTSTACK-GPG-KEY.pub"
    repo_file="/etc/yum.repos.d/saltstack.repo"

    if [ ! -s "$repo_file" ] || [ "$_FORCE_OVERWRITE" -eq $BS_TRUE ]; then
        cat <<_eof > "$repo_file"
[saltstack]
name=SaltStack ${repo_rev} Release Channel for RHEL/CentOS \$releasever
baseurl=${base_url}
skip_if_unavailable=True
gpgcheck=1
gpgkey=${base_url}${gpg_key}
enabled=1
enabled_metadata=1
_eof

        fetch_url="${HTTP_VAL}://${_REPO_URL}/${__PY_VERSION_REPO}/redhat/${DISTRO_MAJOR_VERSION}/${CPU_ARCH_L}/${repo_rev}/"
        __rpm_import_gpg "${fetch_url}${gpg_key}" || return 1
        yum clean metadata || return 1
    elif [ "$repo_rev" != "latest" ]; then
        echowarn "saltstack.repo already exists, ignoring salt version argument."
        echowarn "Use -F (forced overwrite) to install $repo_rev."
    fi

    return 0
}

install_centos_stable_deps() {
    if [ "$_UPGRADE_SYS" -eq $BS_TRUE ]; then
        yum -y update || return 1
    fi

    if [ "$_DISABLE_REPOS" -eq "$BS_TRUE" ] && [ -n "$_PY_EXE" ] && [ "$_PY_MAJOR_VERSION" -eq 3 ]; then
        echoerror "Detected -r or -R option while installing Salt packages for Python 3."
        echoerror "Python 3 packages for Salt require the EPEL repository to be installed."
        echoerror "The -r and -R options are incompatible with -x and Python 3 bootstrap installs."
        return 1
    fi

    if [ "$_DISABLE_REPOS" -eq "$BS_FALSE" ]; then
        __install_epel_repository || return 1
        __install_saltstack_rhel_repository || return 1
    fi

    # If -R was passed, we need to configure custom repo url with rsync-ed packages
    # Which is still handled in __install_saltstack_rhel_repository. This call has
    # its own check in case -r was passed without -R.
    if [ "$_CUSTOM_REPO_URL" != "null" ]; then
        __install_saltstack_rhel_repository || return 1
    fi

    if [ "$DISTRO_MAJOR_VERSION" -ge 8 ]; then
        __PACKAGES="dnf-utils chkconfig"
    else
        __PACKAGES="yum-utils chkconfig"
    fi

    if [ "${_POST_NEON_INSTALL}" -eq $BS_FALSE ]; then
        if [ "$DISTRO_MAJOR_VERSION" -ge 8 ]; then
            # YAML module is used for generating custom master/minion configs
            if [ -n "$_PY_EXE" ] && [ "$_PY_MAJOR_VERSION" -eq 3 ]; then
                __PACKAGES="${__PACKAGES} python3-pyyaml"
            else
                __PACKAGES="${__PACKAGES} python2-pyyaml"
            fi
        elif [ "$DISTRO_MAJOR_VERSION" -eq 7 ]; then
            # YAML module is used for generating custom master/minion configs
            if [ -n "$_PY_EXE" ] && [ "$_PY_MAJOR_VERSION" -eq 3 ]; then
                __PACKAGES="${__PACKAGES} python36-PyYAML"
            else
                __PACKAGES="${__PACKAGES} PyYAML"
            fi
        else
            # YAML module is used for generating custom master/minion configs
            if [ -n "$_PY_EXE" ] && [ "$_PY_MAJOR_VERSION" -eq 3 ]; then
                __PACKAGES="${__PACKAGES} python34-PyYAML"
            else
                __PACKAGES="${__PACKAGES} PyYAML"
            fi
        fi
    fi

    # shellcheck disable=SC2086
    __yum_install_noinput ${__PACKAGES} || return 1

    if [ "${_EXTRA_PACKAGES}" != "" ]; then
        echoinfo "Installing the following extra packages as requested: ${_EXTRA_PACKAGES}"
        # shellcheck disable=SC2086
        __yum_install_noinput ${_EXTRA_PACKAGES} || return 1
    fi


    return 0
}

install_centos_stable() {
    __PACKAGES=""

    if [ "$_INSTALL_CLOUD" -eq $BS_TRUE ];then
        __PACKAGES="${__PACKAGES} salt-cloud"
    fi
    if [ "$_INSTALL_MASTER" -eq $BS_TRUE ];then
        __PACKAGES="${__PACKAGES} salt-master"
    fi
    if [ "$_INSTALL_MINION" -eq $BS_TRUE ]; then
        __PACKAGES="${__PACKAGES} salt-minion"
    fi
    if [ "$_INSTALL_SYNDIC" -eq $BS_TRUE ];then
        __PACKAGES="${__PACKAGES} salt-syndic"
    fi

    # shellcheck disable=SC2086
    __yum_install_noinput ${__PACKAGES} || return 1

    return 0
}

install_centos_stable_post() {
    SYSTEMD_RELOAD=$BS_FALSE

    for fname in api master minion syndic; do
        # Skip salt-api since the service should be opt-in and not necessarily started on boot
        [ $fname = "api" ] && continue

        # Skip if not meant to be installed
        [ $fname = "master" ] && [ "$_INSTALL_MASTER" -eq $BS_FALSE ] && continue
        [ $fname = "minion" ] && [ "$_INSTALL_MINION" -eq $BS_FALSE ] && continue
        [ $fname = "syndic" ] && [ "$_INSTALL_SYNDIC" -eq $BS_FALSE ] && continue

        if [ -f /bin/systemctl ]; then
            /bin/systemctl is-enabled salt-${fname}.service > /dev/null 2>&1 || (
                /bin/systemctl preset salt-${fname}.service > /dev/null 2>&1 &&
                /bin/systemctl enable salt-${fname}.service > /dev/null 2>&1
            )

            SYSTEMD_RELOAD=$BS_TRUE
        elif [ -f "/etc/init.d/salt-${fname}" ]; then
            /sbin/chkconfig salt-${fname} on
        fi
    done

    if [ "$SYSTEMD_RELOAD" -eq $BS_TRUE ]; then
        /bin/systemctl daemon-reload
    fi

    return 0
}

install_centos_git_deps() {
    install_centos_stable_deps || return 1

    if [ "$_INSECURE_DL" -eq $BS_FALSE ] && [ "${_SALT_REPO_URL%%://*}" = "https" ]; then
        __yum_install_noinput ca-certificates || return 1
    fi

    if ! __check_command_exists git; then
        __yum_install_noinput git || return 1
    fi

    __git_clone_and_checkout || return 1

    __PACKAGES=""

    if [ -n "$_PY_EXE" ] && [ "$_PY_MAJOR_VERSION" -eq 3 ]; then
        if [ "$DISTRO_MAJOR_VERSION" -ge 8 ]; then
            # Packages are named python3-<whatever>
            PY_PKG_VER=3
            __PACKAGES="${__PACKAGES} python3"
        else
            # Packages are named python36-<whatever>
            PY_PKG_VER=36
            __PACKAGES="${__PACKAGES} python36"
        fi
    else
        PY_PKG_VER=""
        if [ "$DISTRO_MAJOR_VERSION" -ge 8 ]; then
            __PACKAGES="${__PACKAGES} python2"
        elif [ "$DISTRO_MAJOR_VERSION" -eq 6 ]; then
            PY_PKG_VER=27
            __PACKAGES="${__PACKAGES} python27"
        else
            __PACKAGES="${__PACKAGES} python"
        fi
    fi

    if [ "${_POST_NEON_INSTALL}" -eq $BS_FALSE ]; then
        _install_m2crypto_req=false
        if [ -n "$_PY_EXE" ] && [ "$_PY_MAJOR_VERSION" -eq 3 ]; then
            _py=${_PY_EXE}
            if [ "$DISTRO_MAJOR_VERSION" -gt 6 ]; then
                _install_m2crypto_req=true
            fi
        else
            if [ "$DISTRO_MAJOR_VERSION" -eq 6 ]; then
                _install_m2crypto_req=true
            fi
            _py="python"

            # Only Py2 needs python-futures
            __PACKAGES="${__PACKAGES} python-futures"

            # There is no systemd-python3 package as of this writing
            if [ "$DISTRO_MAJOR_VERSION" -ge 7 ]; then
                __PACKAGES="${__PACKAGES} systemd-python"
            fi
        fi

        if [ "$DISTRO_MAJOR_VERSION" -ge 8 ]; then
            __install_tornado_pip ${_py} || return 1
            __PACKAGES="${__PACKAGES} python3-m2crypto"
        else
            __PACKAGES="${__PACKAGES} m2crypto python${PY_PKG_VER}-crypto"
        fi

        __PACKAGES="${__PACKAGES} python${PY_PKG_VER}-jinja2"
        __PACKAGES="${__PACKAGES} python${PY_PKG_VER}-msgpack python${PY_PKG_VER}-requests"
        __PACKAGES="${__PACKAGES} python${PY_PKG_VER}-tornado python${PY_PKG_VER}-zmq"

        if [ "$_INSTALL_CLOUD" -eq $BS_TRUE ]; then
            __PACKAGES="${__PACKAGES} python${PY_PKG_VER}-libcloud"
        fi

        if [ "${_INSTALL_PY}" -eq "${BS_TRUE}" ]; then
            # Install Python if "-y" was passed in.
            __install_python || return 1
        fi

        if [ "${_PY_EXE}" != "" ] && [ "$_PIP_ALLOWED" -eq "$BS_TRUE" ]; then
            # If "-x" is defined, install dependencies with pip based on the Python version given.
            _PIP_PACKAGES="m2crypto!=0.33.0 jinja2 msgpack-python pycrypto PyYAML tornado<5.0 zmq futures>=2.0"

            # install swig and openssl on cent6
            if $_install_m2crypto_req; then
                __yum_install_noinput openssl-devel swig || return 1
            fi

            if [ -f "${_SALT_GIT_CHECKOUT_DIR}/requirements/base.txt" ]; then
                # Filter out any commented lines from the requirements file
                _REQ_LINES="$(grep '^[^#]' "${_SALT_GIT_CHECKOUT_DIR}/requirements/base.txt")"
                for SINGLE_PACKAGE in ${_PIP_PACKAGES}; do
                    __REQUIRED_VERSION="$(grep "${SINGLE_PACKAGE}" "${_REQ_LINES}")"
                    if [ "${__REQUIRED_VERSION}" != "" ]; then
                        _PIP_PACKAGES=$(echo "$_PIP_PACKAGES" | sed "s/${SINGLE_PACKAGE}/${__REQUIRED_VERSION}/")
                    fi
                done
            fi

            if [ "$_INSTALL_CLOUD" -eq "${BS_TRUE}" ]; then
                _PIP_PACKAGES="${_PIP_PACKAGES} apache-libcloud"
            fi

            __install_pip_pkgs "${_PIP_PACKAGES}" "${_PY_EXE}" || return 1
        else
            # shellcheck disable=SC2086
            __yum_install_noinput ${__PACKAGES} || return 1
        fi
    else
        if [ "${_INSTALL_PY}" -eq "${BS_TRUE}" ] && [ "$DISTRO_MAJOR_VERSION" -lt 8 ]; then
            # Install Python if "-y" was passed in.
            __install_python || return 1
        fi
        __PACKAGES="${__PACKAGES} python${PY_PKG_VER}-devel python${PY_PKG_VER}-pip python${PY_PKG_VER}-setuptools gcc"
        # shellcheck disable=SC2086
        __yum_install_noinput ${__PACKAGES} || return 1
    fi

    # Let's trigger config_salt()
    if [ "$_TEMP_CONFIG_DIR" = "null" ]; then
        _TEMP_CONFIG_DIR="${_SALT_GIT_CHECKOUT_DIR}/conf/"
        CONFIG_SALT_FUNC="config_salt"
    fi

    return 0
}

install_centos_git() {
    if [ "${_PY_EXE}" != "" ]; then
        _PYEXE=${_PY_EXE}
        echoinfo "Using the following python version: ${_PY_EXE} to install salt"
    else
        _PYEXE='python2'
    fi

    echodebug "_PY_EXE: $_PY_EXE"
    if [ "${_POST_NEON_INSTALL}" -eq $BS_TRUE ]; then
         __install_salt_from_repo_post_neon "${_PY_EXE}" || return 1
        return 0
    fi

    if [ -f "${_SALT_GIT_CHECKOUT_DIR}/salt/syspaths.py" ]; then
        $_PYEXE setup.py --salt-config-dir="$_SALT_ETC_DIR" --salt-cache-dir="${_SALT_CACHE_DIR}" ${SETUP_PY_INSTALL_ARGS} install --prefix=/usr || return 1
    else
        $_PYEXE setup.py ${SETUP_PY_INSTALL_ARGS} install --prefix=/usr || return 1
    fi

    return 0
}

install_centos_git_post() {
    SYSTEMD_RELOAD=$BS_FALSE

    for fname in api master minion syndic; do
        # Skip if not meant to be installed
        [ $fname = "api" ] && \
            ([ "$_INSTALL_MASTER" -eq $BS_FALSE ] || ! __check_command_exists "salt-${fname}") && continue
        [ $fname = "master" ] && [ "$_INSTALL_MASTER" -eq $BS_FALSE ] && continue
        [ $fname = "minion" ] && [ "$_INSTALL_MINION" -eq $BS_FALSE ] && continue
        [ $fname = "syndic" ] && [ "$_INSTALL_SYNDIC" -eq $BS_FALSE ] && continue

        if [ -f /bin/systemctl ]; then
            if [ ! -f "/usr/lib/systemd/system/salt-${fname}.service" ] || \
                { [ -f "/usr/lib/systemd/system/salt-${fname}.service" ] && [ "$_FORCE_OVERWRITE" -eq $BS_TRUE ]; }; then
                __copyfile "${_SALT_GIT_CHECKOUT_DIR}/pkg/rpm/salt-${fname}.service" /usr/lib/systemd/system
            fi

            SYSTEMD_RELOAD=$BS_TRUE
        elif [ ! -f "/etc/init.d/salt-$fname" ] || \
            { [ -f "/etc/init.d/salt-$fname" ] && [ "$_FORCE_OVERWRITE" -eq $BS_TRUE ]; }; then
            __copyfile "${_SALT_GIT_CHECKOUT_DIR}/pkg/rpm/salt-${fname}" /etc/init.d
            chmod +x /etc/init.d/salt-${fname}
        fi
    done

    if [ "$SYSTEMD_RELOAD" -eq $BS_TRUE ]; then
        /bin/systemctl daemon-reload
    fi

    install_centos_stable_post || return 1

    return 0
}

install_centos_restart_daemons() {
    [ $_START_DAEMONS -eq $BS_FALSE ] && return

    for fname in api master minion syndic; do
        # Skip salt-api since the service should be opt-in and not necessarily started on boot
        [ $fname = "api" ] && continue

        # Skip if not meant to be installed
        [ $fname = "master" ] && [ "$_INSTALL_MASTER" -eq $BS_FALSE ] && continue
        [ $fname = "minion" ] && [ "$_INSTALL_MINION" -eq $BS_FALSE ] && continue
        [ $fname = "syndic" ] && [ "$_INSTALL_SYNDIC" -eq $BS_FALSE ] && continue

        if [ -f /sbin/initctl ] && [ -f /etc/init/salt-${fname}.conf ]; then
            # We have upstart support and upstart knows about our service
            if ! /sbin/initctl status salt-$fname > /dev/null 2>&1; then
                # Everything is in place and upstart gave us an error code? Fail!
                return 1
            fi

            # upstart knows about this service.
            # Let's try to stop it, and then start it
            /sbin/initctl stop salt-$fname > /dev/null 2>&1
            # Restart service
            if ! /sbin/initctl start salt-$fname > /dev/null 2>&1; then
                # Failed the restart?!
                return 1
            fi
        elif [ -f /etc/init.d/salt-$fname ]; then
            # Disable stdin to fix shell session hang on killing tee pipe
            service salt-$fname stop < /dev/null > /dev/null 2>&1
            service salt-$fname start < /dev/null
        elif [ -f /usr/bin/systemctl ]; then
            # CentOS 7 uses systemd
            /usr/bin/systemctl stop salt-$fname > /dev/null 2>&1
            /usr/bin/systemctl start salt-$fname.service && continue
            echodebug "Failed to start salt-$fname using systemd"
            if [ "$_ECHO_DEBUG" -eq $BS_TRUE ]; then
                systemctl status salt-$fname.service
                journalctl -xe
            fi
        fi
    done
}

install_centos_testing_deps() {
    install_centos_stable_deps || return 1
    return 0
}

install_centos_testing() {
    install_centos_stable || return 1
    return 0
}

install_centos_testing_post() {
    install_centos_stable_post || return 1
    return 0
}

install_centos_check_services() {
    for fname in api master minion syndic; do
        # Skip salt-api since the service should be opt-in and not necessarily started on boot
        [ $fname = "api" ] && continue

        # Skip if not meant to be installed
        [ $fname = "minion" ] && [ "$_INSTALL_MINION" -eq $BS_FALSE ] && continue
        [ $fname = "master" ] && [ "$_INSTALL_MASTER" -eq $BS_FALSE ] && continue
        [ $fname = "syndic" ] && [ "$_INSTALL_SYNDIC" -eq $BS_FALSE ] && continue

        if [ -f /sbin/initctl ] && [ -f /etc/init/salt-${fname}.conf ]; then
            __check_services_upstart salt-$fname || return 1
        elif [ -f /etc/init.d/salt-$fname ]; then
            __check_services_sysvinit salt-$fname || return 1
        elif [ -f /usr/bin/systemctl ]; then
            __check_services_systemd salt-$fname || return 1
        fi
    done

    return 0
}
#
#   Ended CentOS Install Functions
#
#######################################################################################################################

#######################################################################################################################
#
#   RedHat Install Functions
#
install_red_hat_linux_stable_deps() {
    install_centos_stable_deps || return 1
    return 0
}

install_red_hat_linux_git_deps() {
    install_centos_git_deps || return 1
    return 0
}

install_red_hat_enterprise_linux_stable_deps() {
    install_red_hat_linux_stable_deps || return 1
    return 0
}

install_red_hat_enterprise_linux_git_deps() {
    install_red_hat_linux_git_deps || return 1
    return 0
}

install_red_hat_enterprise_server_stable_deps() {
    install_red_hat_linux_stable_deps || return 1
    return 0
}

install_red_hat_enterprise_server_git_deps() {
    install_red_hat_linux_git_deps || return 1
    return 0
}

install_red_hat_enterprise_workstation_stable_deps() {
    install_red_hat_linux_stable_deps || return 1
    return 0
}

install_red_hat_enterprise_workstation_git_deps() {
    install_red_hat_linux_git_deps || return 1
    return 0
}

install_red_hat_linux_stable() {
    install_centos_stable || return 1
    return 0
}

install_red_hat_linux_git() {
    install_centos_git || return 1
    return 0
}

install_red_hat_enterprise_linux_stable() {
    install_red_hat_linux_stable || return 1
    return 0
}

install_red_hat_enterprise_linux_git() {
    install_red_hat_linux_git || return 1
    return 0
}

install_red_hat_enterprise_server_stable() {
    install_red_hat_linux_stable || return 1
    return 0
}

install_red_hat_enterprise_server_git() {
    install_red_hat_linux_git || return 1
    return 0
}

install_red_hat_enterprise_workstation_stable() {
    install_red_hat_linux_stable || return 1
    return 0
}

install_red_hat_enterprise_workstation_git() {
    install_red_hat_linux_git || return 1
    return 0
}

install_red_hat_linux_stable_post() {
    install_centos_stable_post || return 1
    return 0
}

install_red_hat_linux_restart_daemons() {
    install_centos_restart_daemons || return 1
    return 0
}

install_red_hat_linux_git_post() {
    install_centos_git_post || return 1
    return 0
}

install_red_hat_enterprise_linux_stable_post() {
    install_red_hat_linux_stable_post || return 1
    return 0
}

install_red_hat_enterprise_linux_restart_daemons() {
    install_red_hat_linux_restart_daemons || return 1
    return 0
}

install_red_hat_enterprise_linux_git_post() {
    install_red_hat_linux_git_post || return 1
    return 0
}

install_red_hat_enterprise_server_stable_post() {
    install_red_hat_linux_stable_post || return 1
    return 0
}

install_red_hat_enterprise_server_restart_daemons() {
    install_red_hat_linux_restart_daemons || return 1
    return 0
}

install_red_hat_enterprise_server_git_post() {
    install_red_hat_linux_git_post || return 1
    return 0
}

install_red_hat_enterprise_workstation_stable_post() {
    install_red_hat_linux_stable_post || return 1
    return 0
}

install_red_hat_enterprise_workstation_restart_daemons() {
    install_red_hat_linux_restart_daemons || return 1
    return 0
}

install_red_hat_enterprise_workstation_git_post() {
    install_red_hat_linux_git_post || return 1
    return 0
}

install_red_hat_linux_testing_deps() {
    install_centos_testing_deps || return 1
    return 0
}

install_red_hat_linux_testing() {
    install_centos_testing || return 1
    return 0
}

install_red_hat_linux_testing_post() {
    install_centos_testing_post || return 1
    return 0
}

install_red_hat_enterprise_server_testing_deps() {
    install_centos_testing_deps || return 1
    return 0
}

install_red_hat_enterprise_server_testing() {
    install_centos_testing || return 1
    return 0
}

install_red_hat_enterprise_server_testing_post() {
    install_centos_testing_post || return 1
    return 0
}

install_red_hat_enterprise_workstation_testing_deps() {
    install_centos_testing_deps || return 1
    return 0
}

install_red_hat_enterprise_workstation_testing() {
    install_centos_testing || return 1
    return 0
}

install_red_hat_enterprise_workstation_testing_post() {
    install_centos_testing_post || return 1
    return 0
}
#
#   Ended RedHat Install Functions
#
#######################################################################################################################

#######################################################################################################################
#
#   Oracle Linux Install Functions
#
install_oracle_linux_stable_deps() {
    install_centos_stable_deps || return 1
    return 0
}

install_oracle_linux_git_deps() {
    install_centos_git_deps || return 1
    return 0
}

install_oracle_linux_testing_deps() {
    install_centos_testing_deps || return 1
    return 0
}

install_oracle_linux_stable() {
    install_centos_stable || return 1
    return 0
}

install_oracle_linux_git() {
    install_centos_git || return 1
    return 0
}

install_oracle_linux_testing() {
    install_centos_testing || return 1
    return 0
}

install_oracle_linux_stable_post() {
    install_centos_stable_post || return 1
    return 0
}

install_oracle_linux_git_post() {
    install_centos_git_post || return 1
    return 0
}

install_oracle_linux_testing_post() {
    install_centos_testing_post || return 1
    return 0
}

install_oracle_linux_restart_daemons() {
    install_centos_restart_daemons || return 1
    return 0
}

install_oracle_linux_check_services() {
    install_centos_check_services || return 1
    return 0
}
#
#   Ended Oracle Linux Install Functions
#
#######################################################################################################################

#######################################################################################################################
#
#   Scientific Linux Install Functions
#
install_scientific_linux_stable_deps() {
    install_centos_stable_deps || return 1
    return 0
}

install_scientific_linux_git_deps() {
    install_centos_git_deps || return 1
    return 0
}

install_scientific_linux_testing_deps() {
    install_centos_testing_deps || return 1
    return 0
}

install_scientific_linux_stable() {
    install_centos_stable || return 1
    return 0
}

install_scientific_linux_git() {
    install_centos_git || return 1
    return 0
}

install_scientific_linux_testing() {
    install_centos_testing || return 1
    return 0
}

install_scientific_linux_stable_post() {
    install_centos_stable_post || return 1
    return 0
}

install_scientific_linux_git_post() {
    install_centos_git_post || return 1
    return 0
}

install_scientific_linux_testing_post() {
    install_centos_testing_post || return 1
    return 0
}

install_scientific_linux_restart_daemons() {
    install_centos_restart_daemons || return 1
    return 0
}

install_scientific_linux_check_services() {
    install_centos_check_services || return 1
    return 0
}
#
#   Ended Scientific Linux Install Functions
#
#######################################################################################################################

#######################################################################################################################
#
#   CloudLinux Install Functions
#
install_cloud_linux_stable_deps() {
    install_centos_stable_deps || return 1
    return 0
}

install_cloud_linux_git_deps() {
    install_centos_git_deps || return 1
    return 0
}

install_cloud_linux_testing_deps() {
    install_centos_testing_deps || return 1
    return 0
}

install_cloud_linux_stable() {
    install_centos_stable || return 1
    return 0
}

install_cloud_linux_git() {
    install_centos_git || return 1
    return 0
}

install_cloud_linux_testing() {
    install_centos_testing || return 1
    return 0
}

install_cloud_linux_stable_post() {
    install_centos_stable_post || return 1
    return 0
}

install_cloud_linux_git_post() {
    install_centos_git_post || return 1
    return 0
}

install_cloud_linux_testing_post() {
    install_centos_testing_post || return 1
    return 0
}

install_cloud_linux_restart_daemons() {
    install_centos_restart_daemons || return 1
    return 0
}

install_cloud_linux_check_services() {
    install_centos_check_services || return 1
    return 0
}
#
#   End of CloudLinux Install Functions
#
#######################################################################################################################

#######################################################################################################################
#
#   Alpine Linux Install Functions
#
install_alpine_linux_stable_deps() {
    if ! grep -q '^[^#].\+alpine/.\+/community' /etc/apk/repositories; then
        # Add community repository entry based on the "main" repo URL
        __REPO=$(grep '^[^#].\+alpine/.\+/main\>' /etc/apk/repositories)
        echo "${__REPO}" | sed -e 's/main/community/' >> /etc/apk/repositories
    fi

    apk update

    # Get latest root CA certs
    apk -U add ca-certificates

    if ! __check_command_exists openssl; then
        # Install OpenSSL to be able to pull from https:// URLs
        apk -U add openssl
    fi
}

install_alpine_linux_git_deps() {
    install_alpine_linux_stable_deps || return 1

    if ! __check_command_exists git; then
        apk -U add git  || return 1
    fi

    __git_clone_and_checkout || return 1

    if [ "${_POST_NEON_INSTALL}" -eq $BS_FALSE ]; then
        apk -U add python2 py-virtualenv py2-crypto py2-m2crypto py2-setuptools \
            py2-jinja2 py2-yaml py2-markupsafe py2-msgpack py2-psutil \
            py2-zmq zeromq py2-requests || return 1

        if [ -f "${_SALT_GIT_CHECKOUT_DIR}/requirements/base.txt" ]; then
            # We're on the master branch, install whichever tornado is on the requirements file
            __REQUIRED_TORNADO="$(grep tornado "${_SALT_GIT_CHECKOUT_DIR}/requirements/base.txt")"
            if [ "${__REQUIRED_TORNADO}" != "" ]; then
                apk -U add py2-tornado || return 1
            fi
        fi
    else
        apk -U add python2 py2-pip py2-setuptools || return 1
        _PY_EXE=python2
        return 0
    fi

    # Let's trigger config_salt()
    if [ "$_TEMP_CONFIG_DIR" = "null" ]; then
        _TEMP_CONFIG_DIR="${_SALT_GIT_CHECKOUT_DIR}/conf/"
        CONFIG_SALT_FUNC="config_salt"
    fi
}

install_alpine_linux_stable() {
    __PACKAGES="salt"

    if [ "$_INSTALL_CLOUD" -eq $BS_TRUE ];then
        __PACKAGES="${__PACKAGES} salt-cloud"
    fi
    if [ "$_INSTALL_MASTER" -eq $BS_TRUE ]; then
        __PACKAGES="${__PACKAGES} salt-master"
    fi
    if [ "$_INSTALL_MINION" -eq $BS_TRUE ]; then
        __PACKAGES="${__PACKAGES} salt-minion"
    fi
    if [ "$_INSTALL_SYNDIC" -eq $BS_TRUE ]; then
        __PACKAGES="${__PACKAGES} salt-syndic"
    fi

    # shellcheck disable=SC2086
    apk -U add ${__PACKAGES} || return 1
    return 0
}

install_alpine_linux_git() {

    if [ "${_POST_NEON_INSTALL}" -eq $BS_TRUE ]; then
         __install_salt_from_repo_post_neon "${_PY_EXE}" || return 1
        return 0
    fi

    if [ -f "${_SALT_GIT_CHECKOUT_DIR}/salt/syspaths.py" ]; then
        python2 setup.py --salt-config-dir="$_SALT_ETC_DIR" --salt-cache-dir="${_SALT_CACHE_DIR}" ${SETUP_PY_INSTALL_ARGS} install || return 1
    else
        python2 setup.py ${SETUP_PY_INSTALL_ARGS} install || return 1
    fi
}

install_alpine_linux_post() {
    for fname in api master minion syndic; do
        # Skip if not meant to be installed
        [ $fname = "api" ] && \
            ([ "$_INSTALL_MASTER" -eq $BS_FALSE ] || ! __check_command_exists "salt-${fname}") && continue
        [ $fname = "master" ] && [ "$_INSTALL_MASTER" -eq $BS_FALSE ] && continue
        [ $fname = "minion" ] && [ "$_INSTALL_MINION" -eq $BS_FALSE ] && continue
        [ $fname = "syndic" ] && [ "$_INSTALL_SYNDIC" -eq $BS_FALSE ] && continue

        if [ -f /sbin/rc-update ]; then
            script_url="${_SALTSTACK_REPO_URL%.git}/raw/master/pkg/alpine/salt-$fname"
            [ -f "/etc/init.d/salt-$fname" ] || __fetch_url "/etc/init.d/salt-$fname" "$script_url"

            # shellcheck disable=SC2181
            if [ $? -eq 0 ]; then
                chmod +x "/etc/init.d/salt-$fname"
            else
                echoerror "Failed to get OpenRC init script for $OS_NAME from $script_url."
                return 1
            fi

            # Skip salt-api since the service should be opt-in and not necessarily started on boot
            [ $fname = "api" ] && continue

            /sbin/rc-update add "salt-$fname" > /dev/null 2>&1 || return 1
        fi
    done
}

install_alpine_linux_restart_daemons() {
    [ "${_START_DAEMONS}" -eq $BS_FALSE ] && return

    for fname in api master minion syndic; do
        # Skip salt-api since the service should be opt-in and not necessarily started on boot
        [ $fname = "api" ] && continue

        # Skip if not meant to be installed
        [ $fname = "master" ] && [ "$_INSTALL_MASTER" -eq $BS_FALSE ] && continue
        [ $fname = "minion" ] && [ "$_INSTALL_MINION" -eq $BS_FALSE ] && continue
        [ $fname = "syndic" ] && [ "$_INSTALL_SYNDIC" -eq $BS_FALSE ] && continue

        # Disable stdin to fix shell session hang on killing tee pipe
        /sbin/rc-service salt-$fname stop < /dev/null > /dev/null 2>&1
        /sbin/rc-service salt-$fname start < /dev/null || return 1
    done
}

install_alpine_linux_check_services() {
    for fname in api master minion syndic; do
        # Skip salt-api since the service should be opt-in and not necessarily started on boot
        [ $fname = "api" ] && continue

        # Skip if not meant to be installed
        [ $fname = "master" ] && [ "$_INSTALL_MASTER" -eq $BS_FALSE ] && continue
        [ $fname = "minion" ] && [ "$_INSTALL_MINION" -eq $BS_FALSE ] && continue
        [ $fname = "syndic" ] && [ "$_INSTALL_SYNDIC" -eq $BS_FALSE ] && continue

        __check_services_alpine salt-$fname || return 1
    done

    return 0
}

daemons_running_alpine_linux() {
    [ "${_START_DAEMONS}" -eq $BS_FALSE ] && return

    FAILED_DAEMONS=0
    for fname in api master minion syndic; do
        # Skip salt-api since the service should be opt-in and not necessarily started on boot
        [ $fname = "api" ] && continue

        # Skip if not meant to be installed
        [ $fname = "minion" ] && [ "$_INSTALL_MINION" -eq $BS_FALSE ] && continue
        [ $fname = "master" ] && [ "$_INSTALL_MASTER" -eq $BS_FALSE ] && continue
        [ $fname = "syndic" ] && [ "$_INSTALL_SYNDIC" -eq $BS_FALSE ] && continue

        # shellcheck disable=SC2009
        if [ "$(ps wwwaux | grep -v grep | grep salt-$fname)" = "" ]; then
            echoerror "salt-$fname was not found running"
            FAILED_DAEMONS=$((FAILED_DAEMONS + 1))
        fi
    done

    return $FAILED_DAEMONS
}

#
#   Ended Alpine Linux Install Functions
#
#######################################################################################################################


#######################################################################################################################
#
#   Amazon Linux AMI Install Functions
#

install_amazon_linux_ami_deps() {
    # Shim to figure out if we're using old (rhel) or new (aws) rpms.
    _USEAWS=$BS_FALSE
    pkg_append="python"

    if [ "$ITYPE" = "stable" ]; then
        repo_rev="$STABLE_REV"
    else
        repo_rev="latest"
    fi

    if echo $repo_rev | grep -E -q '^archive'; then
        year=$(echo "$repo_rev" | cut -d '/' -f 2 | cut -c1-4)
    else
        year=$(echo "$repo_rev" | cut -c1-4)
    fi

    if echo "$repo_rev" | grep -E -q '^(latest|2016\.11)$' || \
            [ "$year" -gt 2016 ]; then
       _USEAWS=$BS_TRUE
       pkg_append="python27"
    fi

    # We need to install yum-utils before doing anything else when installing on
    # Amazon Linux ECS-optimized images. See issue #974.
    __yum_install_noinput yum-utils

    # Do upgrade early
    if [ "$_UPGRADE_SYS" -eq $BS_TRUE ]; then
        yum -y update || return 1
    fi

    if [ $_DISABLE_REPOS -eq $BS_FALSE ] || [ "$_CUSTOM_REPO_URL" != "null" ]; then
        __REPO_FILENAME="saltstack-repo.repo"

        # Set a few vars to make life easier.
        if [ $_USEAWS -eq $BS_TRUE ]; then
           base_url="$HTTP_VAL://${_REPO_URL}/yum/amazon/latest/\$basearch/$repo_rev/"
           gpg_key="${base_url}SALTSTACK-GPG-KEY.pub"
           repo_name="SaltStack repo for Amazon Linux"
        else
           base_url="$HTTP_VAL://${_REPO_URL}/yum/redhat/6/\$basearch/$repo_rev/"
           gpg_key="${base_url}SALTSTACK-GPG-KEY.pub"
           repo_name="SaltStack repo for RHEL/CentOS 6"
        fi

        # This should prob be refactored to use __install_saltstack_rhel_repository()
        # With args passed in to do the right thing.  Reformatted to be more like the
        # amazon linux yum file.
        if [ ! -s "/etc/yum.repos.d/${__REPO_FILENAME}" ]; then
          cat <<_eof > "/etc/yum.repos.d/${__REPO_FILENAME}"
[saltstack-repo]
name=$repo_name
failovermethod=priority
priority=10
gpgcheck=1
gpgkey=$gpg_key
baseurl=$base_url
_eof
        fi

    fi

    if [ "${_POST_NEON_INSTALL}" -eq $BS_FALSE ]; then
        # Package python-ordereddict-1.1-2.el6.noarch is obsoleted by python26-2.6.9-2.88.amzn1.x86_64
        # which is already installed
        __PACKAGES="m2crypto ${pkg_append}-crypto ${pkg_append}-jinja2 ${pkg_append}-PyYAML"
        __PACKAGES="${__PACKAGES} ${pkg_append}-msgpack ${pkg_append}-requests ${pkg_append}-zmq"
        __PACKAGES="${__PACKAGES} ${pkg_append}-futures"
        # shellcheck disable=SC2086
        __yum_install_noinput ${__PACKAGES} || return 1
    fi

    if [ "${_EXTRA_PACKAGES}" != "" ]; then
        echoinfo "Installing the following extra packages as requested: ${_EXTRA_PACKAGES}"
        # shellcheck disable=SC2086
        __yum_install_noinput ${_EXTRA_PACKAGES} || return 1
    fi
}

install_amazon_linux_ami_git_deps() {
    if [ "$_INSECURE_DL" -eq $BS_FALSE ] && [ "${_SALT_REPO_URL%%://*}" = "https" ]; then
        yum -y install ca-certificates || return 1
    fi

    PIP_EXE='pip'
    if __check_command_exists python2.7; then
        if ! __check_command_exists pip2.7; then
            if ! __check_command_exists easy_install-2.7; then
                __yum_install_noinput python27-setuptools
            fi
            /usr/bin/easy_install-2.7 pip || return 1
        fi
        PIP_EXE='/usr/local/bin/pip2.7'
        _PY_EXE='python2.7'
    fi

    install_amazon_linux_ami_deps || return 1

    if ! __check_command_exists git; then
        __yum_install_noinput git || return 1
    fi

    __git_clone_and_checkout || return 1

    if [ "${_POST_NEON_INSTALL}" -eq $BS_FALSE ]; then
        __PACKAGES=""
        __PIP_PACKAGES=""

        if [ "$_INSTALL_CLOUD" -eq $BS_TRUE ]; then
            __check_pip_allowed "You need to allow pip based installations (-P) in order to install apache-libcloud"
            __PACKAGES="${__PACKAGES} python27-pip"
            __PIP_PACKAGES="${__PIP_PACKAGES} apache-libcloud>=$_LIBCLOUD_MIN_VERSION"
        fi

        if [ -f "${_SALT_GIT_CHECKOUT_DIR}/requirements/base.txt" ]; then
            # We're on the master branch, install whichever tornado is on the requirements file
            __REQUIRED_TORNADO="$(grep tornado "${_SALT_GIT_CHECKOUT_DIR}/requirements/base.txt")"
            if [ "${__REQUIRED_TORNADO}" != "" ]; then
                __PACKAGES="${__PACKAGES} ${pkg_append}-tornado"
            fi
        fi

        if [ "${__PACKAGES}" != "" ]; then
            # shellcheck disable=SC2086
            __yum_install_noinput ${__PACKAGES} || return 1
        fi

        if [ "${__PIP_PACKAGES}" != "" ]; then
            # shellcheck disable=SC2086
            ${PIP_EXE} install ${__PIP_PACKAGES} || return 1
        fi
    else
        __PACKAGES="python27-pip python27-setuptools python27-devel gcc"
            # shellcheck disable=SC2086
        __yum_install_noinput ${__PACKAGES} || return 1
    fi

    # Let's trigger config_salt()
    if [ "$_TEMP_CONFIG_DIR" = "null" ]; then
        _TEMP_CONFIG_DIR="${_SALT_GIT_CHECKOUT_DIR}/conf/"
        CONFIG_SALT_FUNC="config_salt"
    fi

    return 0
}

install_amazon_linux_ami_2_git_deps() {
    if [ "$_INSECURE_DL" -eq $BS_FALSE ] && [ "${_SALT_REPO_URL%%://*}" = "https" ]; then
        yum -y install ca-certificates || return 1
    fi

    install_amazon_linux_ami_2_deps || return 1
    if __check_command_exists python3; then
            if ! __check_command_exists pip3; then
                __yum_install_noinput python3-pip
            fi
            PIP_EXE='/bin/pip3'
            _PY_EXE='python3'
            PY_PKG_VER=3
    else
        PIP_EXE='pip'
        if __check_command_exists python2.7; then
            if ! __check_command_exists pip2.7; then
                __yum_install_noinput python2-pip
            fi
            PIP_EXE='/bin/pip'
            _PY_EXE='python2.7'
            PY_PKG_VER=2
        fi
    fi

    if ! __check_command_exists git; then
        __yum_install_noinput git || return 1
    fi

    __git_clone_and_checkout || return 1

    if [ "${_POST_NEON_INSTALL}" -eq $BS_FALSE ]; then

        __PACKAGES=""
        __PIP_PACKAGES=""

        if [ "$_INSTALL_CLOUD" -eq "$BS_TRUE" ]; then
            __check_pip_allowed "You need to allow pip based installations (-P) in order to install apache-libcloud"
            if [ "$PARSED_VERSION" -eq "2" ]; then
                if [ -n "$_PY_EXE" ] && [ "$_PY_MAJOR_VERSION" -eq "3" ]; then
                    __PACKAGES="${__PACKAGES} python3-pip"
                    __PIP_PACKAGES="${__PIP_PACKAGES} tornado<$_TORNADO_MAX_PY3_VERSION"
                else
                    __PACKAGES="${__PACKAGES} python2-pip"
                fi
            else
                __PACKAGES="${__PACKAGES} python27-pip"
            fi
            __PIP_PACKAGES="${__PIP_PACKAGES} apache-libcloud>=$_LIBCLOUD_MIN_VERSION"
        fi

        if [ -f "${_SALT_GIT_CHECKOUT_DIR}/requirements/base.txt" ]; then
            # We're on the master branch, install whichever tornado is on the requirements file
            __REQUIRED_TORNADO="$(grep tornado "${_SALT_GIT_CHECKOUT_DIR}/requirements/base.txt")"
            if [ "${__REQUIRED_TORNADO}" != "" ]; then
                __PACKAGES="${__PACKAGES} ${pkg_append}${PY_PKG_VER}-tornado"
            fi
        fi

        if [ "${__PACKAGES}" != "" ]; then
            # shellcheck disable=SC2086
            __yum_install_noinput ${__PACKAGES} || return 1
        fi

        if [ "${__PIP_PACKAGES}" != "" ]; then
            # shellcheck disable=SC2086
            ${PIP_EXE} install ${__PIP_PACKAGES} || return 1
        fi
    else
        __PACKAGES="python${PY_PKG_VER}-pip python${PY_PKG_VER}-setuptools python${PY_PKG_VER}-devel gcc"
        # shellcheck disable=SC2086
        __yum_install_noinput ${__PACKAGES} || return 1
    fi

    # Let's trigger config_salt()
    if [ "$_TEMP_CONFIG_DIR" = "null" ]; then
        _TEMP_CONFIG_DIR="${_SALT_GIT_CHECKOUT_DIR}/conf/"
        CONFIG_SALT_FUNC="config_salt"
    fi

    return 0
}

install_amazon_linux_ami_2_deps() {
    # Shim to figure out if we're using old (rhel) or new (aws) rpms.
    _USEAWS=$BS_FALSE
    pkg_append="python"

    if [ "$ITYPE" = "stable" ]; then
        repo_rev="$STABLE_REV"
    else
        repo_rev="latest"
    fi

    if echo $repo_rev | grep -E -q '^archive'; then
        year=$(echo "$repo_rev" | cut -d '/' -f 2 | cut -c1-4)
    else
        year=$(echo "$repo_rev" | cut -c1-4)
    fi

    if echo "$repo_rev" | grep -E -q '^(latest|2016\.11)$' || \
            [ "$year" -gt 2016 ]; then
       _USEAWS=$BS_TRUE
       pkg_append="python"
    fi

    # We need to install yum-utils before doing anything else when installing on
    # Amazon Linux ECS-optimized images. See issue #974.
    __yum_install_noinput yum-utils

    # Do upgrade early
    if [ "$_UPGRADE_SYS" -eq $BS_TRUE ]; then
        yum -y update || return 1
    fi

    if [ $_DISABLE_REPOS -eq $BS_FALSE ] || [ "$_CUSTOM_REPO_URL" != "null" ]; then
        __REPO_FILENAME="saltstack-repo.repo"
        __PY_VERSION_REPO="yum"
        PY_PKG_VER=""
        _PY_MAJOR_VERSION=$(echo "$_PY_PKG_VER" | cut -c 7)
        repo_label="saltstack-repo"
        repo_name="SaltStack repo for Amazon Linux 2"
        if [ -n "$_PY_EXE" ] && [ "$_PY_MAJOR_VERSION" -eq 3 ]; then
            __REPO_FILENAME="saltstack-py3-repo.repo"
            __PY_VERSION_REPO="py3"
            PY_PKG_VER=3
            repo_label="saltstack-py3-repo"
            repo_name="SaltStack Python 3 repo for Amazon Linux 2"
        fi

        base_url="$HTTP_VAL://${_REPO_URL}/${__PY_VERSION_REPO}/amazon/2/\$basearch/$repo_rev/"
        gpg_key="${base_url}SALTSTACK-GPG-KEY.pub,${base_url}base/RPM-GPG-KEY-CentOS-7"
        if [ -n "$_PY_EXE" ] && [ "$_PY_MAJOR_VERSION" -eq 3 ]; then
            gpg_key="${base_url}SALTSTACK-GPG-KEY.pub"
        fi

        # This should prob be refactored to use __install_saltstack_rhel_repository()
        # With args passed in to do the right thing.  Reformatted to be more like the
        # amazon linux yum file.
        if [ ! -s "/etc/yum.repos.d/${__REPO_FILENAME}" ]; then
          cat <<_eof > "/etc/yum.repos.d/${__REPO_FILENAME}"
[$repo_label]
name=$repo_name
failovermethod=priority
priority=10
gpgcheck=1
gpgkey=$gpg_key
baseurl=$base_url
_eof
        fi

    fi

    if [ "${_POST_NEON_INSTALL}" -eq $BS_FALSE ]; then
        # Package python-ordereddict-1.1-2.el6.noarch is obsoleted by python26-2.6.9-2.88.amzn1.x86_64
        # which is already installed
        if [ -n "${PY_PKG_VER}" ] && [ "${PY_PKG_VER}" -eq 3 ]; then
            __PACKAGES="${pkg_append}${PY_PKG_VER}-m2crypto ${pkg_append}${PY_PKG_VER}-pyyaml"
        else
            __PACKAGES="m2crypto PyYAML ${pkg_append}-futures"
        fi

        __PACKAGES="${__PACKAGES} ${pkg_append}${PY_PKG_VER}-crypto ${pkg_append}${PY_PKG_VER}-jinja2 procps-ng"
        __PACKAGES="${__PACKAGES} ${pkg_append}${PY_PKG_VER}-msgpack ${pkg_append}${PY_PKG_VER}-requests ${pkg_append}${PY_PKG_VER}-zmq"

        # shellcheck disable=SC2086
        __yum_install_noinput ${__PACKAGES} || return 1
    fi

    if [ "${_EXTRA_PACKAGES}" != "" ]; then
        echoinfo "Installing the following extra packages as requested: ${_EXTRA_PACKAGES}"
        # shellcheck disable=SC2086
        __yum_install_noinput ${_EXTRA_PACKAGES} || return 1
    fi
}

install_amazon_linux_ami_stable() {
    install_centos_stable || return 1
    return 0
}

install_amazon_linux_ami_stable_post() {
    install_centos_stable_post || return 1
    return 0
}

install_amazon_linux_ami_restart_daemons() {
    install_centos_restart_daemons || return 1
    return 0
}

install_amazon_linux_ami_git() {
    install_centos_git || return 1
    return 0
}

install_amazon_linux_ami_git_post() {
    install_centos_git_post || return 1
    return 0
}

install_amazon_linux_ami_testing() {
    install_centos_testing || return 1
    return 0
}

install_amazon_linux_ami_testing_post() {
    install_centos_testing_post || return 1
    return 0
}

install_amazon_linux_ami_2_stable() {
    install_centos_stable || return 1
    return 0
}

install_amazon_linux_ami_2_stable_post() {
    install_centos_stable_post || return 1
    return 0
}

install_amazon_linux_ami_2_restart_daemons() {
    install_centos_restart_daemons || return 1
    return 0
}

install_amazon_linux_ami_2_git() {
    install_centos_git || return 1
    return 0
}

install_amazon_linux_ami_2_git_post() {
    install_centos_git_post || return 1
    return 0
}

install_amazon_linux_ami_2_testing() {
    install_centos_testing || return 1
    return 0
}

install_amazon_linux_ami_2_testing_post() {
    install_centos_testing_post || return 1
    return 0
}

install_amazon_linux_ami_2_check_services() {
    install_centos_check_services || return 1
    return 0
}

#
#   Ended Amazon Linux AMI Install Functions
#
#######################################################################################################################

#######################################################################################################################
#
#   Arch Install Functions
#
install_arch_linux_stable_deps() {
    if [ ! -f /etc/pacman.d/gnupg ]; then
        pacman-key --init && pacman-key --populate archlinux || return 1
    fi

    # Pacman does not resolve dependencies on outdated versions
    # They always need to be updated
    pacman -Syy --noconfirm

    pacman -S --noconfirm --needed archlinux-keyring || return 1

    pacman -Su --noconfirm --needed pacman || return 1

    if __check_command_exists pacman-db-upgrade; then
        pacman-db-upgrade || return 1
    fi

    # YAML module is used for generating custom master/minion configs
    pacman -Su --noconfirm --needed python2-yaml

    if [ "$_INSTALL_CLOUD" -eq $BS_TRUE ]; then
        pacman -Su --noconfirm --needed python2-apache-libcloud || return 1
    fi

    if [ "${_EXTRA_PACKAGES}" != "" ]; then
        echoinfo "Installing the following extra packages as requested: ${_EXTRA_PACKAGES}"
        # shellcheck disable=SC2086
        pacman -Su --noconfirm --needed ${_EXTRA_PACKAGES} || return 1
    fi
}

install_arch_linux_git_deps() {
    install_arch_linux_stable_deps

    # Don't fail if un-installing python2-distribute threw an error
    if ! __check_command_exists git; then
        pacman -Sy --noconfirm --needed git  || return 1
    fi

    __git_clone_and_checkout || return 1

    if [ "${_POST_NEON_INSTALL}" -eq $BS_FALSE ]; then
        pacman -R --noconfirm python2-distribute
        pacman -Su --noconfirm --needed python2-crypto python2-setuptools python2-jinja \
            python2-m2crypto python2-futures python2-markupsafe python2-msgpack python2-psutil \
            python2-pyzmq zeromq python2-requests python2-systemd || return 1

        if [ -f "${_SALT_GIT_CHECKOUT_DIR}/requirements/base.txt" ]; then
            # We're on the master branch, install whichever tornado is on the requirements file
            __REQUIRED_TORNADO="$(grep tornado "${_SALT_GIT_CHECKOUT_DIR}/requirements/base.txt")"
            if [ "${__REQUIRED_TORNADO}" != "" ]; then
                pacman -Su --noconfirm --needed python2-tornado
            fi
        fi
    else
        if [ -n "$_PY_EXE" ] && [ "$_PY_MAJOR_VERSION" -eq 2 ]; then
            PY_PKG_VER=2
        else
            PY_PKG_VER=""
        fi
        __PACKAGES="python${PY_PKG_VER}-pip python${PY_PKG_VER}-setuptools gcc"
        # shellcheck disable=SC2086
        pacman -Su --noconfirm --needed ${__PACKAGES}
    fi

    # Let's trigger config_salt()
    if [ "$_TEMP_CONFIG_DIR" = "null" ]; then
        _TEMP_CONFIG_DIR="${_SALT_GIT_CHECKOUT_DIR}/conf/"
        CONFIG_SALT_FUNC="config_salt"
    fi

    return 0
}

install_arch_linux_stable() {
    # Pacman does not resolve dependencies on outdated versions
    # They always need to be updated
    pacman -Syy --noconfirm

    pacman -Su --noconfirm --needed pacman || return 1
    # See https://mailman.archlinux.org/pipermail/arch-dev-public/2013-June/025043.html
    # to know why we're ignoring below.
    pacman -Syu --noconfirm --ignore filesystem,bash || return 1
    pacman -S --noconfirm --needed bash || return 1
    pacman -Su --noconfirm || return 1
    # We can now resume regular salt update
    pacman -Syu --noconfirm salt python2-futures || return 1
    return 0
}

install_arch_linux_git() {

    if [ "${_POST_NEON_INSTALL}" -eq $BS_TRUE ]; then
         __install_salt_from_repo_post_neon "${_PY_EXE}" || return 1
        return 0
    fi

    if [ -f "${_SALT_GIT_CHECKOUT_DIR}/salt/syspaths.py" ]; then
        python2 setup.py --salt-config-dir="$_SALT_ETC_DIR" --salt-cache-dir="${_SALT_CACHE_DIR}" ${SETUP_PY_INSTALL_ARGS} install || return 1
    else
        python2 setup.py ${SETUP_PY_INSTALL_ARGS} install || return 1
    fi
    return 0
}

install_arch_linux_post() {
    for fname in api master minion syndic; do
        # Skip if not meant to be installed
        [ $fname = "api" ] && \
            ([ "$_INSTALL_MASTER" -eq $BS_FALSE ] || ! __check_command_exists "salt-${fname}") && continue
        [ $fname = "master" ] && [ "$_INSTALL_MASTER" -eq $BS_FALSE ] && continue
        [ $fname = "minion" ] && [ "$_INSTALL_MINION" -eq $BS_FALSE ] && continue
        [ $fname = "syndic" ] && [ "$_INSTALL_SYNDIC" -eq $BS_FALSE ] && continue

        # Since Arch's pacman renames configuration files
        if [ "$_TEMP_CONFIG_DIR" != "null" ] && [ -f "$_SALT_ETC_DIR/$fname.pacorig" ]; then
            # Since a configuration directory was provided, it also means that any
            # configuration file copied was renamed by Arch, see:
            #   https://wiki.archlinux.org/index.php/Pacnew_and_Pacsave_Files#.pacorig
            __copyfile "$_SALT_ETC_DIR/$fname.pacorig" "$_SALT_ETC_DIR/$fname" $BS_TRUE
        fi

        # Skip salt-api since the service should be opt-in and not necessarily started on boot
        [ $fname = "api" ] && continue

        if [ -f /usr/bin/systemctl ]; then
            # Using systemd
            /usr/bin/systemctl is-enabled salt-$fname.service > /dev/null 2>&1 || (
                /usr/bin/systemctl preset salt-$fname.service > /dev/null 2>&1 &&
                /usr/bin/systemctl enable salt-$fname.service > /dev/null 2>&1
            )
            sleep 1
            /usr/bin/systemctl daemon-reload
            continue
        fi

        # XXX: How do we enable old Arch init.d scripts?
    done
}

install_arch_linux_git_post() {
    for fname in api master minion syndic; do
        # Skip if not meant to be installed
        [ $fname = "api" ] && \
            ([ "$_INSTALL_MASTER" -eq $BS_FALSE ] || ! __check_command_exists "salt-${fname}") && continue
        [ $fname = "master" ] && [ "$_INSTALL_MASTER" -eq $BS_FALSE ] && continue
        [ $fname = "minion" ] && [ "$_INSTALL_MINION" -eq $BS_FALSE ] && continue
        [ $fname = "syndic" ] && [ "$_INSTALL_SYNDIC" -eq $BS_FALSE ] && continue

        if [ -f /usr/bin/systemctl ]; then
            __copyfile "${_SALT_GIT_CHECKOUT_DIR}/pkg/rpm/salt-${fname}.service" "/lib/systemd/system/salt-${fname}.service"

            # Skip salt-api since the service should be opt-in and not necessarily started on boot
            [ $fname = "api" ] && continue

            /usr/bin/systemctl is-enabled salt-${fname}.service > /dev/null 2>&1 || (
                /usr/bin/systemctl preset salt-${fname}.service > /dev/null 2>&1 &&
                /usr/bin/systemctl enable salt-${fname}.service > /dev/null 2>&1
            )
            sleep 1
            /usr/bin/systemctl daemon-reload
            continue
        fi

        # SysV init!?
        __copyfile "${_SALT_GIT_CHECKOUT_DIR}/pkg/rpm/salt-$fname" "/etc/rc.d/init.d/salt-$fname"
        chmod +x /etc/rc.d/init.d/salt-$fname
    done
}

install_arch_linux_restart_daemons() {
    [ $_START_DAEMONS -eq $BS_FALSE ] && return

    for fname in api master minion syndic; do
        # Skip salt-api since the service should be opt-in and not necessarily started on boot
        [ $fname = "api" ] && continue

        # Skip if not meant to be installed
        [ $fname = "master" ] && [ "$_INSTALL_MASTER" -eq $BS_FALSE ] && continue
        [ $fname = "minion" ] && [ "$_INSTALL_MINION" -eq $BS_FALSE ] && continue
        [ $fname = "syndic" ] && [ "$_INSTALL_SYNDIC" -eq $BS_FALSE ] && continue

        if [ -f /usr/bin/systemctl ]; then
            /usr/bin/systemctl stop salt-$fname.service > /dev/null 2>&1
            /usr/bin/systemctl start salt-$fname.service && continue
            echodebug "Failed to start salt-$fname using systemd"
            if [ "$_ECHO_DEBUG" -eq $BS_TRUE ]; then
                systemctl status salt-$fname.service
                journalctl -xe
            fi
        fi

        /etc/rc.d/salt-$fname stop > /dev/null 2>&1
        /etc/rc.d/salt-$fname start
    done
}

install_arch_check_services() {
    if [ ! -f /usr/bin/systemctl ]; then
        # Not running systemd!? Don't check!
        return 0
    fi

    for fname in api master minion syndic; do
        # Skip salt-api since the service should be opt-in and not necessarily started on boot
        [ $fname = "api" ] && continue

        # Skip if not meant to be installed
        [ $fname = "master" ] && [ "$_INSTALL_MASTER" -eq $BS_FALSE ] && continue
        [ $fname = "minion" ] && [ "$_INSTALL_MINION" -eq $BS_FALSE ] && continue
        [ $fname = "syndic" ] && [ "$_INSTALL_SYNDIC" -eq $BS_FALSE ] && continue

        __check_services_systemd salt-$fname || return 1
    done

    return 0
}
#
#   Ended Arch Install Functions
#
#######################################################################################################################

#######################################################################################################################
#
#   FreeBSD Install Functions
#

# Using a separate conf step to head for idempotent install...
__configure_freebsd_pkg_details() {
    _SALT_ETC_DIR="/usr/local/etc/salt"
}

install_freebsd_deps() {
    __configure_freebsd_pkg_details
    pkg install -y pkg
}

install_freebsd_git_deps() {
    install_freebsd_deps || return 1

    if ! __check_command_exists git; then
        /usr/local/sbin/pkg install -y git || return 1
    fi
    __git_clone_and_checkout || return 1

    if [ "${_POST_NEON_INSTALL}" -eq $BS_FALSE ]; then

        SALT_DEPENDENCIES=$(/usr/local/sbin/pkg search -R -d py37-salt | grep 'origin:' \
            | tail -n +2 | awk -F\" '{print $2}')
        # shellcheck disable=SC2086
        /usr/local/sbin/pkg install -y ${SALT_DEPENDENCIES} python || return 1

        /usr/local/sbin/pkg install -y py37-requests || return 1
    else
        /usr/local/sbin/pkg install -y python python-pip python-setuptools || return 1
    fi

    echodebug "Adapting paths to FreeBSD"
    # The list of files was taken from Salt's BSD port Makefile
    for file in doc/man/salt-key.1 doc/man/salt-cp.1 doc/man/salt-minion.1 \
                doc/man/salt-syndic.1 doc/man/salt-master.1 doc/man/salt-run.1 \
                doc/man/salt.7 doc/man/salt.1 doc/man/salt-call.1; do
        [ ! -f $file ] && continue
        echodebug "Patching ${file}"
        sed -in -e "s|/etc/salt|${_SALT_ETC_DIR}|" \
                -e "s|/srv/salt|${_SALT_ETC_DIR}/states|" \
                -e "s|/srv/pillar|${_SALT_ETC_DIR}/pillar|" ${file}
    done
    if [ ! -f salt/syspaths.py ]; then
        # We still can't provide the system paths, salt 0.16.x
        # Let's patch salt's source and adapt paths to what's expected on FreeBSD
        echodebug "Replacing occurrences of '/etc/salt' with ${_SALT_ETC_DIR}"
        # The list of files was taken from Salt's BSD port Makefile
        for file in conf/minion conf/master salt/config.py salt/client.py \
                    salt/modules/mysql.py salt/utils/parsers.py salt/modules/tls.py \
                    salt/modules/postgres.py salt/utils/migrations.py; do
            [ ! -f $file ] && continue
            echodebug "Patching ${file}"
            sed -in -e "s|/etc/salt|${_SALT_ETC_DIR}|" \
                    -e "s|/srv/salt|${_SALT_ETC_DIR}/states|" \
                    -e "s|/srv/pillar|${_SALT_ETC_DIR}/pillar|" ${file}
        done
    fi
    echodebug "Finished patching"

    # Let's trigger config_salt()
    if [ "$_TEMP_CONFIG_DIR" = "null" ]; then
        _TEMP_CONFIG_DIR="${_SALT_GIT_CHECKOUT_DIR}/conf/"
        CONFIG_SALT_FUNC="config_salt"

    fi

    return 0
}

install_freebsd_stable() {
#
# installing latest version of salt from FreeBSD CURRENT ports repo
#
    # shellcheck disable=SC2086
    /usr/local/sbin/pkg install -y py37-salt || return 1

    return 0
}

install_freebsd_git() {

    # /usr/local/bin/python3 in FreeBSD is a symlink to /usr/local/bin/python3.7
    __PYTHON_PATH=$(readlink -f "$(command -v python3)")
    __ESCAPED_PYTHON_PATH=$(echo "${__PYTHON_PATH}" | sed 's/\//\\\//g')

    if [ "${_POST_NEON_INSTALL}" -eq $BS_TRUE ]; then
         __install_salt_from_repo_post_neon "${__PYTHON_PATH}" || return 1
        return 0
    fi

    # Install from git
    if [ ! -f salt/syspaths.py ]; then
        # We still can't provide the system paths, salt 0.16.x
        ${__PYTHON_PATH} setup.py ${SETUP_PY_INSTALL_ARGS} install || return 1
    else
        ${__PYTHON_PATH} setup.py \
            --salt-root-dir=/ \
            --salt-config-dir="${_SALT_ETC_DIR}" \
            --salt-cache-dir="${_SALT_CACHE_DIR}" \
            --salt-sock-dir=/var/run/salt \
            --salt-srv-root-dir="${_SALT_ETC_DIR}" \
            --salt-base-file-roots-dir="${_SALT_ETC_DIR}/states" \
            --salt-base-pillar-roots-dir="${_SALT_ETC_DIR}/pillar" \
            --salt-base-master-roots-dir="${_SALT_ETC_DIR}/salt-master" \
            --salt-logs-dir=/var/log/salt \
            --salt-pidfile-dir=/var/run \
            ${SETUP_PY_INSTALL_ARGS} install \
            || return 1
    fi

    for script in salt_api salt_master salt_minion salt_proxy salt_syndic; do
        __fetch_url "/usr/local/etc/rc.d/${script}" "https://raw.githubusercontent.com/freebsd/freebsd-ports/master/sysutils/py-salt/files/${script}.in" || return 1
        sed -i '' 's/%%PREFIX%%/\/usr\/local/g' /usr/local/etc/rc.d/${script}
        sed -i '' "s/%%PYTHON_CMD%%/${__ESCAPED_PYTHON_PATH}/g" /usr/local/etc/rc.d/${script}
        chmod +x /usr/local/etc/rc.d/${script} || return 1
    done

    # And we're good to go
    return 0
}

install_freebsd_stable_post() {
    for fname in api master minion syndic; do
        # Skip salt-api since the service should be opt-in and not necessarily started on boot
        [ $fname = "api" ] && continue

        # Skip if not meant to be installed
        [ $fname = "minion" ] && [ "$_INSTALL_MINION" -eq $BS_FALSE ] && continue
        [ $fname = "master" ] && [ "$_INSTALL_MASTER" -eq $BS_FALSE ] && continue
        [ $fname = "syndic" ] && [ "$_INSTALL_SYNDIC" -eq $BS_FALSE ] && continue

        enable_string="salt_${fname}_enable=YES"
        grep "$enable_string" /etc/rc.conf >/dev/null 2>&1
        [ $? -eq 1 ] && sysrc $enable_string

    done
}

install_freebsd_git_post() {
    install_freebsd_stable_post || return 1
    return 0
}

install_freebsd_restart_daemons() {
    [ $_START_DAEMONS -eq $BS_FALSE ] && return

    for fname in api master minion syndic; do
        # Skip salt-api since the service should be opt-in and not necessarily started on boot
        [ $fname = "api" ] && continue

        # Skip if not meant to be installed
        [ $fname = "master" ] && [ "$_INSTALL_MASTER" -eq $BS_FALSE ] && continue
        [ $fname = "minion" ] && [ "$_INSTALL_MINION" -eq $BS_FALSE ] && continue
        [ $fname = "syndic" ] && [ "$_INSTALL_SYNDIC" -eq $BS_FALSE ] && continue

        service salt_$fname stop > /dev/null 2>&1
        service salt_$fname start
    done
}
#
#   Ended FreeBSD Install Functions
#
#######################################################################################################################

#######################################################################################################################
#
#   OpenBSD Install Functions
#

install_openbsd_deps() {
    if [ $_DISABLE_REPOS -eq $BS_FALSE ]; then
        OPENBSD_REPO='https://cdn.openbsd.org/pub/OpenBSD'
        echoinfo "setting package repository to $OPENBSD_REPO"
        echo "${OPENBSD_REPO}" >/etc/installurl || return 1
    fi

    if [ "${_EXTRA_PACKAGES}" != "" ]; then
        echoinfo "Installing the following extra packages as requested: ${_EXTRA_PACKAGES}"
        # shellcheck disable=SC2086
        pkg_add -I -v ${_EXTRA_PACKAGES} || return 1
    fi
    return 0
}

install_openbsd_git_deps() {
    install_openbsd_deps || return 1

    if ! __check_command_exists git; then
        pkg_add -I -v git || return 1
    fi
    __git_clone_and_checkout || return 1

    if [ "${_POST_NEON_INSTALL}" -eq $BS_TRUE ]; then
        pkg_add -I -v py-pip py-setuptools
    fi

    #
    # Let's trigger config_salt()
    #
    if [ "$_TEMP_CONFIG_DIR" = "null" ]; then
        _TEMP_CONFIG_DIR="${_SALT_GIT_CHECKOUT_DIR}/conf/"
        CONFIG_SALT_FUNC="config_salt"
    fi

    return 0
}

install_openbsd_git() {
    #
    # Install from git
    #
    if [ "${_POST_NEON_INSTALL}" -eq $BS_TRUE ]; then
         __install_salt_from_repo_post_neon "${_PY_EXE}" || return 1
        return 0
    fi

    if [ ! -f salt/syspaths.py ]; then
        # We still can't provide the system paths, salt 0.16.x
        /usr/local/bin/python2.7 setup.py ${SETUP_PY_INSTALL_ARGS} install || return 1
    fi
    return 0
}

install_openbsd_stable() {
    pkg_add -r -I -v salt || return 1
    return 0
}

install_openbsd_post() {
    for fname in api master minion syndic; do
        [ $fname = "api" ] && continue
        [ $fname = "minion" ] && [ "$_INSTALL_MINION" -eq $BS_FALSE ] && continue
        [ $fname = "master" ] && [ "$_INSTALL_MASTER" -eq $BS_FALSE ] && continue
        [ $fname = "syndic" ] && [ "$_INSTALL_SYNDIC" -eq $BS_FALSE ] && continue

        rcctl enable salt_$fname
    done

    return 0
}

install_openbsd_check_services() {
    for fname in api master minion syndic; do
        # Skip salt-api since the service should be opt-in and not necessarily started on boot
        [ $fname = "api" ] && continue

        # Skip if not meant to be installed
        [ $fname = "master" ] && [ "$_INSTALL_MASTER" -eq $BS_FALSE ] && continue
        [ $fname = "minion" ] && [ "$_INSTALL_MINION" -eq $BS_FALSE ] && continue
        [ $fname = "syndic" ] && continue

        if [ -f /etc/rc.d/salt_${fname} ]; then
            __check_services_openbsd salt_${fname} || return 1
        fi
    done

    return 0
}

install_openbsd_restart_daemons() {
    [ $_START_DAEMONS -eq $BS_FALSE ] && return

    for fname in api master minion syndic; do
        # Skip salt-api since the service should be opt-in and not necessarily started on boot
        [ $fname = "api" ] && continue

        # Skip if not meant to be installed
        [ $fname = "master" ] && [ "$_INSTALL_MASTER" -eq $BS_FALSE ] && continue
        [ $fname = "minion" ] && [ "$_INSTALL_MINION" -eq $BS_FALSE ] && continue
        [ $fname = "syndic" ] && [ "$_INSTALL_SYNDIC" -eq $BS_FALSE ] && continue

        rcctl restart salt_${fname}
    done

    return 0
}

#
#   Ended OpenBSD Install Functions
#
#######################################################################################################################

#######################################################################################################################
#
#   SmartOS Install Functions
#
install_smartos_deps() {
    smartos_deps="$(pkgin show-deps salt | grep '^\s' | grep -v '\snot' | xargs) py27-m2crypto"
    pkgin -y install "${smartos_deps}" || return 1

    # Set _SALT_ETC_DIR to SmartOS default if they didn't specify
    _SALT_ETC_DIR=${BS_SALT_ETC_DIR:-/opt/local/etc/salt}
    # We also need to redefine the PKI directory
    _PKI_DIR=${_SALT_ETC_DIR}/pki

    # Let's trigger config_salt()
    if [ "$_TEMP_CONFIG_DIR" = "null" ]; then
        # Let's set the configuration directory to /tmp
        _TEMP_CONFIG_DIR="/tmp"
        CONFIG_SALT_FUNC="config_salt"

        # Let's download, since they were not provided, the default configuration files
        if [ ! -f "$_SALT_ETC_DIR/minion" ] && [ ! -f "$_TEMP_CONFIG_DIR/minion" ]; then
            # shellcheck disable=SC2086
            curl $_CURL_ARGS -s -o "$_TEMP_CONFIG_DIR/minion" -L \
                https://raw.githubusercontent.com/saltstack/salt/master/conf/minion || return 1
        fi
        if [ ! -f "$_SALT_ETC_DIR/master" ] && [ ! -f $_TEMP_CONFIG_DIR/master ]; then
            # shellcheck disable=SC2086
            curl $_CURL_ARGS -s -o "$_TEMP_CONFIG_DIR/master" -L \
                https://raw.githubusercontent.com/saltstack/salt/master/conf/master || return 1
        fi
    fi

    if [ "$_INSTALL_CLOUD" -eq $BS_TRUE  ]; then
        pkgin -y install py27-apache-libcloud || return 1
    fi

    if [ "${_EXTRA_PACKAGES}" != "" ]; then
        echoinfo "Installing the following extra packages as requested: ${_EXTRA_PACKAGES}"
        # shellcheck disable=SC2086
        pkgin -y install ${_EXTRA_PACKAGES} || return 1
    fi

    return 0
}

install_smartos_git_deps() {
    install_smartos_deps || return 1

    if ! __check_command_exists git; then
        pkgin -y install git || return 1
    fi

    __git_clone_and_checkout || return 1

    if [ "${_POST_NEON_INSTALL}" -eq $BS_FALSE ]; then

        if [ -f "${_SALT_GIT_CHECKOUT_DIR}/requirements/base.txt" ]; then
            # Install whichever tornado is in the requirements file
            __REQUIRED_TORNADO="$(grep tornado "${_SALT_GIT_CHECKOUT_DIR}/requirements/base.txt")"
            __check_pip_allowed "You need to allow pip based installations (-P) in order to install the python package '${__REQUIRED_TORNADO}'"

            # Install whichever futures is in the requirements file
            __REQUIRED_FUTURES="$(grep futures "${_SALT_GIT_CHECKOUT_DIR}/requirements/base.txt")"
            __check_pip_allowed "You need to allow pip based installations (-P) in order to install the python package '${__REQUIRED_FUTURES}'"

            if [ "${__REQUIRED_TORNADO}" != "" ]; then
                if ! __check_command_exists pip; then
                    pkgin -y install py27-pip
                fi
                pip install -U "${__REQUIRED_TORNADO}"
            fi

            if [ "${__REQUIRED_FUTURES}" != "" ]; then
                if ! __check_command_exists pip; then
                    pkgin -y install py27-pip
                fi
                pip install -U "${__REQUIRED_FUTURES}"
            fi
        fi
    else
        if ! __check_command_exists pip; then
            pkgin -y install py27-pip
        fi
        pkgin -y install py27-setuptools
    fi

    # Let's trigger config_salt()
    if [ "$_TEMP_CONFIG_DIR" = "null" ]; then
        _TEMP_CONFIG_DIR="${_SALT_GIT_CHECKOUT_DIR}/conf/"
        CONFIG_SALT_FUNC="config_salt"
    fi

    return 0
}

install_smartos_stable() {
    pkgin -y install salt || return 1
    return 0
}

install_smartos_git() {

    if [ "${_POST_NEON_INSTALL}" -eq $BS_TRUE ]; then
         __install_salt_from_repo_post_neon "${_PY_EXE}" || return 1
        return 0
    fi

    # Use setuptools in order to also install dependencies
    # lets force our config path on the setup for now, since salt/syspaths.py only  got fixed in 2015.5.0
    USE_SETUPTOOLS=1 /opt/local/bin/python setup.py --salt-config-dir="$_SALT_ETC_DIR" --salt-cache-dir="${_SALT_CACHE_DIR}" ${SETUP_PY_INSTALL_ARGS} install || return 1
    return 0
}

install_smartos_post() {
    smf_dir="/opt/custom/smf"

    # Install manifest files if needed.
    for fname in api master minion syndic; do
        # Skip if not meant to be installed
        [ $fname = "api" ] && \
            ([ "$_INSTALL_MASTER" -eq $BS_FALSE ] || ! __check_command_exists "salt-${fname}") && continue
        [ $fname = "master" ] && [ "$_INSTALL_MASTER" -eq $BS_FALSE ] && continue
        [ $fname = "minion" ] && [ "$_INSTALL_MINION" -eq $BS_FALSE ] && continue
        [ $fname = "syndic" ] && [ "$_INSTALL_SYNDIC" -eq $BS_FALSE ] && continue

        svcs network/salt-$fname > /dev/null 2>&1
        if [ $? -eq 1 ]; then
            if [ ! -f "$_TEMP_CONFIG_DIR/salt-$fname.xml" ]; then
                # shellcheck disable=SC2086
                curl $_CURL_ARGS -s -o "$_TEMP_CONFIG_DIR/salt-$fname.xml" -L \
                    "https://raw.githubusercontent.com/saltstack/salt/master/pkg/smartos/salt-$fname.xml"
            fi
            svccfg import "$_TEMP_CONFIG_DIR/salt-$fname.xml"
            if [ "${VIRTUAL_TYPE}" = "global" ]; then
                if [ ! -d "$smf_dir" ]; then
                    mkdir -p "$smf_dir" || return 1
                fi
                if [ ! -f "$smf_dir/salt-$fname.xml" ]; then
                    __copyfile "$_TEMP_CONFIG_DIR/salt-$fname.xml" "$smf_dir/" || return 1
                fi
            fi
        fi
    done

    return 0
}

install_smartos_git_post() {
    smf_dir="/opt/custom/smf"

    # Install manifest files if needed.
    for fname in api master minion syndic; do
        # Skip if not meant to be installed
        [ $fname = "api" ] && \
            ([ "$_INSTALL_MASTER" -eq $BS_FALSE ] || ! __check_command_exists "salt-${fname}") && continue
        [ $fname = "master" ] && [ "$_INSTALL_MASTER" -eq $BS_FALSE ] && continue
        [ $fname = "minion" ] && [ "$_INSTALL_MINION" -eq $BS_FALSE ] && continue
        [ $fname = "syndic" ] && [ "$_INSTALL_SYNDIC" -eq $BS_FALSE ] && continue

        svcs "network/salt-$fname" > /dev/null 2>&1
        if [ $? -eq 1 ]; then
            svccfg import "${_SALT_GIT_CHECKOUT_DIR}/pkg/smartos/salt-$fname.xml"
            if [ "${VIRTUAL_TYPE}" = "global" ]; then
                if [ ! -d $smf_dir ]; then
                    mkdir -p "$smf_dir"
                fi
                if [ ! -f "$smf_dir/salt-$fname.xml" ]; then
                    __copyfile "${_SALT_GIT_CHECKOUT_DIR}/pkg/smartos/salt-$fname.xml" "$smf_dir/"
                fi
            fi
        fi
    done

    return 0
}

install_smartos_restart_daemons() {
    [ $_START_DAEMONS -eq $BS_FALSE ] && return

    for fname in api master minion syndic; do
        # Skip salt-api since the service should be opt-in and not necessarily started on boot
        [ $fname = "api" ] && continue

        # Skip if not meant to be installed
        [ $fname = "master" ] && [ "$_INSTALL_MASTER" -eq $BS_FALSE ] && continue
        [ $fname = "minion" ] && [ "$_INSTALL_MINION" -eq $BS_FALSE ] && continue
        [ $fname = "syndic" ] && [ "$_INSTALL_SYNDIC" -eq $BS_FALSE ] && continue

        # Stop if running && Start service
        svcadm disable salt-$fname > /dev/null 2>&1
        svcadm enable salt-$fname
    done

    return 0
}
#
#   Ended SmartOS Install Functions
#
#######################################################################################################################

#######################################################################################################################
#
#    openSUSE Install Functions.
#
__ZYPPER_REQUIRES_REPLACE_FILES=-1

__set_suse_pkg_repo() {

    # Set distro repo variable
    if [ "${DISTRO_MAJOR_VERSION}" -gt 2015 ]; then
        DISTRO_REPO="openSUSE_Tumbleweed"
    elif [ "${DISTRO_MAJOR_VERSION}" -ge 42 ] || [ "${DISTRO_MAJOR_VERSION}" -eq 15 ]; then
        DISTRO_REPO="openSUSE_Leap_${DISTRO_MAJOR_VERSION}.${DISTRO_MINOR_VERSION}"
    else
        DISTRO_REPO="SLE_${DISTRO_MAJOR_VERSION}_SP${SUSE_PATCHLEVEL}"
    fi

    if [ "$_DOWNSTREAM_PKG_REPO" -eq $BS_TRUE ]; then
        suse_pkg_url_base="https://download.opensuse.org/repositories/systemsmanagement:/saltstack"
        suse_pkg_url_path="${DISTRO_REPO}/systemsmanagement:saltstack.repo"
    else
        suse_pkg_url_base="${HTTP_VAL}://repo.saltstack.com/opensuse"
        suse_pkg_url_path="${DISTRO_REPO}/systemsmanagement:saltstack:products.repo"
    fi
    SUSE_PKG_URL="$suse_pkg_url_base/$suse_pkg_url_path"
}

__check_and_refresh_suse_pkg_repo() {
    # Check to see if systemsmanagement_saltstack exists
    __zypper repos | grep -q systemsmanagement_saltstack

    if [ $? -eq 1 ]; then
        # zypper does not yet know anything about systemsmanagement_saltstack
        __zypper addrepo --refresh "${SUSE_PKG_URL}" || return 1
    fi
}

__version_lte() {
    if ! __check_command_exists python; then
        zypper --non-interactive install --replacefiles --auto-agree-with-licenses python || \
             zypper --non-interactive install --auto-agree-with-licenses python || return 1
    fi

    if [ "$(python -c 'import sys; V1=tuple([int(i) for i in sys.argv[1].split(".")]); V2=tuple([int(i) for i in sys.argv[2].split(".")]); print V1<=V2' "$1" "$2")" = "True" ]; then
        __ZYPPER_REQUIRES_REPLACE_FILES=${BS_TRUE}
    else
        __ZYPPER_REQUIRES_REPLACE_FILES=${BS_FALSE}
    fi
}

__zypper() {
    # Check if any zypper process is running before calling zypper again.
    # This is useful when a zypper call is part of a boot process and will
    # wait until the zypper process is finished, such as on AWS AMIs.
    while pgrep -l zypper; do
        sleep 1
    done

    zypper --non-interactive "${@}"; return $?
}

__zypper_install() {
    if [ "${__ZYPPER_REQUIRES_REPLACE_FILES}" = "-1" ]; then
        __version_lte "1.10.4" "$(zypper --version | awk '{ print $2 }')"
    fi
    if [ "${__ZYPPER_REQUIRES_REPLACE_FILES}" = "${BS_TRUE}" ]; then
        # In case of file conflicts replace old files.
        # Option present in zypper 1.10.4 and newer:
        # https://github.com/openSUSE/zypper/blob/95655728d26d6d5aef7796b675f4cc69bc0c05c0/package/zypper.changes#L253
        __zypper install --auto-agree-with-licenses --replacefiles "${@}"; return $?
    else
        __zypper install --auto-agree-with-licenses "${@}"; return $?
    fi
}

__opensuse_prep_install() {
    # DRY function for common installation preparatory steps for SUSE
    if [ $_DISABLE_REPOS -eq $BS_FALSE ]; then
        # Is the repository already known
        __set_suse_pkg_repo
        # Check zypper repos and refresh if necessary
        __check_and_refresh_suse_pkg_repo
    fi

    __zypper --gpg-auto-import-keys refresh

    # shellcheck disable=SC2181
    if [ $? -ne 0 ] && [ $? -ne 4 ]; then
        # If the exit code is not 0, and it's not 4 (failed to update a
        # repository) return a failure. Otherwise continue.
        return 1
    fi

    if [ "$_UPGRADE_SYS" -eq $BS_TRUE ]; then
        __zypper --gpg-auto-import-keys update || return 1
    fi
}

install_opensuse_stable_deps() {
    __opensuse_prep_install || return 1

    if [ "$DISTRO_MAJOR_VERSION" -eq 12 ] && [ "$DISTRO_MINOR_VERSION" -eq 3 ]; then
        # Because patterns-openSUSE-minimal_base-conflicts conflicts with python, lets remove the first one
        __zypper remove patterns-openSUSE-minimal_base-conflicts
    fi

    # YAML module is used for generating custom master/minion configs
    # requests is still used by many salt modules
    # Salt needs python-zypp installed in order to use the zypper module
    __PACKAGES="python-PyYAML python-requests python-zypp"

    # shellcheck disable=SC2086
    __zypper_install ${__PACKAGES} || return 1

    if [ "${_EXTRA_PACKAGES}" != "" ]; then
        echoinfo "Installing the following extra packages as requested: ${_EXTRA_PACKAGES}"
        # shellcheck disable=SC2086
        __zypper_install ${_EXTRA_PACKAGES} || return 1
    fi

    return 0
}

install_opensuse_git_deps() {
    if [ "$_INSECURE_DL" -eq $BS_FALSE ] && [ "${_SALT_REPO_URL%%://*}" = "https" ] && ! __check_command_exists update-ca-certificates; then
        __zypper_install ca-certificates || return 1
    fi

    install_opensuse_stable_deps || return 1

    if ! __check_command_exists git; then
        __zypper_install git  || return 1
    fi

    __git_clone_and_checkout || return 1

    if [ "${_POST_NEON_INSTALL}" -eq $BS_FALSE ]; then
        __zypper_install patch || return 1

        __PACKAGES="libzmq5 python-Jinja2 python-m2crypto python-msgpack-python python-pycrypto python-pyzmq python-xml python-futures"

        if [ -f "${_SALT_GIT_CHECKOUT_DIR}/requirements/base.txt" ]; then
            # We're on the master branch, install whichever tornado is on the requirements file
            __REQUIRED_TORNADO="$(grep tornado "${_SALT_GIT_CHECKOUT_DIR}/requirements/base.txt")"
            if [ "${__REQUIRED_TORNADO}" != "" ]; then
                __PACKAGES="${__PACKAGES} python-tornado"
            fi
        fi

        if [ "$_INSTALL_CLOUD" -eq $BS_TRUE ]; then
            __PACKAGES="${__PACKAGES} python-apache-libcloud"
        fi
    else
        __PACKAGES="python-pip python-setuptools gcc"
    fi

    # shellcheck disable=SC2086
    __zypper_install ${__PACKAGES} || return 1

    # Let's trigger config_salt()
    if [ "$_TEMP_CONFIG_DIR" = "null" ]; then
        _TEMP_CONFIG_DIR="${_SALT_GIT_CHECKOUT_DIR}/conf/"
        CONFIG_SALT_FUNC="config_salt"
    fi

    return 0
}

install_opensuse_stable() {
    __PACKAGES=""

    if [ "$_INSTALL_CLOUD" -eq $BS_TRUE ];then
        __PACKAGES="${__PACKAGES} salt-cloud"
    fi
    if [ "$_INSTALL_MASTER" -eq $BS_TRUE ]; then
        __PACKAGES="${__PACKAGES} salt-master"
    fi
    if [ "$_INSTALL_MINION" -eq $BS_TRUE ]; then
        __PACKAGES="${__PACKAGES} salt-minion"
    fi
    if [ "$_INSTALL_SYNDIC" -eq $BS_TRUE ]; then
        __PACKAGES="${__PACKAGES} salt-syndic"
    fi

    # shellcheck disable=SC2086
    __zypper_install $__PACKAGES || return 1

    return 0
}

install_opensuse_git() {

    if [ "${_POST_NEON_INSTALL}" -eq $BS_TRUE ]; then
         __install_salt_from_repo_post_neon "${_PY_EXE}" || return 1
        return 0
    fi

    python setup.py ${SETUP_PY_INSTALL_ARGS} install --prefix=/usr || return 1
    return 0
}

install_opensuse_stable_post() {
    for fname in api master minion syndic; do
        # Skip salt-api since the service should be opt-in and not necessarily started on boot
        [ $fname = "api" ] && continue

        # Skip if not meant to be installed
        [ $fname = "master" ] && [ "$_INSTALL_MASTER" -eq $BS_FALSE ] && continue
        [ $fname = "minion" ] && [ "$_INSTALL_MINION" -eq $BS_FALSE ] && continue
        [ $fname = "syndic" ] && [ "$_INSTALL_SYNDIC" -eq $BS_FALSE ] && continue

        if [ -f /bin/systemctl ]; then
            systemctl is-enabled salt-$fname.service || (systemctl preset salt-$fname.service && systemctl enable salt-$fname.service)
            sleep 1
            systemctl daemon-reload
            continue
        fi

        /sbin/chkconfig --add salt-$fname
        /sbin/chkconfig salt-$fname on
    done

    return 0
}

install_opensuse_git_post() {
    for fname in api master minion syndic; do
        # Skip if not meant to be installed
        [ $fname = "api" ] && \
            ([ "$_INSTALL_MASTER" -eq $BS_FALSE ] || ! __check_command_exists "salt-${fname}") && continue
        [ $fname = "master" ] && [ "$_INSTALL_MASTER" -eq $BS_FALSE ] && continue
        [ $fname = "minion" ] && [ "$_INSTALL_MINION" -eq $BS_FALSE ] && continue
        [ $fname = "syndic" ] && [ "$_INSTALL_SYNDIC" -eq $BS_FALSE ] && continue

        if [ -f /bin/systemctl ]; then
            use_usr_lib=$BS_FALSE

            if [ "${DISTRO_MAJOR_VERSION}" -ge 15 ]; then
                use_usr_lib=$BS_TRUE
            fi

            if [ "${DISTRO_MAJOR_VERSION}" -eq 12 ] && [ -d "/usr/lib/systemd/" ]; then
                use_usr_lib=$BS_TRUE
            fi

            if [ "${use_usr_lib}" -eq $BS_TRUE ]; then
                __copyfile "${_SALT_GIT_CHECKOUT_DIR}/pkg/salt-${fname}.service" "/usr/lib/systemd/system/salt-${fname}.service"
            else
                __copyfile "${_SALT_GIT_CHECKOUT_DIR}/pkg/salt-${fname}.service" "/lib/systemd/system/salt-${fname}.service"
            fi

            continue
        fi

        __copyfile "${_SALT_GIT_CHECKOUT_DIR}/pkg/rpm/salt-$fname" "/etc/init.d/salt-$fname"
        chmod +x /etc/init.d/salt-$fname
    done

    install_opensuse_stable_post || return 1

    return 0
}

install_opensuse_restart_daemons() {
    [ $_START_DAEMONS -eq $BS_FALSE ] && return

    for fname in api master minion syndic; do
        # Skip salt-api since the service should be opt-in and not necessarily started on boot
        [ $fname = "api" ] && continue

        # Skip if not meant to be installed
        [ $fname = "master" ] && [ "$_INSTALL_MASTER" -eq $BS_FALSE ] && continue
        [ $fname = "minion" ] && [ "$_INSTALL_MINION" -eq $BS_FALSE ] && continue
        [ $fname = "syndic" ] && [ "$_INSTALL_SYNDIC" -eq $BS_FALSE ] && continue

        if [ -f /bin/systemctl ]; then
            systemctl stop salt-$fname > /dev/null 2>&1
            systemctl start salt-$fname.service && continue
            echodebug "Failed to start salt-$fname using systemd"
            if [ "$_ECHO_DEBUG" -eq $BS_TRUE ]; then
                systemctl status salt-$fname.service
                journalctl -xe
            fi
        fi

        service salt-$fname stop > /dev/null 2>&1
        service salt-$fname start
    done
}

install_opensuse_check_services() {
    if [ ! -f /bin/systemctl ]; then
        # Not running systemd!? Don't check!
        return 0
    fi

    for fname in api master minion syndic; do
        # Skip salt-api since the service should be opt-in and not necessarily started on boot
        [ $fname = "api" ] && continue

        # Skip if not meant to be installed
        [ $fname = "master" ] && [ "$_INSTALL_MASTER" -eq $BS_FALSE ] && continue
        [ $fname = "minion" ] && [ "$_INSTALL_MINION" -eq $BS_FALSE ] && continue
        [ $fname = "syndic" ] && [ "$_INSTALL_SYNDIC" -eq $BS_FALSE ] && continue

        __check_services_systemd salt-$fname > /dev/null 2>&1 || __check_services_systemd salt-$fname.service > /dev/null 2>&1 || return 1
    done

    return 0
}
#
#   End of openSUSE Install Functions.
#
#######################################################################################################################

#######################################################################################################################
#
#   openSUSE Leap 15
#

install_opensuse_15_stable_deps() {
    __opensuse_prep_install || return 1

    # SUSE only packages Salt for Python 3 on Leap 15
    # Py3 is the default bootstrap install for Leap 15
    # However, git installs might specify "-x python2"
    if [ -n "$_PY_EXE" ] && [ "$_PY_MAJOR_VERSION" -eq 2 ]; then
        PY_PKG_VER=2
    else
        PY_PKG_VER=3
    fi

    # YAML module is used for generating custom master/minion configs
    # requests is still used by many salt modules
    __PACKAGES="python${PY_PKG_VER}-PyYAML python${PY_PKG_VER}-requests"

    # shellcheck disable=SC2086
    __zypper_install ${__PACKAGES} || return 1

    if [ "${_EXTRA_PACKAGES}" != "" ]; then
        echoinfo "Installing the following extra packages as requested: ${_EXTRA_PACKAGES}"
        # shellcheck disable=SC2086
        __zypper_install ${_EXTRA_PACKAGES} || return 1
    fi

    return 0
}

install_opensuse_15_git_deps() {
    install_opensuse_15_stable_deps || return 1

    if ! __check_command_exists git; then
        __zypper_install git  || return 1
    fi

    __git_clone_and_checkout || return 1

    if [ -n "$_PY_EXE" ] && [ "$_PY_MAJOR_VERSION" -eq 2 ]; then
        PY_PKG_VER=2
    else
        PY_PKG_VER=3
    fi

    __PACKAGES="python${PY_PKG_VER}-xml"

    if [ "${_POST_NEON_INSTALL}" -eq $BS_FALSE ]; then

        # Py3 is the default bootstrap install for Leap 15
        # However, git installs might specify "-x python2"
        if [ -n "$_PY_EXE" ] && [ "$_PY_MAJOR_VERSION" -eq 2 ]; then
            # This is required by some of the python2 packages below
            __PACKAGES="${__PACKAGES} libpython2_7-1_0 python2-futures python-ipaddress"
        fi

        __PACKAGES="${__PACKAGES} libzmq5 python${PY_PKG_VER}-Jinja2 python${PY_PKG_VER}-msgpack"
        __PACKAGES="${__PACKAGES} python${PY_PKG_VER}-pycrypto python${PY_PKG_VER}-pyzmq"

        if [ -f "${_SALT_GIT_CHECKOUT_DIR}/requirements/base.txt" ]; then
            # We're on the master branch, install whichever tornado is on the requirements file
            __REQUIRED_TORNADO="$(grep tornado "${_SALT_GIT_CHECKOUT_DIR}/requirements/base.txt")"
            if [ "${__REQUIRED_TORNADO}" != "" ]; then
                __PACKAGES="${__PACKAGES} python${PY_PKG_VER}-tornado"
            fi
        fi

        if [ "$_INSTALL_CLOUD" -eq $BS_TRUE ]; then
            __PACKAGES="${__PACKAGES} python${PY_PKG_VER}-apache-libcloud"
        fi
    else
        __PACKAGES="${__PACKAGES} python${PY_PKG_VER}-devel python${PY_PKG_VER}-pip python${PY_PKG_VER}-setuptools gcc"
    fi

    # shellcheck disable=SC2086
    __zypper_install ${__PACKAGES} || return 1

    # Let's trigger config_salt()
    if [ "$_TEMP_CONFIG_DIR" = "null" ]; then
        _TEMP_CONFIG_DIR="${_SALT_GIT_CHECKOUT_DIR}/conf/"
        CONFIG_SALT_FUNC="config_salt"
    fi

    return 0
}

install_opensuse_15_git() {

    # Py3 is the default bootstrap install for Leap 15
    if [ -n "$_PY_EXE" ]; then
        _PYEXE=${_PY_EXE}
    else
        _PYEXE=python3
    fi

    if [ "${_POST_NEON_INSTALL}" -eq $BS_TRUE ]; then
         __install_salt_from_repo_post_neon "${_PY_EXE}" || return 1
        return 0
    fi

    ${_PYEXE} setup.py ${SETUP_PY_INSTALL_ARGS} install --prefix=/usr || return 1
    return 0
}

#
#   End of openSUSE Leap 15
#
#######################################################################################################################

#######################################################################################################################
#
#   SUSE Enterprise 12
#

install_suse_12_stable_deps() {
    __opensuse_prep_install || return 1

    # YAML module is used for generating custom master/minion configs
    # requests is still used by many salt modules
    # Salt needs python-zypp installed in order to use the zypper module
    __PACKAGES="python-PyYAML python-requests python-zypp"

    if [ "$_INSTALL_CLOUD" -eq $BS_TRUE ]; then
        __PACKAGES="${__PACKAGES} python-apache-libcloud"
    fi

    # shellcheck disable=SC2086,SC2090
    __zypper_install ${__PACKAGES} || return 1

    # SLES 11 SP3 ships with both python-M2Crypto-0.22.* and python-m2crypto-0.21 and we will be asked which
    # we want to install, even with --non-interactive.
    # Let's try to install the higher version first and then the lower one in case of failure
    __zypper_install 'python-M2Crypto>=0.22' || __zypper_install 'python-M2Crypto>=0.21' || return 1

    if [ "${_EXTRA_PACKAGES}" != "" ]; then
        echoinfo "Installing the following extra packages as requested: ${_EXTRA_PACKAGES}"
        # shellcheck disable=SC2086
        __zypper_install ${_EXTRA_PACKAGES} || return 1
    fi

    return 0
}

install_suse_12_git_deps() {
    install_suse_12_stable_deps || return 1

    if ! __check_command_exists git; then
        __zypper_install git-core  || return 1
    fi

    __git_clone_and_checkout || return 1

    __PACKAGES=""
    # shellcheck disable=SC2089
    __PACKAGES="${__PACKAGES} libzmq4 python-Jinja2 python-msgpack-python python-pycrypto"
    __PACKAGES="${__PACKAGES} python-pyzmq python-xml"

    if [ -f "${_SALT_GIT_CHECKOUT_DIR}/requirements/base.txt" ]; then
        # We're on the master branch, install whichever tornado is on the requirements file
        __REQUIRED_TORNADO="$(grep tornado "${_SALT_GIT_CHECKOUT_DIR}/requirements/base.txt")"
        if [ "${__REQUIRED_TORNADO}" != "" ]; then
            __PACKAGES="${__PACKAGES} python-tornado"
        fi
    fi

    if [ "$_INSTALL_CLOUD" -eq $BS_TRUE ]; then
        __PACKAGES="${__PACKAGES} python-apache-libcloud"
    fi

    # shellcheck disable=SC2086
    __zypper_install ${__PACKAGES} || return 1

    # Let's trigger config_salt()
    if [ "$_TEMP_CONFIG_DIR" = "null" ]; then
        _TEMP_CONFIG_DIR="${_SALT_GIT_CHECKOUT_DIR}/conf/"
        CONFIG_SALT_FUNC="config_salt"
    fi

    return 0
}

install_suse_12_stable() {
    install_opensuse_stable || return 1
    return 0
}

install_suse_12_git() {
    install_opensuse_git || return 1
    return 0
}

install_suse_12_stable_post() {
    install_opensuse_stable_post || return 1
    return 0
}

install_suse_12_git_post() {
    install_opensuse_git_post || return 1
    return 0
}

install_suse_12_restart_daemons() {
    install_opensuse_restart_daemons || return 1
    return 0
}

#
#   End of SUSE Enterprise 12
#
#######################################################################################################################

#######################################################################################################################
#
#   SUSE Enterprise 11
#

install_suse_11_stable_deps() {
    __opensuse_prep_install || return 1

    # YAML module is used for generating custom master/minion configs
    __PACKAGES="python-PyYAML"

    # shellcheck disable=SC2086,SC2090
    __zypper_install ${__PACKAGES} || return 1

    # SLES 11 SP3 ships with both python-M2Crypto-0.22.* and python-m2crypto-0.21 and we will be asked which
    # we want to install, even with --non-interactive.
    # Let's try to install the higher version first and then the lower one in case of failure
    __zypper_install 'python-M2Crypto>=0.22' || __zypper_install 'python-M2Crypto>=0.21' || return 1

    if [ "${_EXTRA_PACKAGES}" != "" ]; then
        echoinfo "Installing the following extra packages as requested: ${_EXTRA_PACKAGES}"
        # shellcheck disable=SC2086
        __zypper_install ${_EXTRA_PACKAGES} || return 1
    fi

    return 0
}

install_suse_11_git_deps() {
    install_suse_11_stable_deps || return 1

    if ! __check_command_exists git; then
        __zypper_install git  || return 1
    fi

    __git_clone_and_checkout || return 1

    __PACKAGES=""
    # shellcheck disable=SC2089
    __PACKAGES="${__PACKAGES} libzmq4 python-Jinja2 python-msgpack-python python-pycrypto"
    __PACKAGES="${__PACKAGES} python-pyzmq python-xml python-zypp"

    if [ -f "${_SALT_GIT_CHECKOUT_DIR}/requirements/base.txt" ]; then
        # We're on the master branch, install whichever tornado is on the requirements file
        __REQUIRED_TORNADO="$(grep tornado "${_SALT_GIT_CHECKOUT_DIR}/requirements/base.txt")"
        if [ "${__REQUIRED_TORNADO}" != "" ]; then
            __PACKAGES="${__PACKAGES} python-tornado"
        fi
    fi

    if [ "$_INSTALL_CLOUD" -eq $BS_TRUE ]; then
        __PACKAGES="${__PACKAGES} python-apache-libcloud"
    fi

    # shellcheck disable=SC2086
    __zypper_install ${__PACKAGES} || return 1

    # Let's trigger config_salt()
    if [ "$_TEMP_CONFIG_DIR" = "null" ]; then
        _TEMP_CONFIG_DIR="${_SALT_GIT_CHECKOUT_DIR}/conf/"
        CONFIG_SALT_FUNC="config_salt"
    fi

    return 0
}

install_suse_11_stable() {
    install_opensuse_stable || return 1
    return 0
}

install_suse_11_git() {
    install_opensuse_git || return 1
    return 0
}

install_suse_11_stable_post() {
    install_opensuse_stable_post || return 1
    return 0
}

install_suse_11_git_post() {
    install_opensuse_git_post || return 1
    return 0
}

install_suse_11_restart_daemons() {
    install_opensuse_restart_daemons || return 1
    return 0
}


#
#   End of SUSE Enterprise 11
#
#######################################################################################################################

#######################################################################################################################
#
# SUSE Enterprise General Functions
#

# Used for both SLE 11 and 12
install_suse_check_services() {
    if [ ! -f /bin/systemctl ]; then
        # Not running systemd!? Don't check!
        return 0
    fi

    for fname in api master minion syndic; do
        # Skip salt-api since the service should be opt-in and not necessarily started on boot
        [ $fname = "api" ] && continue

        # Skip if not meant to be installed
        [ $fname = "master" ] && [ "$_INSTALL_MASTER" -eq $BS_FALSE ] && continue
        [ $fname = "minion" ] && [ "$_INSTALL_MINION" -eq $BS_FALSE ] && continue
        [ $fname = "syndic" ] && [ "$_INSTALL_SYNDIC" -eq $BS_FALSE ] && continue

        __check_services_systemd salt-$fname || return 1
    done

    return 0
}

#
#   End of SUSE Enterprise General Functions
#
#######################################################################################################################

#######################################################################################################################
#
#    Gentoo Install Functions.
#
__autounmask() {
    emerge --autounmask-write --autounmask-only "${@}"; return $?
}

__emerge() {
    if [ "$_GENTOO_USE_BINHOST" -eq $BS_TRUE ]; then
        emerge --getbinpkg "${@}"; return $?
    fi
    emerge "${@}"; return $?
}

__gentoo_config_protection() {
    # usually it's a good thing to have config files protected by portage, but
    # in this case this would require to interrupt the bootstrapping script at
    # this point, manually merge the changes using etc-update/dispatch-conf/
    # cfg-update and then restart the bootstrapping script, so instead we allow
    # at this point to modify certain config files directly
    export CONFIG_PROTECT_MASK="${CONFIG_PROTECT_MASK:-} /etc/portage/package.accept_keywords /etc/portage/package.keywords /etc/portage/package.license /etc/portage/package.unmask /etc/portage/package.use"

    # emerge currently won't write to files that aren't there, so we need to ensure their presence
    touch /etc/portage/package.accept_keywords /etc/portage/package.keywords /etc/portage/package.license /etc/portage/package.unmask /etc/portage/package.use
}

__gentoo_pre_dep() {
    if [ "$_ECHO_DEBUG" -eq $BS_TRUE ]; then
        if __check_command_exists eix; then
            eix-sync
        else
            emerge --sync
        fi
    else
        if __check_command_exists eix; then
            eix-sync -q
        else
            emerge --sync --quiet
        fi
    fi
    if [ ! -d /etc/portage ]; then
        mkdir /etc/portage
    fi
}

__gentoo_post_dep() {
    # ensures dev-lib/crypto++ compiles happily
    __emerge --oneshot 'sys-devel/libtool'
    # the -o option asks it to emerge the deps but not the package.
    __gentoo_config_protection

    if [ "$_INSTALL_CLOUD" -eq $BS_TRUE ]; then
        __autounmask 'dev-python/libcloud'
        __emerge -v 'dev-python/libcloud'
    fi

    __autounmask 'dev-python/requests'
    __autounmask 'app-admin/salt'

    __emerge -vo 'dev-python/requests'
    __emerge -vo 'app-admin/salt'

    if [ "${_EXTRA_PACKAGES}" != "" ]; then
        echoinfo "Installing the following extra packages as requested: ${_EXTRA_PACKAGES}"
        # shellcheck disable=SC2086
        __autounmask ${_EXTRA_PACKAGES} || return 1
        # shellcheck disable=SC2086
        __emerge -v ${_EXTRA_PACKAGES} || return 1
    fi
}

install_gentoo_deps() {
    __gentoo_pre_dep || return 1
    __gentoo_post_dep || return 1
}

install_gentoo_git_deps() {
    __gentoo_pre_dep || return 1
    __gentoo_post_dep || return 1
}

install_gentoo_stable() {
    __gentoo_config_protection
    __emerge -v 'app-admin/salt' || return 1
}

install_gentoo_git() {
    __gentoo_config_protection
    __emerge -v '=app-admin/salt-9999' || return 1
}

install_gentoo_post() {
    for fname in api master minion syndic; do
        # Skip salt-api since the service should be opt-in and not necessarily started on boot
        [ $fname = "api" ] && continue

        # Skip if not meant to be installed
        [ $fname = "master" ] && [ "$_INSTALL_MASTER" -eq $BS_FALSE ] && continue
        [ $fname = "minion" ] && [ "$_INSTALL_MINION" -eq $BS_FALSE ] && continue
        [ $fname = "syndic" ] && [ "$_INSTALL_SYNDIC" -eq $BS_FALSE ] && continue

        if [ -d "/run/systemd/system" ]; then
            systemctl enable salt-$fname.service
            systemctl start salt-$fname.service
        else
            rc-update add salt-$fname default
            /etc/init.d/salt-$fname start
        fi
    done
}

install_gentoo_restart_daemons() {
    [ $_START_DAEMONS -eq $BS_FALSE ] && return

    for fname in api master minion syndic; do
        # Skip salt-api since the service should be opt-in and not necessarily started on boot
        [ $fname = "api" ] && continue

        # Skip if not meant to be installed
        [ $fname = "minion" ] && [ "$_INSTALL_MINION" -eq $BS_FALSE ] && continue
        [ $fname = "master" ] && [ "$_INSTALL_MASTER" -eq $BS_FALSE ] && continue
        [ $fname = "syndic" ] && [ "$_INSTALL_SYNDIC" -eq $BS_FALSE ] && continue

        if [ -d "/run/systemd/system" ]; then
            systemctl stop salt-$fname > /dev/null 2>&1
            systemctl start salt-$fname.service && continue
            echodebug "Failed to start salt-$fname using systemd"
            if [ "$_ECHO_DEBUG" -eq $BS_TRUE ]; then
                systemctl status salt-$fname.service
                journalctl -xe
            fi
        else
            /etc/init.d/salt-$fname stop > /dev/null 2>&1
            /etc/init.d/salt-$fname start
        fi
    done
}

install_gentoo_check_services() {
    if [ ! -d "/run/systemd/system" ]; then
        # Not running systemd!? Don't check!
        return 0
    fi

    for fname in api master minion syndic; do
        # Skip salt-api since the service should be opt-in and not necessarily started on boot
        [ $fname = "api" ] && continue

        # Skip if not meant to be installed
        [ $fname = "minion" ] && [ "$_INSTALL_MINION" -eq $BS_FALSE ] && continue
        [ $fname = "master" ] && [ "$_INSTALL_MASTER" -eq $BS_FALSE ] && continue
        [ $fname = "syndic" ] && [ "$_INSTALL_SYNDIC" -eq $BS_FALSE ] && continue

        __check_services_systemd salt-$fname || return 1
    done

    return 0
}
#
#   End of Gentoo Install Functions.
#
#######################################################################################################################

#######################################################################################################################
#
#   VoidLinux Install Functions
#
install_voidlinux_stable_deps() {
    if [ "$_UPGRADE_SYS" -eq $BS_TRUE ]; then
        xbps-install -Suy || return 1
    fi

    if [ "${_EXTRA_PACKAGES}" != "" ]; then
        echoinfo "Installing the following extra packages as requested: ${_EXTRA_PACKAGES}"
        xbps-install -Suy "${_EXTRA_PACKAGES}" || return 1
    fi

    return 0
}

install_voidlinux_stable() {
    xbps-install -Suy salt || return 1
    return 0
}

install_voidlinux_stable_post() {
    for fname in master minion syndic; do
        [ $fname = "master" ] && [ "$_INSTALL_MASTER" -eq $BS_FALSE ] && continue
        [ $fname = "minion" ] && [ "$_INSTALL_MINION" -eq $BS_FALSE ] && continue
        [ $fname = "syndic" ] && [ "$_INSTALL_SYNDIC" -eq $BS_FALSE ] && continue

        ln -s /etc/sv/salt-$fname /var/service/.
    done
}

install_voidlinux_restart_daemons() {
    [ $_START_DAEMONS -eq $BS_FALSE ] && return

    for fname in master minion syndic; do
        [ $fname = "master" ] && [ "$_INSTALL_MASTER" -eq $BS_FALSE ] && continue
        [ $fname = "minion" ] && [ "$_INSTALL_MINION" -eq $BS_FALSE ] && continue
        [ $fname = "syndic" ] && [ "$_INSTALL_SYNDIC" -eq $BS_FALSE ] && continue

        sv restart salt-$fname
    done
}

install_voidlinux_check_services() {
    for fname in master minion syndic; do
        [ $fname = "master" ] && [ "$_INSTALL_MASTER" -eq $BS_FALSE ] && continue
        [ $fname = "minion" ] && [ "$_INSTALL_MINION" -eq $BS_FALSE ] && continue
        [ $fname = "syndic" ] && [ "$_INSTALL_SYNDIC" -eq $BS_FALSE ] && continue

        [ -e /var/service/salt-$fname ] || return 1
    done

    return 0
}

daemons_running_voidlinux() {
    [ "$_START_DAEMONS" -eq $BS_FALSE ] && return 0

    FAILED_DAEMONS=0
    for fname in master minion syndic; do
        [ $fname = "minion" ] && [ "$_INSTALL_MINION" -eq $BS_FALSE ] && continue
        [ $fname = "master" ] && [ "$_INSTALL_MASTER" -eq $BS_FALSE ] && continue
        [ $fname = "syndic" ] && [ "$_INSTALL_SYNDIC" -eq $BS_FALSE ] && continue

        if [ "$(sv status salt-$fname | grep run)" = "" ]; then
            echoerror "salt-$fname was not found running"
            FAILED_DAEMONS=$((FAILED_DAEMONS + 1))
        fi
    done

    return $FAILED_DAEMONS
}
#
#   Ended VoidLinux Install Functions
#
#######################################################################################################################

#######################################################################################################################
#
#   OS X / Darwin Install Functions
#

__macosx_get_packagesite() {
    DARWIN_ARCH="x86_64"

    __PY_VERSION_REPO="py2"
    if [ -n "$_PY_EXE" ] && [ "$_PY_MAJOR_VERSION" -eq 3 ]; then
        __PY_VERSION_REPO="py3"
    fi

    PKG="salt-${STABLE_REV}-${__PY_VERSION_REPO}-${DARWIN_ARCH}.pkg"
    SALTPKGCONFURL="https://repo.saltstack.com/osx/${PKG}"
}

# Using a separate conf step to head for idempotent install...
__configure_macosx_pkg_details() {
    __macosx_get_packagesite || return 1
    return 0
}

install_macosx_stable_deps() {
    __configure_macosx_pkg_details || return 1
    return 0
}

install_macosx_git_deps() {
    install_macosx_stable_deps || return 1

    if ! echo "$PATH" | grep -q /usr/local/bin; then
        echowarn "/usr/local/bin was not found in \$PATH. Adding it for the duration of the script execution."
        export PATH=/usr/local/bin:$PATH
    fi

    __fetch_url "/tmp/get-pip.py" "https://bootstrap.pypa.io/get-pip.py" || return 1

    if [ -n "$_PY_EXE" ]; then
        _PYEXE=${_PY_EXE}
    else
        _PYEXE=python2.7
    fi

    # Install PIP
    $_PYEXE /tmp/get-pip.py || return 1

    __git_clone_and_checkout || return 1

    if [ "${_POST_NEON_INSTALL}" -eq $BS_TRUE ]; then
        return 0
    fi

    __PIP_REQUIREMENTS="dev_python27.txt"
    if [ -n "$_PY_EXE" ] && [ "$_PY_MAJOR_VERSION" -eq 3 ]; then
        __PIP_REQUIREMENTS="dev_python34.txt"
    fi

    requirements_file="${_SALT_GIT_CHECKOUT_DIR}/requirements/${__PIP_REQUIREMENTS}"
    pip install -U -r "${requirements_file}" --install-option="--prefix=/opt/salt" || return 1

    return 0
}

install_macosx_stable() {
    install_macosx_stable_deps || return 1

    /usr/bin/curl "${SALTPKGCONFURL}" > "/tmp/${PKG}" || return 1

    /usr/sbin/installer -pkg "/tmp/${PKG}" -target / || return 1

    return 0
}

install_macosx_git() {

    if [ -n "$_PY_EXE" ]; then
        _PYEXE=${_PY_EXE}
    else
        _PYEXE=python2.7
    fi

    if [ "${_POST_NEON_INSTALL}" -eq $BS_TRUE ]; then
         __install_salt_from_repo_post_neon "${_PY_EXE}" || return 1
        return 0
    fi

    if [ -f "${_SALT_GIT_CHECKOUT_DIR}/salt/syspaths.py" ]; then
        $_PYEXE setup.py --salt-config-dir="$_SALT_ETC_DIR" --salt-cache-dir="${_SALT_CACHE_DIR}" ${SETUP_PY_INSTALL_ARGS} install --prefix=/opt/salt || return 1
    else
        $_PYEXE setup.py ${SETUP_PY_INSTALL_ARGS} install --prefix=/opt/salt || return 1
    fi

    return 0
}

install_macosx_stable_post() {
    if [ ! -f /etc/paths.d/salt ]; then
        print "%s\n" "/opt/salt/bin" "/usr/local/sbin" > /etc/paths.d/salt
    fi

     # Don'f fail because of unknown variable on the next step
    set +o nounset
    # shellcheck disable=SC1091
    . /etc/profile
    # Revert nounset to it's previous state
    set -o nounset

    return 0
}

install_macosx_git_post() {
    install_macosx_stable_post || return 1
    return 0
}

install_macosx_restart_daemons() {
    [ $_START_DAEMONS -eq $BS_FALSE ] && return

    /bin/launchctl unload -w /Library/LaunchDaemons/com.saltstack.salt.minion.plist || return 1
    /bin/launchctl load -w /Library/LaunchDaemons/com.saltstack.salt.minion.plist || return 1

   return 0
}
#
#   Ended OS X / Darwin Install Functions
#
#######################################################################################################################

#######################################################################################################################
#
#   Default minion configuration function. Matches ANY distribution as long as
#   the -c options is passed.
#
config_salt() {
    # If the configuration directory is not passed, return
    [ "$_TEMP_CONFIG_DIR" = "null" ] && return

    if [ "$_CONFIG_ONLY" -eq $BS_TRUE ]; then
        echowarn "Passing -C (config only) option implies -F (forced overwrite)."

        if [ "$_FORCE_OVERWRITE" -ne $BS_TRUE ]; then
            echowarn "Overwriting configs in 11 seconds!"
            sleep 11
            _FORCE_OVERWRITE=$BS_TRUE
        fi
    fi

    # Let's create the necessary directories
    [ -d "$_SALT_ETC_DIR" ] || mkdir "$_SALT_ETC_DIR" || return 1
    [ -d "$_PKI_DIR" ] || (mkdir -p "$_PKI_DIR" && chmod 700 "$_PKI_DIR") || return 1

    # If -C or -F was passed, we don't need a .bak file for the config we're updating
    # This is used in the custom master/minion config file checks below
    CREATE_BAK=$BS_TRUE
    if [ "$_FORCE_OVERWRITE" -eq $BS_TRUE ]; then
        CREATE_BAK=$BS_FALSE
    fi

    CONFIGURED_ANYTHING=$BS_FALSE

    # Copy the grains file if found
    if [ -f "$_TEMP_CONFIG_DIR/grains" ]; then
        echodebug "Moving provided grains file from $_TEMP_CONFIG_DIR/grains to $_SALT_ETC_DIR/grains"
        __movefile "$_TEMP_CONFIG_DIR/grains" "$_SALT_ETC_DIR/grains" || return 1
        CONFIGURED_ANYTHING=$BS_TRUE
    fi

    if [ "$_INSTALL_MINION" -eq $BS_TRUE ] || \
        [ "$_CONFIG_ONLY" -eq $BS_TRUE ] || [ "$_CUSTOM_MINION_CONFIG" != "null" ]; then
        # Create the PKI directory
        [ -d "$_PKI_DIR/minion" ] || (mkdir -p "$_PKI_DIR/minion" && chmod 700 "$_PKI_DIR/minion") || return 1

        # Check to see if a custom minion config json dict was provided
        if [ "$_CUSTOM_MINION_CONFIG" != "null" ]; then

            # Check if a minion config file already exists and move to .bak if needed
            if [ -f "$_SALT_ETC_DIR/minion" ] && [ "$CREATE_BAK" -eq "$BS_TRUE" ]; then
                __movefile "$_SALT_ETC_DIR/minion" "$_SALT_ETC_DIR/minion.bak" $BS_TRUE || return 1
                CONFIGURED_ANYTHING=$BS_TRUE
            fi

            # Overwrite/create the config file with the yaml string
            __overwriteconfig "$_SALT_ETC_DIR/minion" "$_CUSTOM_MINION_CONFIG" || return 1
            CONFIGURED_ANYTHING=$BS_TRUE

        # Copy the minions configuration if found
        # Explicitly check for custom master config to avoid moving the minion config
        elif [ -f "$_TEMP_CONFIG_DIR/minion" ] && [ "$_CUSTOM_MASTER_CONFIG" = "null" ]; then
            __movefile "$_TEMP_CONFIG_DIR/minion" "$_SALT_ETC_DIR" "$_FORCE_OVERWRITE" || return 1
            CONFIGURED_ANYTHING=$BS_TRUE
        fi

        # Copy the minion's keys if found
        if [ -f "$_TEMP_CONFIG_DIR/minion.pem" ]; then
            __movefile "$_TEMP_CONFIG_DIR/minion.pem" "$_PKI_DIR/minion/" "$_FORCE_OVERWRITE" || return 1
            chmod 400 "$_PKI_DIR/minion/minion.pem" || return 1
            CONFIGURED_ANYTHING=$BS_TRUE
        fi
        if [ -f "$_TEMP_CONFIG_DIR/minion.pub" ]; then
            __movefile "$_TEMP_CONFIG_DIR/minion.pub" "$_PKI_DIR/minion/" "$_FORCE_OVERWRITE" || return 1
            chmod 664 "$_PKI_DIR/minion/minion.pub" || return 1
            CONFIGURED_ANYTHING=$BS_TRUE
        fi
        # For multi-master-pki, copy the master_sign public key if found
        if [ -f "$_TEMP_CONFIG_DIR/master_sign.pub" ]; then
            __movefile "$_TEMP_CONFIG_DIR/master_sign.pub" "$_PKI_DIR/minion/" || return 1
            chmod 664 "$_PKI_DIR/minion/master_sign.pub" || return 1
            CONFIGURED_ANYTHING=$BS_TRUE
        fi
    fi

    # only (re)place master or syndic configs if -M (install master) or -S
    # (install syndic) specified
    OVERWRITE_MASTER_CONFIGS=$BS_FALSE
    if [ "$_INSTALL_MASTER" -eq $BS_TRUE ] && [ "$_CONFIG_ONLY" -eq $BS_TRUE ]; then
        OVERWRITE_MASTER_CONFIGS=$BS_TRUE
    fi
    if [ "$_INSTALL_SYNDIC" -eq $BS_TRUE ] && [ "$_CONFIG_ONLY" -eq $BS_TRUE ]; then
        OVERWRITE_MASTER_CONFIGS=$BS_TRUE
    fi

    if [ "$_INSTALL_MASTER" -eq $BS_TRUE ] || [ "$_INSTALL_SYNDIC" -eq $BS_TRUE ] || [ "$OVERWRITE_MASTER_CONFIGS" -eq $BS_TRUE ] || [ "$_CUSTOM_MASTER_CONFIG" != "null" ]; then
        # Create the PKI directory
        [ -d "$_PKI_DIR/master" ] || (mkdir -p "$_PKI_DIR/master" && chmod 700 "$_PKI_DIR/master") || return 1

        # Check to see if a custom master config json dict was provided
        if [ "$_CUSTOM_MASTER_CONFIG" != "null" ]; then

            # Check if a master config file already exists and move to .bak if needed
            if [ -f "$_SALT_ETC_DIR/master" ] && [ "$CREATE_BAK" -eq "$BS_TRUE" ]; then
                __movefile "$_SALT_ETC_DIR/master" "$_SALT_ETC_DIR/master.bak" $BS_TRUE || return 1
                CONFIGURED_ANYTHING=$BS_TRUE
            fi

            # Overwrite/create the config file with the yaml string
            __overwriteconfig "$_SALT_ETC_DIR/master" "$_CUSTOM_MASTER_CONFIG" || return 1
            CONFIGURED_ANYTHING=$BS_TRUE

        # Copy the masters configuration if found
        elif [ -f "$_TEMP_CONFIG_DIR/master" ]; then
            __movefile "$_TEMP_CONFIG_DIR/master" "$_SALT_ETC_DIR" || return 1
            CONFIGURED_ANYTHING=$BS_TRUE
        fi

        # Copy the master's keys if found
        if [ -f "$_TEMP_CONFIG_DIR/master.pem" ]; then
            __movefile "$_TEMP_CONFIG_DIR/master.pem" "$_PKI_DIR/master/" || return 1
            chmod 400 "$_PKI_DIR/master/master.pem" || return 1
            CONFIGURED_ANYTHING=$BS_TRUE
        fi
        if [ -f "$_TEMP_CONFIG_DIR/master.pub" ]; then
            __movefile "$_TEMP_CONFIG_DIR/master.pub" "$_PKI_DIR/master/" || return 1
            chmod 664 "$_PKI_DIR/master/master.pub" || return 1
            CONFIGURED_ANYTHING=$BS_TRUE
        fi
    fi

    if [ "$_INSTALL_CLOUD" -eq $BS_TRUE ]; then
        # Recursively copy salt-cloud configs with overwriting if necessary
        for file in "$_TEMP_CONFIG_DIR"/cloud*; do
            if [ -f "$file" ]; then
                __copyfile "$file" "$_SALT_ETC_DIR" || return 1
            elif [ -d "$file" ]; then
                subdir="$(basename "$file")"
                mkdir -p "$_SALT_ETC_DIR/$subdir"
                for file_d in "$_TEMP_CONFIG_DIR/$subdir"/*; do
                    if [ -f "$file_d" ]; then
                        __copyfile "$file_d" "$_SALT_ETC_DIR/$subdir" || return 1
                    fi
                done
            fi
        done
    fi

    if [ "$_CONFIG_ONLY" -eq $BS_TRUE ] && [ $CONFIGURED_ANYTHING -eq $BS_FALSE ]; then
        echowarn "No configuration or keys were copied over. No configuration was done!"
        exit 0
    fi

    return 0
}
#
#  Ended Default Configuration function
#
#######################################################################################################################

#######################################################################################################################
#
#   Default salt master minion keys pre-seed function. Matches ANY distribution
#   as long as the -k option is passed.
#
preseed_master() {
    # Create the PKI directory

    if [ "$(find "$_TEMP_KEYS_DIR" -maxdepth 1 -type f | wc -l)" -lt 1 ]; then
        echoerror "No minion keys were uploaded. Unable to pre-seed master"
        return 1
    fi

    SEED_DEST="$_PKI_DIR/master/minions"
    [ -d "$SEED_DEST" ] || (mkdir -p "$SEED_DEST" && chmod 700 "$SEED_DEST") || return 1

    for keyfile in "$_TEMP_KEYS_DIR"/*; do
        keyfile=$(basename "${keyfile}")
        src_keyfile="${_TEMP_KEYS_DIR}/${keyfile}"
        dst_keyfile="${SEED_DEST}/${keyfile}"

        # If it's not a file, skip to the next
        [ ! -f "$src_keyfile" ] && continue

        __movefile "$src_keyfile" "$dst_keyfile" || return 1
        chmod 664 "$dst_keyfile" || return 1
    done

    return 0
}
#
#  Ended Default Salt Master Pre-Seed minion keys function
#
#######################################################################################################################

#######################################################################################################################
#
#   This function checks if all of the installed daemons are running or not.
#
daemons_running() {
    [ "$_START_DAEMONS" -eq $BS_FALSE ] && return 0

    FAILED_DAEMONS=0
    for fname in api master minion syndic; do
        # Skip salt-api since the service should be opt-in and not necessarily started on boot
        [ $fname = "api" ] && continue

        # Skip if not meant to be installed
        [ $fname = "minion" ] && [ "$_INSTALL_MINION" -eq $BS_FALSE ] && continue
        [ $fname = "master" ] && [ "$_INSTALL_MASTER" -eq $BS_FALSE ] && continue
        [ $fname = "syndic" ] && [ "$_INSTALL_SYNDIC" -eq $BS_FALSE ] && continue

        # shellcheck disable=SC2009
        if [ "${DISTRO_NAME}" = "SmartOS" ]; then
            if [ "$(svcs -Ho STA salt-$fname)" != "ON" ]; then
                echoerror "salt-$fname was not found running"
                FAILED_DAEMONS=$((FAILED_DAEMONS + 1))
            fi
        elif [ "$(ps wwwaux | grep -v grep | grep salt-$fname)" = "" ]; then
            echoerror "salt-$fname was not found running"
            FAILED_DAEMONS=$((FAILED_DAEMONS + 1))
        fi
    done

    return $FAILED_DAEMONS
}
#
#  Ended daemons running check function
#
#######################################################################################################################

#======================================================================================================================
# LET'S PROCEED WITH OUR INSTALLATION
#======================================================================================================================

# Let's get the dependencies install function
DEP_FUNC_NAMES=""
if [ ${_NO_DEPS} -eq $BS_FALSE ]; then
    DEP_FUNC_NAMES="install_${DISTRO_NAME_L}${PREFIXED_DISTRO_MAJOR_VERSION}_${ITYPE}_deps"
    DEP_FUNC_NAMES="$DEP_FUNC_NAMES install_${DISTRO_NAME_L}${PREFIXED_DISTRO_MAJOR_VERSION}${PREFIXED_DISTRO_MINOR_VERSION}_${ITYPE}_deps"
    DEP_FUNC_NAMES="$DEP_FUNC_NAMES install_${DISTRO_NAME_L}${PREFIXED_DISTRO_MAJOR_VERSION}_deps"
    DEP_FUNC_NAMES="$DEP_FUNC_NAMES install_${DISTRO_NAME_L}${PREFIXED_DISTRO_MAJOR_VERSION}${PREFIXED_DISTRO_MINOR_VERSION}_deps"
    DEP_FUNC_NAMES="$DEP_FUNC_NAMES install_${DISTRO_NAME_L}_${ITYPE}_deps"
    DEP_FUNC_NAMES="$DEP_FUNC_NAMES install_${DISTRO_NAME_L}_deps"
fi

DEPS_INSTALL_FUNC="null"
for FUNC_NAME in $(__strip_duplicates "$DEP_FUNC_NAMES"); do
    if __function_defined "$FUNC_NAME"; then
        DEPS_INSTALL_FUNC="$FUNC_NAME"
        break
    fi
done
echodebug "DEPS_INSTALL_FUNC=${DEPS_INSTALL_FUNC}"

# Let's get the Salt config function
CONFIG_FUNC_NAMES="config_${DISTRO_NAME_L}${PREFIXED_DISTRO_MAJOR_VERSION}_${ITYPE}_salt"
CONFIG_FUNC_NAMES="$CONFIG_FUNC_NAMES config_${DISTRO_NAME_L}${PREFIXED_DISTRO_MAJOR_VERSION}${PREFIXED_DISTRO_MINOR_VERSION}_${ITYPE}_salt"
CONFIG_FUNC_NAMES="$CONFIG_FUNC_NAMES config_${DISTRO_NAME_L}${PREFIXED_DISTRO_MAJOR_VERSION}_salt"
CONFIG_FUNC_NAMES="$CONFIG_FUNC_NAMES config_${DISTRO_NAME_L}${PREFIXED_DISTRO_MAJOR_VERSION}${PREFIXED_DISTRO_MINOR_VERSION}_salt"
CONFIG_FUNC_NAMES="$CONFIG_FUNC_NAMES config_${DISTRO_NAME_L}_${ITYPE}_salt"
CONFIG_FUNC_NAMES="$CONFIG_FUNC_NAMES config_${DISTRO_NAME_L}_salt"
CONFIG_FUNC_NAMES="$CONFIG_FUNC_NAMES config_salt"

CONFIG_SALT_FUNC="null"
for FUNC_NAME in $(__strip_duplicates "$CONFIG_FUNC_NAMES"); do
    if __function_defined "$FUNC_NAME"; then
        CONFIG_SALT_FUNC="$FUNC_NAME"
        break
    fi
done
echodebug "CONFIG_SALT_FUNC=${CONFIG_SALT_FUNC}"

# Let's get the pre-seed master function
PRESEED_FUNC_NAMES="preseed_${DISTRO_NAME_L}${PREFIXED_DISTRO_MAJOR_VERSION}_${ITYPE}_master"
PRESEED_FUNC_NAMES="$PRESEED_FUNC_NAMES preseed_${DISTRO_NAME_L}${PREFIXED_DISTRO_MAJOR_VERSION}${PREFIXED_DISTRO_MINOR_VERSION}_${ITYPE}_master"
PRESEED_FUNC_NAMES="$PRESEED_FUNC_NAMES preseed_${DISTRO_NAME_L}${PREFIXED_DISTRO_MAJOR_VERSION}_master"
PRESEED_FUNC_NAMES="$PRESEED_FUNC_NAMES preseed_${DISTRO_NAME_L}${PREFIXED_DISTRO_MAJOR_VERSION}${PREFIXED_DISTRO_MINOR_VERSION}_master"
PRESEED_FUNC_NAMES="$PRESEED_FUNC_NAMES preseed_${DISTRO_NAME_L}_${ITYPE}_master"
PRESEED_FUNC_NAMES="$PRESEED_FUNC_NAMES preseed_${DISTRO_NAME_L}_master"
PRESEED_FUNC_NAMES="$PRESEED_FUNC_NAMES preseed_master"

PRESEED_MASTER_FUNC="null"
for FUNC_NAME in $(__strip_duplicates "$PRESEED_FUNC_NAMES"); do
    if __function_defined "$FUNC_NAME"; then
        PRESEED_MASTER_FUNC="$FUNC_NAME"
        break
    fi
done
echodebug "PRESEED_MASTER_FUNC=${PRESEED_MASTER_FUNC}"

# Let's get the install function
INSTALL_FUNC_NAMES="install_${DISTRO_NAME_L}${PREFIXED_DISTRO_MAJOR_VERSION}_${ITYPE}"
INSTALL_FUNC_NAMES="$INSTALL_FUNC_NAMES install_${DISTRO_NAME_L}${PREFIXED_DISTRO_MAJOR_VERSION}${PREFIXED_DISTRO_MINOR_VERSION}_${ITYPE}"
INSTALL_FUNC_NAMES="$INSTALL_FUNC_NAMES install_${DISTRO_NAME_L}_${ITYPE}"

INSTALL_FUNC="null"
for FUNC_NAME in $(__strip_duplicates "$INSTALL_FUNC_NAMES"); do
    if __function_defined "$FUNC_NAME"; then
        INSTALL_FUNC="$FUNC_NAME"
        break
    fi
done
echodebug "INSTALL_FUNC=${INSTALL_FUNC}"

# Let's get the post install function
POST_FUNC_NAMES="install_${DISTRO_NAME_L}${PREFIXED_DISTRO_MAJOR_VERSION}_${ITYPE}_post"
POST_FUNC_NAMES="$POST_FUNC_NAMES install_${DISTRO_NAME_L}${PREFIXED_DISTRO_MAJOR_VERSION}${PREFIXED_DISTRO_MINOR_VERSION}_${ITYPE}_post"
POST_FUNC_NAMES="$POST_FUNC_NAMES install_${DISTRO_NAME_L}${PREFIXED_DISTRO_MAJOR_VERSION}_post"
POST_FUNC_NAMES="$POST_FUNC_NAMES install_${DISTRO_NAME_L}${PREFIXED_DISTRO_MAJOR_VERSION}${PREFIXED_DISTRO_MINOR_VERSION}_post"
POST_FUNC_NAMES="$POST_FUNC_NAMES install_${DISTRO_NAME_L}_${ITYPE}_post"
POST_FUNC_NAMES="$POST_FUNC_NAMES install_${DISTRO_NAME_L}_post"

POST_INSTALL_FUNC="null"
for FUNC_NAME in $(__strip_duplicates "$POST_FUNC_NAMES"); do
    if __function_defined "$FUNC_NAME"; then
        POST_INSTALL_FUNC="$FUNC_NAME"
        break
    fi
done
echodebug "POST_INSTALL_FUNC=${POST_INSTALL_FUNC}"

# Let's get the start daemons install function
STARTDAEMONS_FUNC_NAMES="install_${DISTRO_NAME_L}${PREFIXED_DISTRO_MAJOR_VERSION}_${ITYPE}_restart_daemons"
STARTDAEMONS_FUNC_NAMES="$STARTDAEMONS_FUNC_NAMES install_${DISTRO_NAME_L}${PREFIXED_DISTRO_MAJOR_VERSION}${PREFIXED_DISTRO_MINOR_VERSION}_${ITYPE}_restart_daemons"
STARTDAEMONS_FUNC_NAMES="$STARTDAEMONS_FUNC_NAMES install_${DISTRO_NAME_L}${PREFIXED_DISTRO_MAJOR_VERSION}_restart_daemons"
STARTDAEMONS_FUNC_NAMES="$STARTDAEMONS_FUNC_NAMES install_${DISTRO_NAME_L}${PREFIXED_DISTRO_MAJOR_VERSION}${PREFIXED_DISTRO_MINOR_VERSION}_restart_daemons"
STARTDAEMONS_FUNC_NAMES="$STARTDAEMONS_FUNC_NAMES install_${DISTRO_NAME_L}_${ITYPE}_restart_daemons"
STARTDAEMONS_FUNC_NAMES="$STARTDAEMONS_FUNC_NAMES install_${DISTRO_NAME_L}_restart_daemons"

STARTDAEMONS_INSTALL_FUNC="null"
for FUNC_NAME in $(__strip_duplicates "$STARTDAEMONS_FUNC_NAMES"); do
    if __function_defined "$FUNC_NAME"; then
        STARTDAEMONS_INSTALL_FUNC="$FUNC_NAME"
        break
    fi
done
echodebug "STARTDAEMONS_INSTALL_FUNC=${STARTDAEMONS_INSTALL_FUNC}"

# Let's get the daemons running check function.
DAEMONS_RUNNING_FUNC_NAMES="daemons_running_${DISTRO_NAME_L}${PREFIXED_DISTRO_MAJOR_VERSION}_${ITYPE}"
DAEMONS_RUNNING_FUNC_NAMES="$DAEMONS_RUNNING_FUNC_NAMES daemons_running_${DISTRO_NAME_L}${PREFIXED_DISTRO_MAJOR_VERSION}${PREFIXED_DISTRO_MINOR_VERSION}_${ITYPE}"
DAEMONS_RUNNING_FUNC_NAMES="$DAEMONS_RUNNING_FUNC_NAMES daemons_running_${DISTRO_NAME_L}${PREFIXED_DISTRO_MAJOR_VERSION}"
DAEMONS_RUNNING_FUNC_NAMES="$DAEMONS_RUNNING_FUNC_NAMES daemons_running_${DISTRO_NAME_L}${PREFIXED_DISTRO_MAJOR_VERSION}${PREFIXED_DISTRO_MINOR_VERSION}"
DAEMONS_RUNNING_FUNC_NAMES="$DAEMONS_RUNNING_FUNC_NAMES daemons_running_${DISTRO_NAME_L}_${ITYPE}"
DAEMONS_RUNNING_FUNC_NAMES="$DAEMONS_RUNNING_FUNC_NAMES daemons_running_${DISTRO_NAME_L}"
DAEMONS_RUNNING_FUNC_NAMES="$DAEMONS_RUNNING_FUNC_NAMES daemons_running"

DAEMONS_RUNNING_FUNC="null"
for FUNC_NAME in $(__strip_duplicates "$DAEMONS_RUNNING_FUNC_NAMES"); do
    if __function_defined "$FUNC_NAME"; then
        DAEMONS_RUNNING_FUNC="$FUNC_NAME"
        break
    fi
done
echodebug "DAEMONS_RUNNING_FUNC=${DAEMONS_RUNNING_FUNC}"

# Let's get the check services function
if [ ${_DISABLE_SALT_CHECKS} -eq $BS_FALSE ]; then
    CHECK_SERVICES_FUNC_NAMES="install_${DISTRO_NAME_L}${PREFIXED_DISTRO_MAJOR_VERSION}_${ITYPE}_check_services"
    CHECK_SERVICES_FUNC_NAMES="$CHECK_SERVICES_FUNC_NAMES install_${DISTRO_NAME_L}${PREFIXED_DISTRO_MAJOR_VERSION}${PREFIXED_DISTRO_MINOR_VERSION}_${ITYPE}_check_services"
    CHECK_SERVICES_FUNC_NAMES="$CHECK_SERVICES_FUNC_NAMES install_${DISTRO_NAME_L}${PREFIXED_DISTRO_MAJOR_VERSION}_check_services"
    CHECK_SERVICES_FUNC_NAMES="$CHECK_SERVICES_FUNC_NAMES install_${DISTRO_NAME_L}${PREFIXED_DISTRO_MAJOR_VERSION}${PREFIXED_DISTRO_MINOR_VERSION}_check_services"
    CHECK_SERVICES_FUNC_NAMES="$CHECK_SERVICES_FUNC_NAMES install_${DISTRO_NAME_L}_${ITYPE}_check_services"
    CHECK_SERVICES_FUNC_NAMES="$CHECK_SERVICES_FUNC_NAMES install_${DISTRO_NAME_L}_check_services"
else
    CHECK_SERVICES_FUNC_NAMES=""
fi

CHECK_SERVICES_FUNC="null"
for FUNC_NAME in $(__strip_duplicates "$CHECK_SERVICES_FUNC_NAMES"); do
    if __function_defined "$FUNC_NAME"; then
        CHECK_SERVICES_FUNC="$FUNC_NAME"
        break
    fi
done
echodebug "CHECK_SERVICES_FUNC=${CHECK_SERVICES_FUNC}"

if [ ${_NO_DEPS} -eq $BS_FALSE ] && [ "$DEPS_INSTALL_FUNC" = "null" ]; then
    echoerror "No dependencies installation function found. Exiting..."
    exit 1
fi

if [ "$INSTALL_FUNC" = "null" ]; then
    echoerror "No installation function found. Exiting..."
    exit 1
fi


# Install dependencies
if [ ${_NO_DEPS} -eq $BS_FALSE ] && [ $_CONFIG_ONLY -eq $BS_FALSE ]; then
    # Only execute function is not in config mode only
    echoinfo "Running ${DEPS_INSTALL_FUNC}()"
    if ! ${DEPS_INSTALL_FUNC}; then
        echoerror "Failed to run ${DEPS_INSTALL_FUNC}()!!!"
        exit 1
    fi
fi


if [ "${ITYPE}" = "git" ] && [ ${_NO_DEPS} -eq ${BS_TRUE} ]; then
    if ! __git_clone_and_checkout; then
        echo "Failed to clone and checkout git repository."
        exit 1
    fi
fi


# Triggering config_salt() if overwriting master or minion configs
if [ "$_CUSTOM_MASTER_CONFIG" != "null" ] || [ "$_CUSTOM_MINION_CONFIG" != "null" ]; then
    if [ "$_TEMP_CONFIG_DIR" = "null" ]; then
        _TEMP_CONFIG_DIR="$_SALT_ETC_DIR"
    fi

    if [ ${_NO_DEPS} -eq $BS_FALSE ] && [ $_CONFIG_ONLY -eq $BS_TRUE ]; then
        # Execute function to satisfy dependencies for configuration step
        echoinfo "Running ${DEPS_INSTALL_FUNC}()"
        if ! ${DEPS_INSTALL_FUNC}; then
            echoerror "Failed to run ${DEPS_INSTALL_FUNC}()!!!"
            exit 1
        fi
    fi
fi

# Configure Salt
if [ "$CONFIG_SALT_FUNC" != "null" ] && [ "$_TEMP_CONFIG_DIR" != "null" ]; then
    echoinfo "Running ${CONFIG_SALT_FUNC}()"
    if ! ${CONFIG_SALT_FUNC}; then
        echoerror "Failed to run ${CONFIG_SALT_FUNC}()!!!"
        exit 1
    fi
fi

# Drop the master address if passed
if [ "$_SALT_MASTER_ADDRESS" != "null" ]; then
    [ ! -d "$_SALT_ETC_DIR/minion.d" ] && mkdir -p "$_SALT_ETC_DIR/minion.d"
    cat <<_eof > "$_SALT_ETC_DIR/minion.d/99-master-address.conf"
master: $_SALT_MASTER_ADDRESS
_eof
fi

# Drop the minion id if passed
if [ "$_SALT_MINION_ID" != "null" ]; then
    [ ! -d "$_SALT_ETC_DIR" ] && mkdir -p "$_SALT_ETC_DIR"
    echo "$_SALT_MINION_ID" > "$_SALT_ETC_DIR/minion_id"
fi

# Pre-seed master keys
if [ "$PRESEED_MASTER_FUNC" != "null" ] && [ "$_TEMP_KEYS_DIR" != "null" ]; then
    echoinfo "Running ${PRESEED_MASTER_FUNC}()"
    if ! ${PRESEED_MASTER_FUNC}; then
        echoerror "Failed to run ${PRESEED_MASTER_FUNC}()!!!"
        exit 1
    fi
fi

# Install Salt
if [ "$_CONFIG_ONLY" -eq $BS_FALSE ]; then
    # Only execute function is not in config mode only
    echoinfo "Running ${INSTALL_FUNC}()"
    if ! ${INSTALL_FUNC}; then
        echoerror "Failed to run ${INSTALL_FUNC}()!!!"
        exit 1
    fi
fi

# Run any post install function. Only execute function if not in config mode only
if [ "$POST_INSTALL_FUNC" != "null" ] && [ "$_CONFIG_ONLY" -eq $BS_FALSE ]; then
    echoinfo "Running ${POST_INSTALL_FUNC}()"
    if ! ${POST_INSTALL_FUNC}; then
        echoerror "Failed to run ${POST_INSTALL_FUNC}()!!!"
        exit 1
    fi
fi

# Run any check services function, Only execute function if not in config mode only
if [ "$CHECK_SERVICES_FUNC" != "null" ] && [ "$_CONFIG_ONLY" -eq $BS_FALSE ]; then
    echoinfo "Running ${CHECK_SERVICES_FUNC}()"
    if ! ${CHECK_SERVICES_FUNC}; then
        echoerror "Failed to run ${CHECK_SERVICES_FUNC}()!!!"
        exit 1
    fi
fi

# Run any start daemons function
if [ "$STARTDAEMONS_INSTALL_FUNC" != "null" ] && [ ${_START_DAEMONS} -eq $BS_TRUE ]; then
    echoinfo "Running ${STARTDAEMONS_INSTALL_FUNC}()"
    echodebug "Waiting ${_SLEEP} seconds for processes to settle before checking for them"
    sleep ${_SLEEP}
    if ! ${STARTDAEMONS_INSTALL_FUNC}; then
        echoerror "Failed to run ${STARTDAEMONS_INSTALL_FUNC}()!!!"
        exit 1
    fi
fi

# Check if the installed daemons are running or not
if [ "$DAEMONS_RUNNING_FUNC" != "null" ] && [ ${_START_DAEMONS} -eq $BS_TRUE ]; then
    echoinfo "Running ${DAEMONS_RUNNING_FUNC}()"
    echodebug "Waiting ${_SLEEP} seconds for processes to settle before checking for them"
    sleep ${_SLEEP}  # Sleep a little bit to let daemons start
    if ! ${DAEMONS_RUNNING_FUNC}; then
        echoerror "Failed to run ${DAEMONS_RUNNING_FUNC}()!!!"

        for fname in api master minion syndic; do
            # Skip salt-api since the service should be opt-in and not necessarily started on boot
            [ $fname = "api" ] && continue

            # Skip if not meant to be installed
            [ $fname = "master" ] && [ "$_INSTALL_MASTER" -eq $BS_FALSE ] && continue
            [ $fname = "minion" ] && [ "$_INSTALL_MINION" -eq $BS_FALSE ] && continue
            [ $fname = "syndic" ] && [ "$_INSTALL_SYNDIC" -eq $BS_FALSE ] && continue

            if [ "$_ECHO_DEBUG" -eq $BS_FALSE ]; then
                echoerror "salt-$fname was not found running. Pass '-D' to ${__ScriptName} when bootstrapping for additional debugging information..."
                continue
            fi

            [ ! -f "$_SALT_ETC_DIR/$fname" ] && [ $fname != "syndic" ] && echodebug "$_SALT_ETC_DIR/$fname does not exist"

            echodebug "Running salt-$fname by hand outputs: $(nohup salt-$fname -l debug)"

            [ ! -f /var/log/salt/$fname ] && echodebug "/var/log/salt/$fname does not exist. Can't cat its contents!" && continue

            echodebug "DAEMON LOGS for $fname:"
            echodebug "$(cat /var/log/salt/$fname)"
            echo
        done

        echodebug "Running Processes:"
        echodebug "$(ps auxwww)"

        exit 1
    fi
fi

# Done!
if [ "$_CONFIG_ONLY" -eq $BS_FALSE ]; then
    echoinfo "Salt installed!"
else
    echoinfo "Salt configured!"
fi

exit 0

# vim: set sts=4 ts=4 et<|MERGE_RESOLUTION|>--- conflicted
+++ resolved
@@ -1,4 +1,3 @@
-
 #!/bin/sh -
 
 # WARNING: Changes to this file in the salt repo will be overwritten!
@@ -2582,7 +2581,7 @@
     if ! __check_command_exists "${_pip_cmd} --version"; then
         __PACKAGES="${_py_pkg}-setuptools ${_py_pkg}-pip gcc"
         # shellcheck disable=SC2086
-        if [ "$DISTRO_NAME_L" = "debian" ];then
+        if [ "$DISTRO_NAME_L" = "debian" ] || [ "$DISTRO_NAME_L" = "ubuntu" ];then
             __PACKAGES="${__PACKAGES} ${_py_pkg}-dev"
             __apt_get_install_noinput ${__PACKAGES} || return 1
         else
@@ -2680,18 +2679,6 @@
 
     __check_pip_allowed
 
-<<<<<<< HEAD
-    # Install pip and pip dependencies
-    if ! __check_command_exists "${_pip_cmd} --version"; then
-        __PACKAGES="${_py_pkg}-pip gcc"
-        # shellcheck disable=SC2086
-        if [ "$DISTRO_NAME_L" = "debian" ] || [ "$DISTRO_NAME_L" = "ubuntu" ];then
-            __PACKAGES="${__PACKAGES} ${_py_pkg}-dev"
-            __apt_get_install_noinput ${__PACKAGES} || return 1
-        else
-            __PACKAGES="${__PACKAGES} ${_py_pkg}-devel"
-            __yum_install_noinput ${__PACKAGES} || return 1
-=======
     echodebug "Installed pip version: $(${_pip_cmd} --version)"
 
     CHECK_PIP_VERSION_SCRIPT=$(cat << EOM
@@ -2728,7 +2715,6 @@
                     return 1
                 fi
             fi
->>>>>>> 1da561e2
         fi
         echodebug "Installed pip version: $(${_pip_cmd} --version)"
     fi
